--- conflicted
+++ resolved
@@ -82,11 +82,7 @@
 dnl Enable multithreading by default in the presence of pthread
 AS_IF([test "x$ax_pthread_ok" = "xyes" && test "x$enable_multithreading" != "xno"], [ax_multithread=yes], [ax_multithread=no])
 
-<<<<<<< HEAD
-dnl Add enable/disable option
-=======
 dnl Add an option to build the Java (JNI) bindings
->>>>>>> 3ffc140d
 AC_ARG_ENABLE([java],
     [AS_HELP_STRING([--enable-java], [Build the Java (JNI) bindings @<:@default=no@:>@])],
     [enable_java=$enableval], [enable_java=no])
@@ -145,10 +141,7 @@
 dnl Check if we should link with afflib
 dnl note that afflib/utils.h explicitly checks for openssl/pem.h, so we need to test for it also
 TSK_OPT_DEP_CHECK([afflib], [], [], [afflib/afflib.h], [afflib], [af_open])
-<<<<<<< HEAD
-=======
 AC_CHECK_HEADERS([openssl/pem.h])
->>>>>>> 3ffc140d
 dnl Check if we should link with libaff4
 TSK_OPT_DEP_CHECK([libaff4], [], [], [aff4/libaff4-c.h], [aff4], [AFF4_version])
 dnl Check if we should link with zlib
@@ -203,14 +196,6 @@
     [AC_SUBST([DEFAULT_JAR_LOCATION], [$default_jar_location])]
 )
 
-<<<<<<< HEAD
-dnl Test for the various java things that we need for bindings
-AS_IF([test "x$enable_java" != "xno"], [
-    dnl javac is needed to compile the JAR file
-    AX_PROG_JAVAC
-    if test "x$JAVAC" != x; then
-        AX_JNI_INCLUDE_DIR
-=======
 dnl Test for the various Java things that we need for bindings
 AS_IF([test "x$enable_java" != "xno"], [
     dnl javac is needed to compile the JAR file
@@ -219,7 +204,6 @@
         [test "x$JAVAC" = x],
         [enable_java=no],
         [AX_JNI_INCLUDE_DIR
->>>>>>> 3ffc140d
         for JNI_INCLUDE_DIR in $JNI_INCLUDE_DIRS
         do
             JNI_CPPFLAGS="$JNI_CPPFLAGS -I$JNI_INCLUDE_DIR"
@@ -227,15 +211,9 @@
         dnl Export the paths so that the Makefile gets them
         AC_SUBST(JNI_CPPFLAGS, $JNI_CPPFLAGS)
 
-<<<<<<< HEAD
-    dnl java is needed by ant
-    dnl we had one report of a system with javac and not java
-    AX_PROG_JAVA
-=======
         dnl java is needed by ant
         dnl we had one report of a system with javac and not java
         AX_PROG_JAVA
->>>>>>> 3ffc140d
 
         dnl Test is ant is available
         AC_PATH_PROG([ANT_FOUND], [ant], [])
@@ -247,13 +225,10 @@
 dnl status message and set X_JNI for use in Makefile
 AS_IF([test "x$JNI_CPPFLAGS" != x && test "x$ANT_FOUND" != x && test "x$JAVA" != x], [ax_java_support=yes], [ax_java_support=no])
 AM_CONDITIONAL([X_JNI],[test "x$ax_java_support" = "xyes"])
-<<<<<<< HEAD
-=======
 
 dnl Dependencies for OSS-Fuzz
 AM_CONDITIONAL(HAVE_LIB_FUZZING_ENGINE, [test "x${LIB_FUZZING_ENGINE}" != x])
 AC_SUBST([LIB_FUZZING_ENGINE], ["${LIB_FUZZING_ENGINE}"])
->>>>>>> 3ffc140d
 
 AC_CONFIG_COMMANDS([tsk/tsk_incs.h],
     [echo "#ifndef _TSK_INCS_H" > tsk/tsk_incs.h
@@ -313,11 +288,6 @@
 dnl Dependencies for fiwalk
 AC_CHECK_FUNCS([getline])
 
-<<<<<<< HEAD
-dnl Use -Wno-unused-command-line-argument only if the compiler understands it
-AX_APPEND_COMPILE_FLAGS([-Wno-unused-command-line-argument], [CFLAGS], [-Werror-unknown-warning])
-AX_APPEND_COMPILE_FLAGS([-Wno-unused-command-line-argument], [CXXFLAGS], [-Werror-unknown-warning])
-
 TSK_ADDRESS_SANITIZER
 TSK_THREAD_SANITIZER
 TSK_UNDEFINED_SANITIZER
@@ -333,23 +303,6 @@
   ;;
 esac
 
-=======
-TSK_ADDRESS_SANITIZER
-TSK_THREAD_SANITIZER
-TSK_UNDEFINED_SANITIZER
-
-check_imgs=
-
-dnl FIXME: check iso on MinGW after fixing timestamp bug
-case "$host" in
-*-*-mingw*)
-  ;;
-*)
-  check_imgs="$check_imgs image.iso"
-  ;;
-esac
-
->>>>>>> 3ffc140d
 AS_IF([test "x$ax_afflib" != "xno"], [check_imgs="$check_imgs"])
 AS_IF([test "x$ax_libewf" != "xno"], [check_imgs="$check_imgs image.E01"])
 AS_IF([test "x$ax_libqcow" != "xno"], [check_imgs="$check_imgs image.qcow"])
@@ -383,7 +336,6 @@
    zlib support:                          $ax_zlib
 
 Features:
-   Catch2 support:                        $with_catch2
    Java/JNI support:                      $ax_java_support
    Multithreading:                        $ax_multithread
 ])