--- conflicted
+++ resolved
@@ -84,7 +84,7 @@
         return subkeys;
     }
 
-<<<<<<< HEAD
+
     size_t RegistryKey::getSubkeyListSize() const {
         std::vector<RegistryKey *> subkeys;
         SubkeyListRecord::SubkeyListRecordPtr subkeyListRecordPtr = _nk->getSubkeyList();
@@ -93,11 +93,10 @@
         return nkRecordList.size();
     }
 
-=======
+
     /**
      * Caller is responsible for freeing returned key
      */
->>>>>>> f7869b0a
     RegistryKey::RegistryKeyPtr RegistryKey::getSubkey(const std::wstring& name) const {
         SubkeyListRecord::SubkeyListRecordPtr subkeyListRecordPtr = _nk->getSubkeyList();
         Rejistry::NKRecord *nkRecord = subkeyListRecordPtr->getSubkey(name);
@@ -118,7 +117,7 @@
         return values;
     }
 
-<<<<<<< HEAD
+
     size_t RegistryKey::getValueListSize() const {
         Rejistry::ValueListRecord *valueListRecord = _nk->getValueList();
         size_t size = valueListRecord->getValuesSize();
@@ -126,11 +125,9 @@
         return size;
     }
 
-=======
     /**
      * Caller is responsible for freeing returned value
      */
->>>>>>> f7869b0a
     RegistryValue::RegistryValuePtr RegistryKey::getValue(const std::wstring& name) const {
         Rejistry::ValueListRecord *valueListRecord = _nk->getValueList();
         Rejistry::VKRecord *vkRecord = valueListRecord->getValue(name);
