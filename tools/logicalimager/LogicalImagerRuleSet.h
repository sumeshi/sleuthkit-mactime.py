/*
** The Sleuth Kit
**
** Brian Carrier [carrier <at> sleuthkit [dot] org]
** Copyright (c) 2010-2019 Brian Carrier.  All Rights reserved
**
** This software is distributed under the Common Public License 1.0
**
*/

/**
* \file LogicalImagerRuleSet.h
* Contains the class definitions for the Logicial Imager Rule Set.
*/

#pragma once

#include <string>
#include <set>
#include <list>
#include <map>

#include "tsk/tsk_tools_i.h"
#include "LogicalImagerRuleBase.h"
#include "RuleMatchResult.h"
#include "json.h"

/**
* Implement the logical imager rule set.
*
*/
class LogicalImagerRuleSet
{
public:
<<<<<<< HEAD
    LogicalImagerRuleSet(const std::string &configFilename, const std::string &alertFilename, const std::string &driveName);
=======
    typedef TSK_RETVAL_ENUM(*matchCallback)(const RuleMatchResult *, TSK_FS_FILE *, const char *);

    LogicalImagerRuleSet();
>>>>>>> e62203c6
    ~LogicalImagerRuleSet();

    bool matches(TSK_FS_FILE *fs_file, const char *path, matchCallback callbackFunc) const;
    const std::pair<const RuleMatchResult *, std::list<std::string>> getFullFilePaths() const;

    const std::vector<std::pair<const RuleMatchResult *, std::vector<LogicalImagerRuleBase *>>> getRules() {
        return m_rules;
    }

    void constructRuleSet(const nlohmann::json ruleSet, 
        std::vector<std::pair<const RuleMatchResult *, std::vector<LogicalImagerRuleBase *>>> &ourRules
    );

private:
    LogicalImagerRuleSet(const LogicalImagerRuleSet &) = delete;
    void constructRule(const std::string &ruleSetName, nlohmann::json rule);

    std::string m_ruleSetName;
    std::vector<std::pair<const RuleMatchResult *, std::vector<LogicalImagerRuleBase *>>> m_rules;
    std::pair<const RuleMatchResult *, std::list<std::string>> m_fullFilePaths;
<<<<<<< HEAD
    bool m_finalizeImageWriter = false;
    std::string m_alertFilePath;
    FILE *m_alertFile;
    std::string m_driveName;
=======
>>>>>>> e62203c6
};<|MERGE_RESOLUTION|>--- conflicted
+++ resolved
@@ -32,13 +32,9 @@
 class LogicalImagerRuleSet
 {
 public:
-<<<<<<< HEAD
-    LogicalImagerRuleSet(const std::string &configFilename, const std::string &alertFilename, const std::string &driveName);
-=======
     typedef TSK_RETVAL_ENUM(*matchCallback)(const RuleMatchResult *, TSK_FS_FILE *, const char *);
 
     LogicalImagerRuleSet();
->>>>>>> e62203c6
     ~LogicalImagerRuleSet();
 
     bool matches(TSK_FS_FILE *fs_file, const char *path, matchCallback callbackFunc) const;
@@ -59,11 +55,4 @@
     std::string m_ruleSetName;
     std::vector<std::pair<const RuleMatchResult *, std::vector<LogicalImagerRuleBase *>>> m_rules;
     std::pair<const RuleMatchResult *, std::list<std::string>> m_fullFilePaths;
-<<<<<<< HEAD
-    bool m_finalizeImageWriter = false;
-    std::string m_alertFilePath;
-    FILE *m_alertFile;
-    std::string m_driveName;
-=======
->>>>>>> e62203c6
 };