--- conflicted
+++ resolved
@@ -19,15 +19,9 @@
 import time
 import traceback
 
-<<<<<<< HEAD
-MSBUILD_LOCATIONS = ['C:/Program Files (x86)/Microsoft Visual Studio/2019/Community/MSBuild/Current/Bin',
-                     'C:/Program Files (x86)/Microsoft Visual Studio/2022/Enterprise/MSBuild/Current/Bin',
-                     '/cygdrive/c/Program\ Files\ \(x86\)/MSBuild/14.0/Bin/']
-=======
 MSBUILD_LOCATIONS = [r'C:/Program Files (x86)/Microsoft Visual Studio/2019/Community/MSBuild/Current/Bin',
                      r'C:/Program Files (x86)/Microsoft Visual Studio/2022/Enterprise/MSBuild/Current/Bin',
                      r'/cygdrive/c/Program Files (x86)/MSBuild/14.0/Bin/']
->>>>>>> 3ffc140d
 
 
 
