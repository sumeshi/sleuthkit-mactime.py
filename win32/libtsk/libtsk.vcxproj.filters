﻿<?xml version="1.0" encoding="utf-8"?>
<Project ToolsVersion="4.0" xmlns="http://schemas.microsoft.com/developer/msbuild/2003">
  <ItemGroup>
    <Filter Include="vs">
      <UniqueIdentifier>{ea463a38-dc16-4410-8333-48b75a1916e0}</UniqueIdentifier>
    </Filter>
    <Filter Include="fs">
      <UniqueIdentifier>{ded26c4b-698a-47d7-a44e-fe2cdfb0b3c1}</UniqueIdentifier>
    </Filter>
    <Filter Include="auto">
      <UniqueIdentifier>{29b01bdc-51f0-402a-afcd-5598446ee469}</UniqueIdentifier>
    </Filter>
    <Filter Include="base">
      <UniqueIdentifier>{3f962b73-5e48-4022-b993-f7da3364b7e5}</UniqueIdentifier>
    </Filter>
    <Filter Include="hash">
      <UniqueIdentifier>{9837d797-a638-4895-91a9-dc09de38e8cf}</UniqueIdentifier>
    </Filter>
    <Filter Include="img">
      <UniqueIdentifier>{36ca1943-034a-4915-a0ac-ede5f6e26bfd}</UniqueIdentifier>
    </Filter>
    <Filter Include="pool">
      <UniqueIdentifier>{7cbe036c-983e-47eb-b83e-499ecc668ffd}</UniqueIdentifier>
    </Filter>
    <Filter Include="util">
      <UniqueIdentifier>{5ae960da-f555-42cd-bc00-eba8c536e79b}</UniqueIdentifier>
    </Filter>
  </ItemGroup>
  <ItemGroup>
    <ClCompile Include="..\..\tsk\vs\bsd.c">
      <Filter>vs</Filter>
    </ClCompile>
    <ClCompile Include="..\..\tsk\vs\dos.c">
      <Filter>vs</Filter>
    </ClCompile>
    <ClCompile Include="..\..\tsk\vs\gpt.c">
      <Filter>vs</Filter>
    </ClCompile>
    <ClCompile Include="..\..\tsk\vs\mac.c">
      <Filter>vs</Filter>
    </ClCompile>
    <ClCompile Include="..\..\tsk\vs\mm_io.c">
      <Filter>vs</Filter>
    </ClCompile>
    <ClCompile Include="..\..\tsk\vs\mm_open.c">
      <Filter>vs</Filter>
    </ClCompile>
    <ClCompile Include="..\..\tsk\vs\mm_part.c">
      <Filter>vs</Filter>
    </ClCompile>
    <ClCompile Include="..\..\tsk\vs\mm_types.c">
      <Filter>vs</Filter>
    </ClCompile>
    <ClCompile Include="..\..\tsk\vs\sun.c">
      <Filter>vs</Filter>
    </ClCompile>
    <ClCompile Include="..\..\tsk\fs\dcalc_lib.c">
      <Filter>fs</Filter>
    </ClCompile>
    <ClCompile Include="..\..\tsk\fs\dcat_lib.c">
      <Filter>fs</Filter>
    </ClCompile>
    <ClCompile Include="..\..\tsk\fs\dls_lib.c">
      <Filter>fs</Filter>
    </ClCompile>
    <ClCompile Include="..\..\tsk\fs\dstat_lib.c">
      <Filter>fs</Filter>
    </ClCompile>
    <ClCompile Include="..\..\tsk\fs\ext2fs.c">
      <Filter>fs</Filter>
    </ClCompile>
    <ClCompile Include="..\..\tsk\fs\ext2fs_dent.c">
      <Filter>fs</Filter>
    </ClCompile>
    <ClCompile Include="..\..\tsk\fs\ext2fs_journal.c">
      <Filter>fs</Filter>
    </ClCompile>
    <ClCompile Include="..\..\tsk\fs\fatfs.c">
      <Filter>fs</Filter>
    </ClCompile>
    <ClCompile Include="..\..\tsk\fs\fatfs_meta.c">
      <Filter>fs</Filter>
    </ClCompile>
    <ClCompile Include="..\..\tsk\fs\ffind_lib.c">
      <Filter>fs</Filter>
    </ClCompile>
    <ClCompile Include="..\..\tsk\fs\ffs.c">
      <Filter>fs</Filter>
    </ClCompile>
    <ClCompile Include="..\..\tsk\fs\ffs_dent.c">
      <Filter>fs</Filter>
    </ClCompile>
    <ClCompile Include="..\..\tsk\fs\fls_lib.c">
      <Filter>fs</Filter>
    </ClCompile>
    <ClCompile Include="..\..\tsk\fs\fs_attr.c">
      <Filter>fs</Filter>
    </ClCompile>
    <ClCompile Include="..\..\tsk\fs\fs_attrlist.c">
      <Filter>fs</Filter>
    </ClCompile>
    <ClCompile Include="..\..\tsk\fs\fs_block.c">
      <Filter>fs</Filter>
    </ClCompile>
    <ClCompile Include="..\..\tsk\fs\fs_dir.c">
      <Filter>fs</Filter>
    </ClCompile>
    <ClCompile Include="..\..\tsk\fs\fs_file.c">
      <Filter>fs</Filter>
    </ClCompile>
    <ClCompile Include="..\..\tsk\fs\fs_inode.c">
      <Filter>fs</Filter>
    </ClCompile>
    <ClCompile Include="..\..\tsk\fs\fs_io.c">
      <Filter>fs</Filter>
    </ClCompile>
    <ClCompile Include="..\..\tsk\fs\fs_load.c">
      <Filter>fs</Filter>
    </ClCompile>
    <ClCompile Include="..\..\tsk\fs\fs_name.c">
      <Filter>fs</Filter>
    </ClCompile>
    <ClCompile Include="..\..\tsk\fs\fs_open.c">
      <Filter>fs</Filter>
    </ClCompile>
    <ClCompile Include="..\..\tsk\fs\fs_parse.c">
      <Filter>fs</Filter>
    </ClCompile>
    <ClCompile Include="..\..\tsk\fs\fs_types.c">
      <Filter>fs</Filter>
    </ClCompile>
    <ClCompile Include="..\..\tsk\fs\hfs.c">
      <Filter>fs</Filter>
    </ClCompile>
    <ClCompile Include="..\..\tsk\fs\hfs_dent.c">
      <Filter>fs</Filter>
    </ClCompile>
    <ClCompile Include="..\..\tsk\fs\hfs_journal.c">
      <Filter>fs</Filter>
    </ClCompile>
    <ClCompile Include="..\..\tsk\fs\hfs_unicompare.c">
      <Filter>fs</Filter>
    </ClCompile>
    <ClCompile Include="..\..\tsk\fs\icat_lib.c">
      <Filter>fs</Filter>
    </ClCompile>
    <ClCompile Include="..\..\tsk\fs\ifind_lib.c">
      <Filter>fs</Filter>
    </ClCompile>
    <ClCompile Include="..\..\tsk\fs\ils_lib.c">
      <Filter>fs</Filter>
    </ClCompile>
    <ClCompile Include="..\..\tsk\fs\iso9660.c">
      <Filter>fs</Filter>
    </ClCompile>
    <ClCompile Include="..\..\tsk\fs\iso9660_dent.c">
      <Filter>fs</Filter>
    </ClCompile>
    <ClCompile Include="..\..\tsk\fs\nofs_misc.c">
      <Filter>fs</Filter>
    </ClCompile>
    <ClCompile Include="..\..\tsk\fs\rawfs.c">
      <Filter>fs</Filter>
    </ClCompile>
    <ClCompile Include="..\..\tsk\fs\swapfs.c">
      <Filter>fs</Filter>
    </ClCompile>
    <ClCompile Include="..\..\tsk\fs\unix_misc.c">
      <Filter>fs</Filter>
    </ClCompile>
    <ClCompile Include="..\..\tsk\fs\walk_cpp.cpp">
      <Filter>fs</Filter>
    </ClCompile>
    <ClCompile Include="..\..\tsk\auto\auto.cpp">
      <Filter>auto</Filter>
    </ClCompile>
    <ClCompile Include="..\..\tsk\auto\auto_db.cpp">
      <Filter>auto</Filter>
    </ClCompile>
    <ClCompile Include="..\..\tsk\auto\case_db.cpp">
      <Filter>auto</Filter>
    </ClCompile>
    <ClCompile Include="..\..\tsk\auto\db_sqlite.cpp">
      <Filter>auto</Filter>
    </ClCompile>
    <ClCompile Include="..\..\tsk\auto\sqlite3.c">
      <Filter>auto</Filter>
    </ClCompile>
    <ClCompile Include="..\..\tsk\base\md5c.c">
      <Filter>base</Filter>
    </ClCompile>
    <ClCompile Include="..\..\tsk\base\mymalloc.c">
      <Filter>base</Filter>
    </ClCompile>
    <ClCompile Include="..\..\tsk\base\sha1c.c">
      <Filter>base</Filter>
    </ClCompile>
    <ClCompile Include="..\..\tsk\base\tsk_endian.c">
      <Filter>base</Filter>
    </ClCompile>
    <ClCompile Include="..\..\tsk\base\tsk_error.c">
      <Filter>base</Filter>
    </ClCompile>
    <ClCompile Include="..\..\tsk\base\tsk_error_win32.cpp">
      <Filter>base</Filter>
    </ClCompile>
    <ClCompile Include="..\..\tsk\base\tsk_list.c">
      <Filter>base</Filter>
    </ClCompile>
    <ClCompile Include="..\..\tsk\base\tsk_lock.c">
      <Filter>base</Filter>
    </ClCompile>
    <ClCompile Include="..\..\tsk\base\tsk_parse.c">
      <Filter>base</Filter>
    </ClCompile>
    <ClCompile Include="..\..\tsk\base\tsk_printf.c">
      <Filter>base</Filter>
    </ClCompile>
    <ClCompile Include="..\..\tsk\base\tsk_stack.c">
      <Filter>base</Filter>
    </ClCompile>
    <ClCompile Include="..\..\tsk\base\tsk_unicode.c">
      <Filter>base</Filter>
    </ClCompile>
    <ClCompile Include="..\..\tsk\base\tsk_version.c">
      <Filter>base</Filter>
    </ClCompile>
    <ClCompile Include="..\..\tsk\base\XGetopt.c">
      <Filter>base</Filter>
    </ClCompile>
    <ClCompile Include="..\..\tsk\img\aff.c">
      <Filter>img</Filter>
    </ClCompile>
    <ClCompile Include="..\..\tsk\img\img_io.c">
      <Filter>img</Filter>
    </ClCompile>
    <ClCompile Include="..\..\tsk\img\img_types.c">
      <Filter>img</Filter>
    </ClCompile>
    <ClCompile Include="..\..\tsk\img\mult_files.c">
      <Filter>img</Filter>
    </ClCompile>
    <ClCompile Include="..\..\tsk\img\raw.c">
      <Filter>img</Filter>
    </ClCompile>
    <ClCompile Include="..\..\tsk\fs\fatfs_dent.cpp">
      <Filter>fs</Filter>
    </ClCompile>
    <ClCompile Include="..\..\tsk\fs\ntfs.c">
      <Filter>fs</Filter>
    </ClCompile>
    <ClCompile Include="..\..\tsk\fs\ntfs_dent.cpp">
      <Filter>fs</Filter>
    </ClCompile>
    <ClCompile Include="..\..\tsk\hashdb\hashkeeper.c">
      <Filter>hash</Filter>
    </ClCompile>
    <ClCompile Include="..\..\tsk\hashdb\idxonly.c">
      <Filter>hash</Filter>
    </ClCompile>
    <ClCompile Include="..\..\tsk\hashdb\md5sum.c">
      <Filter>hash</Filter>
    </ClCompile>
    <ClCompile Include="..\..\tsk\hashdb\nsrl.c">
      <Filter>hash</Filter>
    </ClCompile>
    <ClCompile Include="..\..\tsk\hashdb\hdb_base.c">
      <Filter>hash</Filter>
    </ClCompile>
    <ClCompile Include="..\..\tsk\hashdb\sqlite_hdb.cpp">
      <Filter>hash</Filter>
    </ClCompile>
    <ClCompile Include="..\..\tsk\hashdb\tsk_hashdb.c">
      <Filter>hash</Filter>
    </ClCompile>
    <ClCompile Include="..\..\tsk\hashdb\encase.c">
      <Filter>hash</Filter>
    </ClCompile>
    <ClCompile Include="..\..\tsk\fs\exfatfs.c">
      <Filter>fs</Filter>
    </ClCompile>
    <ClCompile Include="..\..\tsk\fs\yaffs.cpp">
      <Filter>fs</Filter>
    </ClCompile>
    <ClCompile Include="..\..\tsk\fs\exfatfs_dent.c">
      <Filter>fs</Filter>
    </ClCompile>
    <ClCompile Include="..\..\tsk\fs\exfatfs_meta.c">
      <Filter>fs</Filter>
    </ClCompile>
    <ClCompile Include="..\..\tsk\fs\fatfs_utils.c">
      <Filter>fs</Filter>
    </ClCompile>
    <ClCompile Include="..\..\tsk\fs\fatxxfs.c">
      <Filter>fs</Filter>
    </ClCompile>
    <ClCompile Include="..\..\tsk\fs\fatxxfs_dent.c">
      <Filter>fs</Filter>
    </ClCompile>
    <ClCompile Include="..\..\tsk\fs\fatxxfs_meta.c">
      <Filter>fs</Filter>
    </ClCompile>
    <ClCompile Include="..\..\tsk\hashdb\binsrch_index.cpp">
      <Filter>hash</Filter>
    </ClCompile>
    <ClCompile Include="..\..\tsk\auto\tsk_db.cpp">
      <Filter>auto</Filter>
    </ClCompile>
    <ClCompile Include="..\..\tsk\auto\db_postgresql.cpp">
      <Filter>auto</Filter>
    </ClCompile>
    <ClCompile Include="..\..\tsk\img\vmdk.c">
      <Filter>img</Filter>
    </ClCompile>
    <ClCompile Include="..\..\tsk\img\vhd.c">
      <Filter>img</Filter>
    </ClCompile>
    <ClCompile Include="..\..\tsk\auto\guid.cpp">
      <Filter>auto</Filter>
    </ClCompile>
    <ClCompile Include="..\..\tsk\auto\is_image_supported.cpp">
      <Filter>auto</Filter>
    </ClCompile>
    <ClCompile Include="..\..\tsk\img\img_writer.cpp">
      <Filter>img</Filter>
    </ClCompile>
    <ClCompile Include="..\..\tsk\fs\lzvn.c">
      <Filter>fs</Filter>
    </ClCompile>
<<<<<<< HEAD
    <ClCompile Include="..\..\tsk\pool\apfs_pool.cpp">
      <Filter>pool</Filter>
    </ClCompile>
    <ClCompile Include="..\..\tsk\pool\pool_open.cpp">
      <Filter>pool</Filter>
    </ClCompile>
    <ClCompile Include="..\..\tsk\pool\pool_read.cpp">
      <Filter>pool</Filter>
    </ClCompile>
    <ClCompile Include="..\..\tsk\pool\pool_types.cpp">
      <Filter>pool</Filter>
    </ClCompile>
    <ClCompile Include="..\..\tsk\util\crypto.cpp">
      <Filter>util</Filter>
    </ClCompile>
    <ClCompile Include="..\..\tsk\fs\apfs_open.cpp">
      <Filter>fs</Filter>
    </ClCompile>
    <ClCompile Include="..\..\tsk\fs\apfs.cpp">
      <Filter>fs</Filter>
    </ClCompile>
    <ClCompile Include="..\..\tsk\fs\apfs_compat.cpp">
      <Filter>fs</Filter>
    </ClCompile>
    <ClCompile Include="..\..\tsk\fs\apfs_fs.cpp">
      <Filter>fs</Filter>
    </ClCompile>
    <ClCompile Include="..\..\tsk\fs\decmpfs.c">
      <Filter>fs</Filter>
    </ClCompile>
    <ClCompile Include="..\..\tsk\pool\apfs_pool_compat.cpp">
      <Filter>pool</Filter>
=======
    <ClCompile Include="..\..\tsk\img\ewf.cpp">
      <Filter>img</Filter>
    </ClCompile>
    <ClCompile Include="..\..\tsk\img\img_open.cpp">
      <Filter>img</Filter>
>>>>>>> 605ceb48
    </ClCompile>
  </ItemGroup>
  <ItemGroup>
    <ClInclude Include="..\..\tsk\vs\tsk_bsd.h">
      <Filter>vs</Filter>
    </ClInclude>
    <ClInclude Include="..\..\tsk\vs\tsk_dos.h">
      <Filter>vs</Filter>
    </ClInclude>
    <ClInclude Include="..\..\tsk\vs\tsk_gpt.h">
      <Filter>vs</Filter>
    </ClInclude>
    <ClInclude Include="..\..\tsk\vs\tsk_mac.h">
      <Filter>vs</Filter>
    </ClInclude>
    <ClInclude Include="..\..\tsk\vs\tsk_sun.h">
      <Filter>vs</Filter>
    </ClInclude>
    <ClInclude Include="..\..\tsk\vs\tsk_vs.h">
      <Filter>vs</Filter>
    </ClInclude>
    <ClInclude Include="..\..\tsk\vs\tsk_vs_i.h">
      <Filter>vs</Filter>
    </ClInclude>
    <ClInclude Include="..\..\tsk\fs\tsk_ext2fs.h">
      <Filter>fs</Filter>
    </ClInclude>
    <ClInclude Include="..\..\tsk\fs\tsk_fatfs.h">
      <Filter>fs</Filter>
    </ClInclude>
    <ClInclude Include="..\..\tsk\fs\tsk_ffs.h">
      <Filter>fs</Filter>
    </ClInclude>
    <ClInclude Include="..\..\tsk\fs\tsk_fs.h">
      <Filter>fs</Filter>
    </ClInclude>
    <ClInclude Include="..\..\tsk\fs\tsk_fs_i.h">
      <Filter>fs</Filter>
    </ClInclude>
    <ClInclude Include="..\..\tsk\fs\tsk_hfs.h">
      <Filter>fs</Filter>
    </ClInclude>
    <ClInclude Include="..\..\tsk\fs\tsk_iso9660.h">
      <Filter>fs</Filter>
    </ClInclude>
    <ClInclude Include="..\..\tsk\fs\tsk_ntfs.h">
      <Filter>fs</Filter>
    </ClInclude>
    <ClInclude Include="..\..\tsk\auto\sqlite3.h">
      <Filter>auto</Filter>
    </ClInclude>
    <ClInclude Include="..\..\tsk\auto\tsk_auto.h">
      <Filter>auto</Filter>
    </ClInclude>
    <ClInclude Include="..\..\tsk\auto\tsk_auto_i.h">
      <Filter>auto</Filter>
    </ClInclude>
    <ClInclude Include="..\..\tsk\auto\tsk_case_db.h">
      <Filter>auto</Filter>
    </ClInclude>
    <ClInclude Include="..\..\tsk\auto\tsk_db_sqlite.h">
      <Filter>auto</Filter>
    </ClInclude>
    <ClInclude Include="..\..\tsk\base\tsk_base.h">
      <Filter>base</Filter>
    </ClInclude>
    <ClInclude Include="..\..\tsk\base\tsk_base_i.h">
      <Filter>base</Filter>
    </ClInclude>
    <ClInclude Include="..\..\tsk\base\tsk_os.h">
      <Filter>base</Filter>
    </ClInclude>
    <ClInclude Include="..\..\tsk\hashdb\tsk_hashdb.h">
      <Filter>hash</Filter>
    </ClInclude>
    <ClInclude Include="..\..\tsk\hashdb\tsk_hashdb_i.h">
      <Filter>hash</Filter>
    </ClInclude>
    <ClInclude Include="..\..\tsk\img\aff.h">
      <Filter>img</Filter>
    </ClInclude>
    <ClInclude Include="..\..\tsk\img\ewf.h">
      <Filter>img</Filter>
    </ClInclude>
    <ClInclude Include="..\..\tsk\img\raw.h">
      <Filter>img</Filter>
    </ClInclude>
    <ClInclude Include="..\..\tsk\img\tsk_img.h">
      <Filter>img</Filter>
    </ClInclude>
    <ClInclude Include="..\..\tsk\img\tsk_img_i.h">
      <Filter>img</Filter>
    </ClInclude>
    <ClInclude Include="..\..\tsk\fs\tsk_exfatfs.h">
      <Filter>fs</Filter>
    </ClInclude>
    <ClInclude Include="..\..\tsk\fs\tsk_fatxxfs.h">
      <Filter>fs</Filter>
    </ClInclude>
    <ClInclude Include="..\..\tsk\fs\tsk_yaffs.h">
      <Filter>fs</Filter>
    </ClInclude>
    <ClInclude Include="..\..\tsk\hashdb\tsk_hash_info.h">
      <Filter>hash</Filter>
    </ClInclude>
    <ClInclude Include="..\..\tsk\auto\tsk_db.h">
      <Filter>auto</Filter>
    </ClInclude>
    <ClInclude Include="..\..\tsk\auto\tsk_db_postgresql.h">
      <Filter>auto</Filter>
    </ClInclude>
    <ClInclude Include="..\..\tsk\auto\db_connection_info.h">
      <Filter>auto</Filter>
    </ClInclude>
    <ClInclude Include="..\..\tsk\img\vmdk.h">
      <Filter>img</Filter>
    </ClInclude>
    <ClInclude Include="..\..\tsk\img\vhd.h">
      <Filter>img</Filter>
    </ClInclude>
    <ClInclude Include="..\..\tsk\auto\guid.h">
      <Filter>auto</Filter>
    </ClInclude>
    <ClInclude Include="..\..\tsk\auto\tsk_is_image_supported.h">
      <Filter>auto</Filter>
    </ClInclude>
    <ClInclude Include="..\..\tsk\img\img_writer.h">
      <Filter>img</Filter>
    </ClInclude>
    <ClInclude Include="..\..\tsk\fs\tsk_apfs.h">
      <Filter>fs</Filter>
    </ClInclude>
    <ClInclude Include="..\..\tsk\fs\tsk_apfs.hpp">
      <Filter>fs</Filter>
    </ClInclude>
    <ClInclude Include="..\..\tsk\pool\pool_compat.hpp">
      <Filter>pool</Filter>
    </ClInclude>
    <ClInclude Include="..\..\tsk\pool\tsk_apfs.h">
      <Filter>pool</Filter>
    </ClInclude>
    <ClInclude Include="..\..\tsk\pool\tsk_apfs.hpp">
      <Filter>pool</Filter>
    </ClInclude>
    <ClInclude Include="..\..\tsk\pool\tsk_pool.h">
      <Filter>pool</Filter>
    </ClInclude>
    <ClInclude Include="..\..\tsk\pool\tsk_pool.hpp">
      <Filter>pool</Filter>
    </ClInclude>
    <ClInclude Include="..\..\tsk\util\crypto.hpp">
      <Filter>util</Filter>
    </ClInclude>
    <ClInclude Include="..\..\tsk\util\lw_shared_ptr.hpp">
      <Filter>util</Filter>
    </ClInclude>
    <ClInclude Include="..\..\tsk\util\span.hpp">
      <Filter>util</Filter>
    </ClInclude>
    <ClInclude Include="..\..\tsk\libtsk.h" />
    <ClInclude Include="..\..\tsk\fs\apfs_compat.hpp">
      <Filter>fs</Filter>
    </ClInclude>
    <ClInclude Include="..\..\tsk\fs\apfs_fs.h">
      <Filter>fs</Filter>
    </ClInclude>
    <ClInclude Include="..\..\tsk\fs\apfs_fs.hpp">
      <Filter>fs</Filter>
    </ClInclude>
    <ClInclude Include="..\..\tsk\fs\decmpfs.h">
      <Filter>fs</Filter>
    </ClInclude>
    <ClInclude Include="..\..\tsk\pool\apfs_pool_compat.hpp">
      <Filter>pool</Filter>
    </ClInclude>
  </ItemGroup>
</Project><|MERGE_RESOLUTION|>--- conflicted
+++ resolved
@@ -327,7 +327,6 @@
     <ClCompile Include="..\..\tsk\fs\lzvn.c">
       <Filter>fs</Filter>
     </ClCompile>
-<<<<<<< HEAD
     <ClCompile Include="..\..\tsk\pool\apfs_pool.cpp">
       <Filter>pool</Filter>
     </ClCompile>
@@ -360,13 +359,11 @@
     </ClCompile>
     <ClCompile Include="..\..\tsk\pool\apfs_pool_compat.cpp">
       <Filter>pool</Filter>
-=======
     <ClCompile Include="..\..\tsk\img\ewf.cpp">
       <Filter>img</Filter>
     </ClCompile>
     <ClCompile Include="..\..\tsk\img\img_open.cpp">
       <Filter>img</Filter>
->>>>>>> 605ceb48
     </ClCompile>
   </ItemGroup>
   <ItemGroup>
