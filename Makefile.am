ACLOCAL_AMFLAGS = -I m4

AM_CPPFLAGS = -I$(srcdir)/tsk
AM_CFLAGS = -Wall -Wextra -Wno-unused-parameter
AM_CXXFLAGS = -Wall -Wextra -Wno-unused-parameter -Wno-overloaded-virtual

<<<<<<< HEAD
CLEANFILES =
=======
CLEANFILES = *.gcov
>>>>>>> 3ffc140d

# File that we want to include in the dist
EXTRA_DIST = \
	API-CHANGES.txt \
	ChangeLog.txt \
	INSTALL.txt \
	NEWS.txt \
	README_win32.txt \
	README.md \
	bindings/java/README.txt \
	bindings/java/*.xml \
	bindings/java/doxygen/Doxyfile \
	bindings/java/doxygen/*.dox \
	bindings/java/doxygen/*.html \
	bindings/java/nbproject/project.xml \
	bindings/java/src/org/sleuthkit/datamodel/*.java \
	bindings/java/src/org/sleuthkit/datamodel/*.html \
	bindings/java/src/org/sleuthkit/datamodel/*.properties \
	bindings/java/src/org/sleuthkit/datamodel/blackboardutils/*.java \
	bindings/java/src/org/sleuthkit/datamodel/blackboardutils/attributes/*.java \
	bindings/java/src/org/sleuthkit/datamodel/Examples/*.java \
	bindings/java/src/*.html \
	case-uco/java/*.xml \
	case-uco/java/*.md \
	case-uco/java/nbproject/*.xml \
	case-uco/java/nbproject/*.properties \
	case-uco/java/src/org/sleuthkit/caseuco/*.java \
	case-uco/java/test/org/sleuthkit/caseuco/*.java \
	docs/README.txt \
	licenses/README.md \
	licenses/GNUv2-COPYING \
	licenses/GNUv3-COPYING \
	licenses/IBM-LICENSE \
	licenses/Apache-LICENSE-2.0.txt \
	licenses/cpl1.0.txt \
	licenses/bsd.txt \
	licenses/mit.txt \
	m4/*.m4 \
	packages/sleuthkit.spec \
	win32/BUILDING.txt \
	win32/*/*.vcxproj \
	win32/tsk-win.sln \
	win32/NugetPackages.props \
	win32/docs/*

nobase_include_HEADERS = \
	tsk/auto/guid.h \
	tsk/auto/tsk_auto.h \
	tsk/auto/tsk_is_image_supported.h \
	tsk/base/tsk_base.h \
	tsk/base/tsk_os.h \
<<<<<<< HEAD
=======
	tsk/base/tsk_os_cpp.h \
>>>>>>> 3ffc140d
	tsk/fs/apfs_compat.hpp \
	tsk/fs/apfs_fs.h \
	tsk/fs/apfs_fs.hpp \
	tsk/fs/decmpfs.h \
	tsk/fs/encryptionHelper.h \
	tsk/fs/tsk_apfs.h \
	tsk/fs/tsk_apfs.hpp \
	tsk/fs/tsk_exfatfs.h \
	tsk/fs/tsk_ext2fs.h \
	tsk/fs/tsk_fatfs.h \
	tsk/fs/tsk_fatxxfs.h \
	tsk/fs/tsk_ffs.h \
	tsk/fs/tsk_fs.h \
	tsk/fs/tsk_hfs.h \
	tsk/fs/tsk_iso9660.h \
	tsk/fs/tsk_logical_fs.h \
	tsk/fs/tsk_ntfs.h \
	tsk/fs/tsk_yaffs.h \
	tsk/hashdb/tsk_hashdb.h \
	tsk/img/logical_img.h \
	tsk/img/pool.hpp \
	tsk/img/tsk_img.h \
	tsk/libtsk.h \
	tsk/pool/apfs_pool_compat.hpp \
	tsk/pool/lvm_pool_compat.hpp \
	tsk/pool/pool_compat.hpp \
	tsk/pool/tsk_apfs.h \
	tsk/pool/tsk_apfs.hpp \
	tsk/pool/tsk_pool.h \
	tsk/pool/tsk_pool.hpp \
	tsk/tsk_incs.h \
	tsk/util/Bitlocker/BitlockerParser.h \
	tsk/util/Bitlocker/BitlockerUtils.h \
	tsk/vs/tsk_vs.h \
	tsk/util/Bitlocker/DataTypes.h \
	tsk/util/Bitlocker/MetadataEntry.h \
	tsk/util/Bitlocker/MetadataUtils.h \
	tsk/util/Bitlocker/MetadataValueAesCcmEncryptedKey.h \
	tsk/util/Bitlocker/MetadataValue.h \
	tsk/util/Bitlocker/MetadataValueKey.h \
	tsk/util/Bitlocker/MetadataValueOffsetAndSize.h \
	tsk/util/Bitlocker/MetadataValueStretchKey.h \
	tsk/util/Bitlocker/MetadataValueUnicode.h \
	tsk/util/Bitlocker/MetadataValueVolumeMasterKey.h \
	tsk/util/crypto.hpp \
	tsk/util/detect_encryption.h \
	tsk/util/file_system_utils.h \
	tsk/util/lw_shared_ptr.hpp \
	tsk/util/span.hpp \
	tsk/vs/tsk_bsd.h \
	tsk/vs/tsk_dos.h \
	tsk/vs/tsk_gpt.h \
	tsk/vs/tsk_mac.h \
	tsk/vs/tsk_sun.h

nobase_dist_data_DATA = \
	tsk/sorter/default.sort \
	tsk/sorter/freebsd.sort \
	tsk/sorter/images.sort \
	tsk/sorter/linux.sort \
	tsk/sorter/openbsd.sort \
	tsk/sorter/solaris.sort \
	tsk/sorter/windows.sort

#
# Library
#

TSK_LIB = tsk/libtsk.la
<<<<<<< HEAD

noinst_LTLIBRARIES = \
	tsk/auto/libtskauto.la \
	tsk/base/libtskbase.la \
	tsk/fs/libtskfs.la \
	tsk/hashdb/libtskhashdb.la \
	tsk/img/libtskimg.la \
	tsk/pool/libtskpool.la \
	tsk/util/libtskutil.la \
	tsk/util/Bitlocker/libtskbitlocker.la \
	tsk/vs/libtskvs.la

tsk_auto_libtskauto_la_CFLAGS = $(AM_CFLAGS) -Wmultichar
tsk_auto_libtskauto_la_CXXFLAGS = $(AM_CXXFLAGS) -Wmultichar -Wsign-promo
tsk_auto_libtskauto_la_SOURCES = \
	tsk/auto/auto.cpp \
	tsk/auto/auto_db.cpp \
	tsk/auto/case_db.cpp \
	tsk/auto/db_sqlite.cpp \
	tsk/auto/guid.cpp \
	tsk/auto/guid.h \
	tsk/auto/is_image_supported.cpp \
	tsk/auto/tsk_auto.h \
	tsk/auto/tsk_auto_i.h \
	tsk/auto/tsk_case_db.h \
	tsk/auto/tsk_case_db.h \
	tsk/auto/tsk_db.cpp \
	tsk/auto/tsk_db.h \
	tsk/auto/tsk_db_sqlite.h \
	tsk/auto/tsk_is_image_supported.h

=======

noinst_LTLIBRARIES = \
	tsk/auto/libtskauto.la \
	tsk/base/libtskbase.la \
	tsk/fs/libtskfs.la \
	tsk/hashdb/libtskhashdb.la \
	tsk/img/libtskimg.la \
	tsk/pool/libtskpool.la \
	tsk/util/libtskutil.la \
	tsk/util/Bitlocker/libtskbitlocker.la \
	tsk/vs/libtskvs.la

tsk_auto_libtskauto_la_CFLAGS = $(AM_CFLAGS) -Wmultichar
tsk_auto_libtskauto_la_CXXFLAGS = $(AM_CXXFLAGS) -Wmultichar -Wsign-promo
tsk_auto_libtskauto_la_SOURCES = \
	tsk/auto/auto.cpp \
	tsk/auto/auto_db.cpp \
	tsk/auto/case_db.cpp \
	tsk/auto/db_sqlite.cpp \
	tsk/auto/guid.cpp \
	tsk/auto/guid.h \
	tsk/auto/is_image_supported.cpp \
	tsk/auto/tsk_auto.h \
	tsk/auto/tsk_auto_i.h \
	tsk/auto/tsk_case_db.h \
	tsk/auto/tsk_case_db.h \
	tsk/auto/tsk_db.cpp \
	tsk/auto/tsk_db.h \
	tsk/auto/tsk_db_sqlite.h \
	tsk/auto/tsk_is_image_supported.h

>>>>>>> 3ffc140d
# Compile the bundled sqlite3 if there isn't an existing lib to use
if !HAVE_LIBSQLITE3
tsk_auto_libtskauto_la_SOURCES += tsk/auto/sqlite3.c tsk/auto/sqlite3.h
endif

tsk_base_libtskbase_la_SOURCES = \
	tsk/base/crc.c \
	tsk/base/crc.h \
	tsk/base/md5c.c \
	tsk/base/mymalloc.c \
	tsk/base/sha1c.c \
	tsk/base/tsk_base_i.c \
	tsk/base/tsk_base_i.h \
	tsk/base/tsk_endian.c \
	tsk/base/tsk_error.c \
	tsk/base/tsk_error_win32.cpp \
	tsk/base/tsk_list.c \
	tsk/base/tsk_lock.c \
	tsk/base/tsk_parse.c \
	tsk/base/tsk_printf.c \
	tsk/base/tsk_stack.c \
	tsk/base/tsk_unicode.c \
	tsk/base/tsk_unicode.h \
	tsk/base/tsk_version.c \
	tsk/base/XGetopt.c

tsk_fs_libtskfs_la_SOURCES = \
	tsk/fs/apfs_compat.cpp \
	tsk/fs/apfs.cpp \
	tsk/fs/apfs_fs.cpp \
	tsk/fs/apfs_open.cpp \
	tsk/fs/dcalc_lib.c \
	tsk/fs/dcat_lib.c \
	tsk/fs/decmpfs.c \
	tsk/fs/dls_lib.c \
	tsk/fs/dstat_lib.c \
	tsk/fs/encryptionHelper.cpp \
	tsk/fs/exfatfs.c \
	tsk/fs/exfatfs_dent.c \
	tsk/fs/exfatfs_meta.c \
	tsk/fs/ext2fs.c \
	tsk/fs/ext2fs_dent.c \
	tsk/fs/ext2fs_journal.c \
	tsk/fs/fatfs.c \
	tsk/fs/fatfs_dent.cpp \
	tsk/fs/fatfs_meta.c \
	tsk/fs/fatfs_utils.c \
	tsk/fs/fatxxfs.c \
	tsk/fs/fatxxfs_dent.c \
	tsk/fs/fatxxfs_meta.c \
	tsk/fs/ffind_lib.c \
	tsk/fs/ffs.c \
	tsk/fs/ffs_dent.c \
	tsk/fs/fls_lib.c \
	tsk/fs/fs_attr.c \
	tsk/fs/fs_attrlist.c \
	tsk/fs/fs_block.c \
	tsk/fs/fs_dir.c \
	tsk/fs/fs_file.c \
	tsk/fs/fs_inode.c \
	tsk/fs/fs_io.c \
	tsk/fs/fs_load.c \
	tsk/fs/fs_name.c \
	tsk/fs/fs_open.c \
	tsk/fs/fs_parse.c \
	tsk/fs/fs_types.c \
	tsk/fs/hfs.c \
	tsk/fs/hfs_dent.c \
	tsk/fs/hfs_journal.c \
	tsk/fs/hfs_unicompare.c \
	tsk/fs/icat_lib.c \
	tsk/fs/ifind_lib.c \
	tsk/fs/ils_lib.c \
	tsk/fs/iso9660.c \
	tsk/fs/iso9660_dent.c \
	tsk/fs/logical_fs.cpp \
	tsk/fs/lzvn.c \
	tsk/fs/lzvn.h \
	tsk/fs/nofs_misc.c \
	tsk/fs/ntfs.c \
	tsk/fs/ntfs_dent.cpp \
	tsk/fs/rawfs.c \
	tsk/fs/swapfs.c \
	tsk/fs/tsk_fs_i.h \
	tsk/fs/unix_misc.c \
	tsk/fs/usnjls_lib.c \
	tsk/fs/usn_journal.c \
	tsk/fs/walk_cpp.cpp \
	tsk/fs/yaffs.cpp

tsk_hashdb_libtskhashdb_la_SOURCES = \
	tsk/hashdb/binsrch_index.cpp \
	tsk/hashdb/encase.c \
	tsk/hashdb/hashkeeper.c \
	tsk/hashdb/hdb_base.c \
	tsk/hashdb/idxonly.c \
	tsk/hashdb/md5sum.c \
	tsk/hashdb/nsrl.c \
	tsk/hashdb/sqlite_hdb.cpp \
	tsk/hashdb/tsk_hashdb.c \
	tsk/hashdb/tsk_hashdb.h \
	tsk/hashdb/tsk_hashdb_i.h \
	tsk/hashdb/tsk_hash_info.h

tsk_img_libtskimg_la_SOURCES = \
	tsk/img/aff4.c \
	tsk/img/aff4.h \
	tsk/img/aff.c \
	tsk/img/aff.h \
	tsk/img/ewf.cpp \
	tsk/img/ewf.h \
	tsk/img/img_io.c \
	tsk/img/img_open.cpp \
	tsk/img/img_types.c \
	tsk/img/img_writer.cpp \
	tsk/img/img_writer.h \
	tsk/img/logical_img.c \
	tsk/img/logical_img.h \
	tsk/img/mult_files.cpp \
	tsk/img/mult_files.h \
	tsk/img/qcow.c \
	tsk/img/qcow.h \
	tsk/img/raw.c \
	tsk/img/raw.h \
	tsk/img/tsk_img_i.h \
	tsk/img/unsupported_types.c \
	tsk/img/unsupported_types.h \
	tsk/img/vhd.c \
	tsk/img/vhd.h \
	tsk/img/vmdk.c \
	tsk/img/vmdk.h

<<<<<<< HEAD
tsk_pool_libtskpool_la_CXXFLAGS = $(AM_CXXFLAGS) -Werror
=======
>>>>>>> 3ffc140d
tsk_pool_libtskpool_la_SOURCES = \
	tsk/pool/apfs_pool_compat.cpp \
	tsk/pool/apfs_pool.cpp \
	tsk/pool/img_bfio_handle.c \
	tsk/pool/img_bfio_handle.h \
	tsk/pool/lvm_pool_compat.cpp \
	tsk/pool/lvm_pool.cpp \
	tsk/pool/pool_open.cpp \
	tsk/pool/pool_read.cpp \
	tsk/pool/pool_types.cpp

tsk_util_libtskutil_la_CPPFLAGS = $(AM_CPPFLAGS) $(OPENSSL_INCLUDES)
tsk_util_libtskutil_la_LDFLAGS = $(AM_LDFLAGS) $(OPENSSL_LDFLAGS)
tsk_util_libtskutil_la_SOURCES = \
	tsk/util/crypto.cpp \
	tsk/util/detect_encryption.c \
	tsk/util/file_system_utils.c

<<<<<<< HEAD
tsk_util_Bitlocker_libtskbitlocker_la_CXXFLAGS = $(AM_CXXFLAGS) -Werror
=======
>>>>>>> 3ffc140d
tsk_util_Bitlocker_libtskbitlocker_la_SOURCES = \
	tsk/util/Bitlocker/BitlockerParser.cpp \
	tsk/util/Bitlocker/BitlockerUtils.cpp \
	tsk/util/Bitlocker/DataTypes.cpp \
	tsk/util/Bitlocker/MetadataEntry.cpp \
	tsk/util/Bitlocker/MetadataUtils.cpp \
	tsk/util/Bitlocker/MetadataValueAesCcmEncryptedKey.cpp \
	tsk/util/Bitlocker/MetadataValueKey.cpp \
	tsk/util/Bitlocker/MetadataValueOffsetAndSize.cpp \
	tsk/util/Bitlocker/MetadataValueStretchKey.cpp \
	tsk/util/Bitlocker/MetadataValueUnicode.cpp \
	tsk/util/Bitlocker/MetadataValueVolumeMasterKey.cpp

tsk_vs_libtskvs_la_SOURCES = \
	tsk/vs/bsd.c \
	tsk/vs/dos.c \
	tsk/vs/gpt.c \
	tsk/vs/mac.c \
	tsk/vs/mm_io.c \
	tsk/vs/mm_open.c \
	tsk/vs/mm_part.c \
	tsk/vs/mm_types.c \
	tsk/vs/sun.c \
	tsk/vs/tsk_vs_i.h

# Merge the libraries into one
lib_LTLIBRARIES = tsk/libtsk.la
tsk_libtsk_la_SOURCES =
tsk_libtsk_la_LIBADD = \
	tsk/auto/libtskauto.la \
	tsk/base/libtskbase.la \
	tsk/fs/libtskfs.la \
	tsk/hashdb/libtskhashdb.la \
	tsk/img/libtskimg.la \
	tsk/pool/libtskpool.la \
	tsk/util/Bitlocker/libtskbitlocker.la \
	tsk/util/libtskutil.la \
	tsk/vs/libtskvs.la \
	$(OPENSSL_LIBS)

# current:revision:age
tsk_libtsk_la_LDFLAGS = -version-info 21:1:2 $(LIBTSK_LDFLAGS)

EXTRA_DIST += \
	tsk/tsk_tools_i.h \
	tsk/docs/Doxyfile \
	tsk/docs/*.dox \
	tsk/docs/*.html \
	tsk/tsk.pc.in

pkgconfigdir = $(libdir)/pkgconfig
nodist_pkgconfig_DATA = tsk/tsk.pc

#EXTRA_DIST = .indent.pro

#
# Tools
#

bin_PROGRAMS = \
	tools/autotools/tsk_comparedir \
	tools/autotools/tsk_gettimes \
	tools/autotools/tsk_imageinfo \
	tools/autotools/tsk_loaddb \
	tools/autotools/tsk_recover \
	tools/fiwalk/plugins/jpeg_extract \
	tools/fiwalk/src/fiwalk \
	tools/fstools/blkcalc \
	tools/fstools/blkcat \
	tools/fstools/blkls \
	tools/fstools/blkstat \
	tools/fstools/ffind \
	tools/fstools/fls \
	tools/fstools/fcat \
	tools/fstools/fsstat \
	tools/fstools/icat \
	tools/fstools/ifind \
	tools/fstools/ils \
	tools/fstools/istat \
	tools/fstools/jcat \
	tools/fstools/jls \
	tools/fstools/usnjls \
	tools/hashtools/hfind \
	tools/imgtools/img_cat \
	tools/imgtools/img_stat \
	tools/pooltools/pstat \
	tools/srchtools/srch_strings \
	tools/srchtools/sigfind \
	tools/vstools/mmls \
	tools/vstools/mmstat \
	tools/vstools/mmcat

tools_autotools_tsk_comparedir_LDADD = $(TSK_LIB)
tools_autotools_tsk_comparedir_SOURCES = \
	tools/autotools/tsk_comparedir.cpp \
	tools/autotools/tsk_comparedir.h

tools_autotools_tsk_gettimes_LDADD = $(TSK_LIB)
tools_autotools_tsk_gettimes_SOURCES = tools/autotools/tsk_gettimes.cpp

tools_autotools_tsk_imageinfo_LDADD = $(TSK_LIB)
tools_autotools_tsk_imageinfo_SOURCES = tools/autotools/tsk_imageinfo.cpp

tools_autotools_tsk_loaddb_LDADD = $(TSK_LIB)
tools_autotools_tsk_loaddb_SOURCES = tools/autotools/tsk_loaddb.cpp

tools_autotools_tsk_recover_LDADD = $(TSK_LIB)
tools_autotools_tsk_recover_SOURCES = tools/autotools/tsk_recover.cpp

tools_fiwalk_plugins_jpeg_extract_SOURCES = tools/fiwalk/plugins/jpeg_extract.cpp

EXTRA_DIST += \
	tools/fiwalk/plugins/docx_extractor.py \
	tools/fiwalk/plugins/docx_grep.py \
	tools/fiwalk/plugins/ficonfig.txt \
	tools/fiwalk/plugins/jpeg_extract.java \
	tools/fiwalk/plugins/Libextract_plugin.java \
	tools/fiwalk/plugins/odf_extractor.py \
	tools/fiwalk/plugins/word_extract.java \
	tools/fiwalk/src/config-simple.txt \
	tools/fiwalk/src/ficonfig.txt \
	tools/fiwalk/src/lua_utf8.c \
	tools/fiwalk/src/README_PLUGINS.txt \
	tools/fiwalk/src/word-count-plugin.sh

tools/fiwalk/plugins/plugins.jar: tools/fiwalk/plugins/jpeg_extract.class tools/fiwalk/plugins/word_extract.class tools/fiwalk/plugins/Libextract_plugin.class
	jar cfv tools/fiwalk/plugins/plugins.jar tools/fiwalk/plugins/jpeg_extract.class tools/fiwalk/plugins/word_extract.class tools/fiwalk/plugins/Libextract_plugin.class

tools/fiwalk/plugins/jpeg_extract.class: tools/fiwalk/plugins/jpeg_extract.java
	javac tools/fiwalk/plugins/jpeg_extract.java

tools/fiwalk/plugins/word_extract.class: tools/fiwalk/plugins/word_extract.java
	javac tools/fiwalk/plugins/word_extract.java

tools/fiwalk/plugins/Libextract_plugin.class: tools/fiwalk/plugins/Libextract_plugin.java
	javac tools/fiwalk/plugins/Libextract_plugin.java

noinst_LTLIBRARIES += tools/fiwalk/src/libfiwalk.la

tools_fiwalk_src_libfiwalk_la_LIBADD = $(TSK_LIB)
tools_fiwalk_src_libfiwalk_la_SOURCES = \
	tools/fiwalk/src/arff.cpp \
	tools/fiwalk/src/arff.h \
	tools/fiwalk/src/base64.cpp \
	tools/fiwalk/src/base64.h \
	tools/fiwalk/src/content.cpp \
	tools/fiwalk/src/content.h \
	tools/fiwalk/src/dfxml.cpp \
	tools/fiwalk/src/dfxml.h \
	tools/fiwalk/src/fiwalk.cpp  \
	tools/fiwalk/src/fiwalk.h \
	tools/fiwalk/src/fiwalk_tsk.cpp \
	tools/fiwalk/src/hash_t.h \
	tools/fiwalk/src/hexbuf.c \
	tools/fiwalk/src/hexbuf.h \
	tools/fiwalk/src/plugin.cpp \
	tools/fiwalk/src/plugin.h \
	tools/fiwalk/src/sha2.c \
	tools/fiwalk/src/sha2.h \
	tools/fiwalk/src/unicode_escape.cpp \
	tools/fiwalk/src/unicode_escape.h \
	tools/fiwalk/src/utils.c \
	tools/fiwalk/src/utils.h

tools_fiwalk_src_fiwalk_LDADD = tools/fiwalk/src/libfiwalk.la
tools_fiwalk_src_fiwalk_SOURCES = tools/fiwalk/src/fiwalk_main.cpp

EXTRA_DIST += tools/fstools/fscheck.cpp

tools_fstools_blkcalc_LDADD = $(TSK_LIB)
tools_fstools_blkcalc_SOURCES = tools/fstools/blkcalc.cpp

tools_fstools_blkcat_LDADD = $(TSK_LIB)
tools_fstools_blkcat_SOURCES = tools/fstools/blkcat.cpp

tools_fstools_blkls_LDADD = $(TSK_LIB)
tools_fstools_blkls_SOURCES = tools/fstools/blkls.cpp

tools_fstools_blkstat_LDADD = $(TSK_LIB)
tools_fstools_blkstat_SOURCES = tools/fstools/blkstat.cpp

tools_fstools_ffind_LDADD = $(TSK_LIB)
tools_fstools_ffind_SOURCES = tools/fstools/ffind.cpp

tools_fstools_fls_LDADD = $(TSK_LIB)
tools_fstools_fls_SOURCES = tools/fstools/fls.cpp

tools_fstools_fcat_LDADD = $(TSK_LIB)
tools_fstools_fcat_SOURCES = tools/fstools/fcat.cpp

tools_fstools_fsstat_LDADD = $(TSK_LIB)
tools_fstools_fsstat_SOURCES = tools/fstools/fsstat.cpp

tools_fstools_icat_LDADD = $(TSK_LIB)
tools_fstools_icat_SOURCES = tools/fstools/icat.cpp

tools_fstools_ifind_LDADD = $(TSK_LIB)
tools_fstools_ifind_SOURCES = tools/fstools/ifind.cpp

tools_fstools_ils_LDADD = $(TSK_LIB)
tools_fstools_ils_SOURCES = tools/fstools/ils.cpp

tools_fstools_istat_LDADD = $(TSK_LIB)
tools_fstools_istat_SOURCES = tools/fstools/istat.cpp

tools_fstools_jcat_LDADD = $(TSK_LIB)
tools_fstools_jcat_SOURCES = tools/fstools/jcat.cpp

tools_fstools_jls_LDADD = $(TSK_LIB)
tools_fstools_jls_SOURCES = tools/fstools/jls.cpp

tools_fstools_usnjls_LDADD = $(TSK_LIB)
tools_fstools_usnjls_SOURCES = tools/fstools/usnjls.cpp

EXTRA_DIST += tools/hashtools/md5.c tools/hashtools/sha1.c

tools_hashtools_hfind_LDADD = $(TSK_LIB)
tools_hashtools_hfind_SOURCES = tools/hashtools/hfind.cpp

tools_imgtools_img_cat_LDADD = $(TSK_LIB)
tools_imgtools_img_cat_SOURCES = tools/imgtools/img_cat.cpp

tools_imgtools_img_stat_LDADD = $(TSK_LIB)
tools_imgtools_img_stat_SOURCES = tools/imgtools/img_stat.cpp

tools_pooltools_pstat_LDADD = $(TSK_LIB)
tools_pooltools_pstat_SOURCES = tools/pooltools/pstat.cpp

tools_srchtools_srch_strings_SOURCES = tools/srchtools/srch_strings.c

tools_srchtools_sigfind_LDADD = $(TSK_LIB)
tools_srchtools_sigfind_SOURCES = tools/srchtools/sigfind.cpp

tools_vstools_mmls_LDADD = $(TSK_LIB)
tools_vstools_mmls_SOURCES = tools/vstools/mmls.cpp

tools_vstools_mmstat_LDADD = $(TSK_LIB)
tools_vstools_mmstat_SOURCES = tools/vstools/mmstat.cpp

tools_vstools_mmcat_LDADD = $(TSK_LIB)
tools_vstools_mmcat_SOURCES = tools/vstools/mmcat.cpp

bin_SCRIPTS = tools/sorter/sorter tools/timeline/mactime

CLEANFILES += $(bin_SCRIPTS)

EXTRA_DIST += \
	tools/sorter/sorter.base \
	tools/sorter/.perltidyrc \
	tools/timeline/mactime.base \
	tools/timeline/.perltidyrc

tools/timeline/mactime: tools/timeline/mactime.base Makefile
	@echo "#!$(PERL) -w" >$@
	@echo "my \$$VER=\"$(VERSION)\";" >>$@
	@cat $(srcdir)/tools/timeline/mactime.base >>$@
	@chmod +x $@

tools/sorter/sorter: tools/sorter/sorter.base Makefile
	@echo "#!$(PERL) -w" >$@
	@echo "my \$$BIN_DIR=\"$(bindir)\";" >>$@
	@echo "my \$$DATA_DIR=\"$(datadir)\";" >>$@
	@echo "my \$$VER=\"$(VERSION)\";" >>$@
	@cat $(srcdir)/tools/sorter/sorter.base >>$@
	@chmod +x $@

#indent:
#	pushd sorter ; perltidy -b sorter.base ; popd
#	pushd timeline ; perltidy -b mactime.base ; popd

EXTRA_DIST += tests/runtests.sh

check_SCRIPTS = \
	tests/check_static.sh \
	tests/runtests.sh \
	tests/test_imgs.sh \
	tests/test_libraries.sh \
	tests/test_static_tools.sh

TESTS =	\
	tests/runtests.sh \
	tests/fiwalk_test \
	tests/test_imgs.sh \
	tests/test_libraries.sh

if BUILD_STATIC
TESTS += tests/test_static_tools.sh
endif

TEST_EXTENSIONS = .sh
SH_LOG_COMPILER =

LOG_COMPILER = scripts/test_runner.sh

# TODO: nothing runs these (except for img_dump, fiwalk_test)!
check_PROGRAMS = \
	tests/fiwalk_test \
	tests/fs_attrlist_apis \
	tests/fs_fname_apis \
	tests/fs_thread_test \
	tests/img_dump \
	tests/read_apis

tests_fiwalk_test_CPPFLAGS = $(AM_CPPFLAGS) -Ivendors $(CATCH2_CPPFLAGS)
tests_fiwalk_test_CFLAGS = $(AM_CFLAGS) $(PTHREAD_CFLAGS)
tests_fiwalk_test_CXXFLAGS = $(AM_CXXFLAGS) $(PTHREAD_CFLAGS)
tests_fiwalk_test_LDFLAGS = $(AM_LDFLAGS) $(PTHREAD_LIBS)
tests_fiwalk_test_LDADD = $(TSK_LIB)
tests_fiwalk_test_SOURCES = \
	tests/fiwalk_test.cpp \
	$(tools_fiwalk_src_libfiwalk_la_SOURCES)

EXTRA_tests_fiwalk_test_DEPENDENCIES = tests/test_images.txt

<<<<<<< HEAD
tests/test_images.txt:
=======
tests/test_images.txt: tests/test_images.yaml tests/get_test_images.bash tests/get_test_images.py
>>>>>>> 3ffc140d
	tests/get_test_images.bash

CLEANFILES += tests/test_images.txt

tests_fs_fname_apis_CFLAGS = $(AM_CFLAGS) $(PTHREAD_CFLAGS)
tests_fs_fname_apis_CXXFLAGS = $(AM_CXXFLAGS) $(PTHREAD_CFLAGS)
tests_fs_fname_apis_LDFLAGS = $(AM_LDFLAGS) $(PTHREAD_LIBS)
tests_fs_fname_apis_LDADD = $(TSK_LIB)
tests_fs_fname_apis_SOURCES = tests/fs_fname_apis.cpp

tests_fs_attrlist_apis_CFLAGS = $(AM_CFLAGS) $(PTHREAD_CFLAGS)
tests_fs_attrlist_apis_CXXFLAGS = $(AM_CXXFLAGS) $(PTHREAD_CFLAGS)
tests_fs_attrlist_apis_LDFLAGS = $(AM_LDFLAGS) $(PTHREAD_LIBS)
tests_fs_attrlist_apis_LDADD = $(TSK_LIB)
tests_fs_attrlist_apis_SOURCES = tests/fs_attrlist_apis.cpp

tests_fs_thread_test_CFLAGS = $(AM_CFLAGS) $(PTHREAD_CFLAGS)
tests_fs_thread_test_CXXFLAGS = $(AM_CXXFLAGS) $(PTHREAD_CFLAGS)
tests_fs_thread_test_LDFLAGS = $(AM_LDFLAGS) $(PTHREAD_LIBS)
tests_fs_thread_test_LDADD = $(TSK_LIB)
tests_fs_thread_test_SOURCES = \
	tests/fs_thread_test.cpp \
	tests/tsk_thread.cpp \
	tests/tsk_thread.h

tests_img_dump_CFLAGS = $(AM_CFLAGS) $(PTHREAD_CFLAGS)
tests_img_dump_CXXFLAGS = $(AM_CXXFLAGS) $(PTHREAD_CFLAGS)
tests_img_dump_LDFLAGS = $(AM_LDFLAGS) $(PTHREAD_LIBS)
tests_img_dump_LDADD = $(TSK_LIB)
tests_img_dump_SOURCES = tests/img_dump.cpp

tests_read_apis_CFLAGS = $(AM_CFLAGS) $(PTHREAD_CFLAGS)
tests_read_apis_CXXFLAGS = $(AM_CXXFLAGS) $(PTHREAD_CFLAGS)
tests_read_apis_LDFLAGS = $(AM_LDFLAGS) $(PTHREAD_LIBS)
tests_read_apis_LDADD = $(TSK_LIB)
tests_read_apis_SOURCES = tests/read_apis.cpp

# Unit tests:
# Instead of linking with ../tsk/libtsk.la, we recompile everything from scratch
# and link into a single executable.
<<<<<<< HEAD
# THis makes things easier with codecov.
=======
# This makes things easier with codecov.
>>>>>>> 3ffc140d

check_PROGRAMS += unit_tests/runner

TESTS += unit_tests/runner

unit_tests_runner_CPPFLAGS = $(AM_CPPFLAGS) -Ivendors $(CATCH2_CPPFLAGS)
unit_tests_runner_CFLAGS = $(AM_CFLAGS) $(PTHREAD_CFLAGS)
unit_tests_runner_CXXFLAGS = $(AM_CXXFLAGS) $(PTHREAD_CFLAGS)
unit_tests_runner_LDFLAGS = $(AM_LDFLAGS) $(PTHREAD_LIBS)
unit_tests_runner_SOURCES = \
<<<<<<< HEAD
=======
	unit_tests/crypto_test.cpp \
>>>>>>> 3ffc140d
	unit_tests/errors_test.cpp \
	unit_tests/mult_files_test.cpp \
	unit_tests/runner.cpp \
	$(tsk_auto_libtskauto_la_SOURCES) \
	$(tsk_base_libtskbase_la_SOURCES) \
	$(tsk_fs_libtskfs_la_SOURCES) \
	$(tsk_hashdb_libtskhashdb_la_SOURCES) \
	$(tsk_img_libtskimg_la_SOURCES) \
	$(tsk_pool_libtskpool_la_SOURCES) \
	$(tsk_util_libtskutil_la_SOURCES) \
	$(tsk_vs_libtskvs_la_SOURCES)

<<<<<<< HEAD
=======

>>>>>>> 3ffc140d
#
# Java
#

# Compile java bindings if all of the dependencies exist
if X_JNI

if OFFLINE
ant_args=-Doffline=true
if CUSTOM_DEFAULT_JAR_LOCATION
ant_args+= -Ddefault-jar-location="@DEFAULT_JAR_LOCATION@"
<<<<<<< HEAD
=======
endif
endif

tsk_jar = $(top_builddir)/bindings/java/dist/sleuthkit-$(PACKAGE_VERSION).jar
jardir = $(prefix)/share/java

$(tsk_jar):
	cd bindings/java ; ant dist $(ant_args)

clean-tsk__jar:
	cd bindings/java ; ant clean

CLEANFILES += $(tsk_jar)

jar_DATA = $(tsk_jar) $(tsk_caseuco_jar)

lib_LTLIBRARIES += bindings/java/jni/libtsk_jni.la

bindings_java_jni_libtsk_jni_la_CPPFLAGS = $(AM_CPPFLAGS) $(JNI_CPPFLAGS)
bindings_java_jni_libtsk_jni_la_LIBADD = $(TSK_LIB)
bindings_java_jni_libtsk_jni_la_SOURCES = \
	bindings/java/jni/auto_db_java.cpp \
	bindings/java/jni/auto_db_java.h \
	bindings/java/jni/dataModel_SleuthkitJNI.cpp \
	bindings/java/jni/dataModel_SleuthkitJNI.h

tsk_caseuco_jar = $(top_builddir)/case-uco/java/dist/sleuthkit-caseuco-$(PACKAGE_VERSION).jar

$(tsk_caseuco_jar):
	cd case-uco/java ; ant $(ant_args)

clean-tsk_caseuco_jar:
	cd case-uco/java ; ant clean

CLEANFILES += $(tsk_caseuco_jar)

clean_java = clean-tsk_jar clean-tsk_caseuco_jar

>>>>>>> 3ffc140d
endif
endif

tsk_jar = $(top_builddir)/bindings/java/dist/sleuthkit-$(PACKAGE_VERSION).jar
jardir = $(prefix)/share/java

$(tsk_jar):
	cd bindings/java ; ant dist $(ant_args)

clean-tsk__jar:
	cd bindings/java ; ant clean

CLEANFILES += $(tsk_jar)

jar_DATA = $(tsk_jar) $(tsk_caseuco_jar)

lib_LTLIBRARIES += bindings/java/jni/libtsk_jni.la

bindings_java_jni_libtsk_jni_la_CPPFLAGS = $(AM_CPPFLAGS) $(JNI_CPPFLAGS)
bindings_java_jni_libtsk_jni_la_LIBADD = $(TSK_LIB)
bindings_java_jni_libtsk_jni_la_SOURCES = \
	bindings/java/jni/auto_db_java.cpp \
	bindings/java/jni/auto_db_java.h \
	bindings/java/jni/dataModel_SleuthkitJNI.cpp \
	bindings/java/jni/dataModel_SleuthkitJNI.h

tsk_caseuco_jar = $(top_builddir)/case-uco/java/dist/sleuthkit-caseuco-$(PACKAGE_VERSION).jar

<<<<<<< HEAD
$(tsk_caseuco_jar):
	cd case-uco/java ; ant $(ant_args)

clean-tsk_caseuco_jar:
	cd case-uco/java ; ant clean

CLEANFILES += $(tsk_caseuco_jar)

clean_java = clean-tsk_jar clean-tsk_caseuco_jar

endif

=======
>>>>>>> 3ffc140d
clean-local: $(clean_java)

.PHONY: clean-tsk_jar clean-tsk_caseuco_jar

#
# Docs
#

api-docs:
	doxygen tsk/docs/Doxyfile
	cd bindings/java/doxygen; doxygen Doxyfile

man-html:
	cd man; build-html

dist_man_MANS = \
	man/blkcalc.1 \
	man/blkcat.1 \
	man/blkls.1 \
	man/blkstat.1 \
	man/fcat.1 \
	man/ffind.1 \
	man/fls.1 \
	man/fsstat.1 \
	man/hfind.1 \
	man/icat.1 \
	man/ifind.1 \
	man/ils.1 \
	man/img_cat.1 \
	man/img_stat.1 \
	man/istat.1 \
	man/jcat.1 \
	man/jls.1 \
	man/mactime.1 \
	man/mmcat.1 \
	man/mmls.1 \
	man/mmstat.1 \
	man/sigfind.1 \
	man/sorter.1 \
	man/tsk_comparedir.1 \
	man/tsk_gettimes.1 \
	man/tsk_loaddb.1 \
	man/tsk_recover.1 \
	man/usnjls.1

noinst_PROGRAMS = \
	samples/callback_cpp_style \
	samples/callback_style \
	samples/posix_cpp_style \
	samples/posix_style

samples_callback_cpp_style_LDADD = $(TSK_LIB)
samples_callback_cpp_style_SOURCES = samples/callback-cpp-style.cpp

samples_callback_style_LDADD = $(TSK_LIB)
samples_callback_style_SOURCES = samples/callback-style.cpp

samples_posix_cpp_style_LDADD = $(TSK_LIB)
samples_posix_cpp_style_SOURCES = samples/posix-cpp-style.cpp

samples_posix_style_LDADD = $(TSK_LIB)
<<<<<<< HEAD
samples_posix_style_SOURCES = samples/posix-style.cpp
=======
samples_posix_style_SOURCES = samples/posix-style.cpp

#
# OSSFuzz fuzz targets fuzz targets
#

if HAVE_LIB_FUZZING_ENGINE
noinst_PROGRAMS += \
	fls_apfs_fuzzer \
	fls_ext_fuzzer \
	fls_fat_fuzzer \
	fls_hfs_fuzzer \
	fls_iso9660_fuzzer \
	fls_ntfs_fuzzer \
	mmls_dos_fuzzer \
	mmls_gpt_fuzzer \
	mmls_mac_fuzzer \
	mmls_sun_fuzzer

fls_apfs_fuzzer_SOURCES = \
	ossfuzz/fls_apfs_fuzzer.cc \
	ossfuzz/mem_img.h

fls_apfs_fuzzer_LDADD = \
	@LIB_FUZZING_ENGINE@ \
	$(TSK_LIB)

fls_ext_fuzzer_SOURCES = \
	ossfuzz/fls_fuzzer.cc \
	ossfuzz/mem_img.h

fls_ext_fuzzer_CPPFLAGS = \
	-DFSTYPE=TSK_FS_TYPE_EXT_DETECT \
	$(AM_CPPFLAGS)

fls_ext_fuzzer_LDADD = \
	@LIB_FUZZING_ENGINE@ \
	$(TSK_LIB)

fls_fat_fuzzer_SOURCES = \
	ossfuzz/fls_fuzzer.cc \
	ossfuzz/mem_img.h

fls_fat_fuzzer_CPPFLAGS = \
	-DFSTYPE=TSK_FS_TYPE_FAT_DETECT \
	$(AM_CPPFLAGS)

fls_fat_fuzzer_LDADD = \
	@LIB_FUZZING_ENGINE@ \
	$(TSK_LIB)

fls_hfs_fuzzer_SOURCES = \
	ossfuzz/fls_fuzzer.cc \
	ossfuzz/mem_img.h

fls_hfs_fuzzer_CPPFLAGS = \
	-DFSTYPE=TSK_FS_TYPE_HFS \
	$(AM_CPPFLAGS)

fls_hfs_fuzzer_LDADD = \
	@LIB_FUZZING_ENGINE@ \
	$(TSK_LIB)

fls_iso9660_fuzzer_SOURCES = \
	ossfuzz/fls_fuzzer.cc \
	ossfuzz/mem_img.h

fls_iso9660_fuzzer_CPPFLAGS = \
	-DFSTYPE=TSK_FS_TYPE_ISO9660 \
	$(AM_CPPFLAGS)

fls_iso9660_fuzzer_LDADD = \
	@LIB_FUZZING_ENGINE@ \
	$(TSK_LIB)

fls_ntfs_fuzzer_SOURCES = \
	ossfuzz/fls_fuzzer.cc \
	ossfuzz/mem_img.h

fls_ntfs_fuzzer_CPPFLAGS = \
	-DFSTYPE=TSK_FS_TYPE_NTFS \
	$(AM_CPPFLAGS)

fls_ntfs_fuzzer_LDADD = \
	@LIB_FUZZING_ENGINE@ \
	$(TSK_LIB)

mmls_dos_fuzzer_SOURCES = \
	ossfuzz/mem_img.h \
	ossfuzz/mmls_fuzzer.cc

mmls_dos_fuzzer_CPPFLAGS = \
	-DVSTYPE=TSK_VS_TYPE_DOS \
	$(AM_CPPFLAGS)

mmls_dos_fuzzer_LDADD = \
	@LIB_FUZZING_ENGINE@ \
	$(TSK_LIB)

mmls_gpt_fuzzer_SOURCES = \
	ossfuzz/mem_img.h \
	ossfuzz/mmls_fuzzer.cc

mmls_gpt_fuzzer_CPPFLAGS = \
	-DVSTYPE=TSK_VS_TYPE_GPT \
	$(AM_CPPFLAGS)

mmls_gpt_fuzzer_LDADD = \
	@LIB_FUZZING_ENGINE@ \
	$(TSK_LIB)

mmls_mac_fuzzer_SOURCES = \
	ossfuzz/mem_img.h \
	ossfuzz/mmls_fuzzer.cc

mmls_mac_fuzzer_CPPFLAGS = \
	-DVSTYPE=TSK_VS_TYPE_MAC \
	$(AM_CPPFLAGS)

mmls_mac_fuzzer_LDADD = \
	@LIB_FUZZING_ENGINE@ \
	$(TSK_LIB)

mmls_sun_fuzzer_SOURCES = \
	ossfuzz/mem_img.h \
	ossfuzz/mmls_fuzzer.cc

mmls_sun_fuzzer_CPPFLAGS = \
	-DVSTYPE=TSK_VS_TYPE_SUN \
	$(AM_CPPFLAGS)

mmls_sun_fuzzer_LDADD = \
	@LIB_FUZZING_ENGINE@ \
	$(TSK_LIB)
endif # HAVE_LIB_FUZZING_ENGINE
>>>>>>> 3ffc140d
<|MERGE_RESOLUTION|>--- conflicted
+++ resolved
@@ -4,11 +4,7 @@
 AM_CFLAGS = -Wall -Wextra -Wno-unused-parameter
 AM_CXXFLAGS = -Wall -Wextra -Wno-unused-parameter -Wno-overloaded-virtual
 
-<<<<<<< HEAD
-CLEANFILES =
-=======
 CLEANFILES = *.gcov
->>>>>>> 3ffc140d
 
 # File that we want to include in the dist
 EXTRA_DIST = \
@@ -60,10 +56,7 @@
 	tsk/auto/tsk_is_image_supported.h \
 	tsk/base/tsk_base.h \
 	tsk/base/tsk_os.h \
-<<<<<<< HEAD
-=======
 	tsk/base/tsk_os_cpp.h \
->>>>>>> 3ffc140d
 	tsk/fs/apfs_compat.hpp \
 	tsk/fs/apfs_fs.h \
 	tsk/fs/apfs_fs.hpp \
@@ -133,7 +126,6 @@
 #
 
 TSK_LIB = tsk/libtsk.la
-<<<<<<< HEAD
 
 noinst_LTLIBRARIES = \
 	tsk/auto/libtskauto.la \
@@ -165,39 +157,6 @@
 	tsk/auto/tsk_db_sqlite.h \
 	tsk/auto/tsk_is_image_supported.h
 
-=======
-
-noinst_LTLIBRARIES = \
-	tsk/auto/libtskauto.la \
-	tsk/base/libtskbase.la \
-	tsk/fs/libtskfs.la \
-	tsk/hashdb/libtskhashdb.la \
-	tsk/img/libtskimg.la \
-	tsk/pool/libtskpool.la \
-	tsk/util/libtskutil.la \
-	tsk/util/Bitlocker/libtskbitlocker.la \
-	tsk/vs/libtskvs.la
-
-tsk_auto_libtskauto_la_CFLAGS = $(AM_CFLAGS) -Wmultichar
-tsk_auto_libtskauto_la_CXXFLAGS = $(AM_CXXFLAGS) -Wmultichar -Wsign-promo
-tsk_auto_libtskauto_la_SOURCES = \
-	tsk/auto/auto.cpp \
-	tsk/auto/auto_db.cpp \
-	tsk/auto/case_db.cpp \
-	tsk/auto/db_sqlite.cpp \
-	tsk/auto/guid.cpp \
-	tsk/auto/guid.h \
-	tsk/auto/is_image_supported.cpp \
-	tsk/auto/tsk_auto.h \
-	tsk/auto/tsk_auto_i.h \
-	tsk/auto/tsk_case_db.h \
-	tsk/auto/tsk_case_db.h \
-	tsk/auto/tsk_db.cpp \
-	tsk/auto/tsk_db.h \
-	tsk/auto/tsk_db_sqlite.h \
-	tsk/auto/tsk_is_image_supported.h
-
->>>>>>> 3ffc140d
 # Compile the bundled sqlite3 if there isn't an existing lib to use
 if !HAVE_LIBSQLITE3
 tsk_auto_libtskauto_la_SOURCES += tsk/auto/sqlite3.c tsk/auto/sqlite3.h
@@ -330,10 +289,6 @@
 	tsk/img/vmdk.c \
 	tsk/img/vmdk.h
 
-<<<<<<< HEAD
-tsk_pool_libtskpool_la_CXXFLAGS = $(AM_CXXFLAGS) -Werror
-=======
->>>>>>> 3ffc140d
 tsk_pool_libtskpool_la_SOURCES = \
 	tsk/pool/apfs_pool_compat.cpp \
 	tsk/pool/apfs_pool.cpp \
@@ -352,10 +307,6 @@
 	tsk/util/detect_encryption.c \
 	tsk/util/file_system_utils.c
 
-<<<<<<< HEAD
-tsk_util_Bitlocker_libtskbitlocker_la_CXXFLAGS = $(AM_CXXFLAGS) -Werror
-=======
->>>>>>> 3ffc140d
 tsk_util_Bitlocker_libtskbitlocker_la_SOURCES = \
 	tsk/util/Bitlocker/BitlockerParser.cpp \
 	tsk/util/Bitlocker/BitlockerUtils.cpp \
@@ -670,11 +621,7 @@
 
 EXTRA_tests_fiwalk_test_DEPENDENCIES = tests/test_images.txt
 
-<<<<<<< HEAD
-tests/test_images.txt:
-=======
 tests/test_images.txt: tests/test_images.yaml tests/get_test_images.bash tests/get_test_images.py
->>>>>>> 3ffc140d
 	tests/get_test_images.bash
 
 CLEANFILES += tests/test_images.txt
@@ -715,11 +662,7 @@
 # Unit tests:
 # Instead of linking with ../tsk/libtsk.la, we recompile everything from scratch
 # and link into a single executable.
-<<<<<<< HEAD
-# THis makes things easier with codecov.
-=======
 # This makes things easier with codecov.
->>>>>>> 3ffc140d
 
 check_PROGRAMS += unit_tests/runner
 
@@ -730,10 +673,7 @@
 unit_tests_runner_CXXFLAGS = $(AM_CXXFLAGS) $(PTHREAD_CFLAGS)
 unit_tests_runner_LDFLAGS = $(AM_LDFLAGS) $(PTHREAD_LIBS)
 unit_tests_runner_SOURCES = \
-<<<<<<< HEAD
-=======
 	unit_tests/crypto_test.cpp \
->>>>>>> 3ffc140d
 	unit_tests/errors_test.cpp \
 	unit_tests/mult_files_test.cpp \
 	unit_tests/runner.cpp \
@@ -746,10 +686,7 @@
 	$(tsk_util_libtskutil_la_SOURCES) \
 	$(tsk_vs_libtskvs_la_SOURCES)
 
-<<<<<<< HEAD
-=======
-
->>>>>>> 3ffc140d
+
 #
 # Java
 #
@@ -761,8 +698,6 @@
 ant_args=-Doffline=true
 if CUSTOM_DEFAULT_JAR_LOCATION
 ant_args+= -Ddefault-jar-location="@DEFAULT_JAR_LOCATION@"
-<<<<<<< HEAD
-=======
 endif
 endif
 
@@ -801,50 +736,8 @@
 
 clean_java = clean-tsk_jar clean-tsk_caseuco_jar
 
->>>>>>> 3ffc140d
 endif
-endif
-
-tsk_jar = $(top_builddir)/bindings/java/dist/sleuthkit-$(PACKAGE_VERSION).jar
-jardir = $(prefix)/share/java
-
-$(tsk_jar):
-	cd bindings/java ; ant dist $(ant_args)
-
-clean-tsk__jar:
-	cd bindings/java ; ant clean
-
-CLEANFILES += $(tsk_jar)
-
-jar_DATA = $(tsk_jar) $(tsk_caseuco_jar)
-
-lib_LTLIBRARIES += bindings/java/jni/libtsk_jni.la
-
-bindings_java_jni_libtsk_jni_la_CPPFLAGS = $(AM_CPPFLAGS) $(JNI_CPPFLAGS)
-bindings_java_jni_libtsk_jni_la_LIBADD = $(TSK_LIB)
-bindings_java_jni_libtsk_jni_la_SOURCES = \
-	bindings/java/jni/auto_db_java.cpp \
-	bindings/java/jni/auto_db_java.h \
-	bindings/java/jni/dataModel_SleuthkitJNI.cpp \
-	bindings/java/jni/dataModel_SleuthkitJNI.h
-
-tsk_caseuco_jar = $(top_builddir)/case-uco/java/dist/sleuthkit-caseuco-$(PACKAGE_VERSION).jar
-
-<<<<<<< HEAD
-$(tsk_caseuco_jar):
-	cd case-uco/java ; ant $(ant_args)
-
-clean-tsk_caseuco_jar:
-	cd case-uco/java ; ant clean
-
-CLEANFILES += $(tsk_caseuco_jar)
-
-clean_java = clean-tsk_jar clean-tsk_caseuco_jar
-
-endif
-
-=======
->>>>>>> 3ffc140d
+
 clean-local: $(clean_java)
 
 .PHONY: clean-tsk_jar clean-tsk_caseuco_jar
@@ -906,9 +799,6 @@
 samples_posix_cpp_style_SOURCES = samples/posix-cpp-style.cpp
 
 samples_posix_style_LDADD = $(TSK_LIB)
-<<<<<<< HEAD
-samples_posix_style_SOURCES = samples/posix-style.cpp
-=======
 samples_posix_style_SOURCES = samples/posix-style.cpp
 
 #
@@ -1043,5 +933,4 @@
 mmls_sun_fuzzer_LDADD = \
 	@LIB_FUZZING_ENGINE@ \
 	$(TSK_LIB)
-endif # HAVE_LIB_FUZZING_ENGINE
->>>>>>> 3ffc140d
+endif # HAVE_LIB_FUZZING_ENGINE