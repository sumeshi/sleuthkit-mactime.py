/*
 * The Sleuth Kit
 *
 * Brian Carrier [carrier <at> sleuthkit [dot] org]
 * Copyright (c) 2003-2011 Brian Carrier.  All rights reserved
 *
 * tsk_vs_open - wrapper function for specific partition type
 *
 * This software is distributed under the Common Public License 1.0
 */

/**
 * \file mm_open.c
 * Contains general code to open volume systems.
 */

#include "tsk_vs_i.h"
#include "tsk\util\detect_encryption.h"


/**
 * \ingroup vslib
 *
 * Open a disk image and process the media management system
 * data.  This calls VS specific code to determine the type and
 * collect data. 
 *
 * @param img_info The opened disk image.
 * @param offset Byte offset in the disk image to start analyzing from.
 * @param type Type of volume system (including auto detect)
 *
 * @return NULL on error. 
 */
TSK_VS_INFO *
tsk_vs_open(TSK_IMG_INFO * img_info, TSK_DADDR_T offset,
    TSK_VS_TYPE_ENUM type)
{
    if (img_info == NULL) {
        /* Opening the image file(s) failed, if attempted. */
        tsk_error_reset();
        tsk_error_set_errno(TSK_ERR_IMG_NOFILE);
        tsk_error_set_errstr("mm_open");
        return NULL;
    }

    /* Autodetect mode 
     * We need to try all of them in case there are multiple 
     * installations
     *
     * NOte that errors that are encountered during the testing process
     * will not be reported
     */
    if (type == TSK_VS_TYPE_DETECT) {
        TSK_VS_INFO *vs, *vs_set = NULL;
        char *set = NULL;

        if ((vs = tsk_vs_dos_open(img_info, offset, 1)) != NULL) {
            set = "DOS";
            vs_set = vs;
        }
        else {
            tsk_error_reset();
        }
        if ((vs = tsk_vs_bsd_open(img_info, offset)) != NULL) {
            // if (set == NULL) {
            // In this case, BSD takes priority because BSD partitions start off with
            // the DOS magic value in the first sector with the boot code.
            set = "BSD";
            vs_set = vs;
            /*
               }
               else {
               vs_set->close(vs_set);
               vs->close(vs);
               tsk_error_reset();
               tsk_error_set_errno(TSK_ERR_VS_UNKTYPE);
               tsk_error_set_errstr(
               "BSD or %s at %" PRIuDADDR, set, offset);
               tsk_errstr2[0] = '\0';
               return NULL;
               }
             */
        }
        else {
            tsk_error_reset();
        }
        if ((vs = tsk_vs_gpt_open(img_info, offset)) != NULL) {

            if ((set != NULL) && (strcmp(set, "DOS") == 0) && (vs->is_backup)) {
                /* In this case we've found a DOS partition and a backup GPT partition.
                 * The DOS partition takes priority in this case (and are already in set and vs_set) */
                vs->close(vs);
                if (tsk_verbose)
                    tsk_fprintf(stderr,
                        "mm_open: Ignoring secondary GPT Partition\n");
            }
            else {
                if (set != NULL) {

                    /* GPT drives have a DOS Safety partition table.
                     * Test to see if we can ignore one */
                    if (strcmp(set, "DOS") == 0) {
                        TSK_VS_PART_INFO *tmp_set;
                        for (tmp_set = vs_set->part_list; tmp_set;
                            tmp_set = tmp_set->next) {
                            if ((tmp_set->desc)
                                && (strncmp(tmp_set->desc, "GPT Safety",
                                    10) == 0)
                                && (tmp_set->start <= 63)) {

                                if (tsk_verbose)
                                    tsk_fprintf(stderr,
                                        "mm_open: Ignoring DOS Safety GPT Partition\n");
                                set = NULL;
                                vs_set = NULL;
                                break;
                            }
                        }
                    }

                    if (set != NULL) {
                        vs_set->close(vs_set);
                        vs->close(vs);
                        tsk_error_reset();
                        tsk_error_set_errno(TSK_ERR_VS_UNKTYPE);
                        tsk_error_set_errstr("GPT or %s at %" PRIuDADDR, set,
                            offset);
                        return NULL;
                    }
                }
                set = "GPT";
                vs_set = vs;
            }
        }
        else {
            tsk_error_reset();
        }

        if ((vs = tsk_vs_sun_open(img_info, offset)) != NULL) {
            if (set == NULL) {
                set = "Sun";
                vs_set = vs;
            }
            else {
                vs_set->close(vs_set);
                vs->close(vs);
                tsk_error_reset();
                tsk_error_set_errno(TSK_ERR_VS_UNKTYPE);
                tsk_error_set_errstr("Sun or %s at %" PRIuDADDR, set,
                    offset);
                return NULL;
            }
        }
        else {
            tsk_error_reset();
        }

        if ((vs = tsk_vs_mac_open(img_info, offset)) != NULL) {
            if (set == NULL) {
                set = "Mac";
                vs_set = vs;
            }
            else {
                vs_set->close(vs_set);
                vs->close(vs);
                tsk_error_reset();
                tsk_error_set_errno(TSK_ERR_VS_UNKTYPE);
                tsk_error_set_errstr("Mac or %s at %" PRIuDADDR, set,
                    offset);
                return NULL;
            }
        }
        else {
            tsk_error_reset();
        }

        if (vs_set == NULL) {
            tsk_error_reset();

            // Check whether the volume system appears to be encrypted.
<<<<<<< HEAD
            // Note that detectVolumeEncryption does not do an entropy calculation - high entropy 
=======
            // Note that detectDiskEncryption does not do an entropy calculation - high entropy 
>>>>>>> 8a47688c
            // files will be reported by tsk_fs_open_img().
            encryption_detected_result* result = detectDiskEncryption(img_info, offset);
            if (result != NULL) {
                if (result->encryptionType == ENCRYPTION_DETECTED_SIGNATURE) {
                    tsk_error_set_errno(TSK_ERR_VS_ENCRYPTED);
                    tsk_error_set_errstr(result->desc);
                }
                free(result);
                result = NULL;
            }
            else {
                tsk_error_set_errno(TSK_ERR_VS_UNKTYPE);
            }
            return NULL;
        }

        return vs_set;
    }
    else {

        switch (type) {
        case TSK_VS_TYPE_DOS:
            return tsk_vs_dos_open(img_info, offset, 0);
        case TSK_VS_TYPE_MAC:
            return tsk_vs_mac_open(img_info, offset);
        case TSK_VS_TYPE_BSD:
            return tsk_vs_bsd_open(img_info, offset);
        case TSK_VS_TYPE_SUN:
            return tsk_vs_sun_open(img_info, offset);
        case TSK_VS_TYPE_GPT:
            return tsk_vs_gpt_open(img_info, offset);
        case TSK_VS_TYPE_APFS: // Not supported yet
        case TSK_VS_TYPE_UNSUPP:
        default:
            tsk_error_reset();
            tsk_error_set_errno(TSK_ERR_VS_UNSUPTYPE);
            tsk_error_set_errstr("%d", type);
            return NULL;
        }
    }
}

/**
 * \ingroup vslib
 * Closes an open volume system 
 * @param a_vs Pointer to the open volume system structure.
 */
void
tsk_vs_close(TSK_VS_INFO * a_vs)
{
    if (a_vs == NULL) {
        return;
    }
    a_vs->close((TSK_VS_INFO *) a_vs);
}<|MERGE_RESOLUTION|>--- conflicted
+++ resolved
@@ -178,11 +178,7 @@
             tsk_error_reset();
 
             // Check whether the volume system appears to be encrypted.
-<<<<<<< HEAD
-            // Note that detectVolumeEncryption does not do an entropy calculation - high entropy 
-=======
             // Note that detectDiskEncryption does not do an entropy calculation - high entropy 
->>>>>>> 8a47688c
             // files will be reported by tsk_fs_open_img().
             encryption_detected_result* result = detectDiskEncryption(img_info, offset);
             if (result != NULL) {
