/*
 ** The Sleuth Kit
 **
 ** Brian Carrier [carrier <at> sleuthkit [dot] org]
 ** Copyright (c) 2010-2013 Brian Carrier.  All Rights reserved
 **
 ** This software is distributed under the Common Public License 1.0
 **
 */

/**
 * \file auto_db.cpp
 * Contains code to populate SQLite database with volume and file system information from a specific image.
 */

#include "tsk_case_db.h"
#include "tsk/img/img_writer.h"
#if HAVE_LIBEWF
#include "tsk/img/ewf.h"
#include "tsk/img/tsk_img_i.h"
#endif
#include <string.h>

#include <algorithm>
#include <sstream>

using std::stringstream;
using std::for_each;

/**
 * @param a_db Database to add an image to
 * @param a_NSRLDb Database of "known" files (can be NULL)
 * @param a_knownBadDb Database of "known bad" files (can be NULL)
 */
TskAutoDb::TskAutoDb(TskDb * a_db, TSK_HDB_INFO * a_NSRLDb, TSK_HDB_INFO * a_knownBadDb)
{
    m_db = a_db;
    m_curImgId = 0;
    m_curVsId = 0;
    m_curVolId = 0;
    m_curFsId = 0;
    m_curFileId = 0;
    m_curUnallocDirId = 0;
    m_curDirAddr = 0;
    m_curDirPath = "";
    m_blkMapFlag = false;
    m_vsFound = false;
    m_volFound = false;
    m_poolFound = false;
    m_stopped = false;
    m_foundStructure = false;
    m_imgTransactionOpen = false;
    m_attributeAdded = false;
    m_NSRLDb = a_NSRLDb;
    m_knownBadDb = a_knownBadDb;
    if ((m_NSRLDb) || (m_knownBadDb)) {
        m_fileHashFlag = true;
    }
    else {
        m_fileHashFlag = false;
    }
    m_addFileSystems = true;
    m_noFatFsOrphans = false;
    m_addUnallocSpace = false;
    m_minChunkSize = -1;
    m_maxChunkSize = -1;
    tsk_init_lock(&m_curDirPathLock);
}

TskAutoDb::~TskAutoDb()
{
    // if they didn't commit / revert, then revert
    if (m_imgTransactionOpen) {
        revertAddImage();
    }

    closeImage();
    tsk_deinit_lock(&m_curDirPathLock);
}

void
 TskAutoDb::closeImage()
{
    TskAuto::closeImage();
    m_NSRLDb = NULL;
    m_knownBadDb = NULL;
}


void
 TskAutoDb::createBlockMap(bool flag)
{
    m_blkMapFlag = flag;
}

void
 TskAutoDb::hashFiles(bool flag)
{
    m_fileHashFlag = flag;
}

void TskAutoDb::setAddFileSystems(bool addFileSystems)
{
    m_addFileSystems = addFileSystems;
}

void TskAutoDb::setNoFatFsOrphans(bool noFatFsOrphans)
{
    m_noFatFsOrphans = noFatFsOrphans;
}

void TskAutoDb::setAddUnallocSpace(bool addUnallocSpace)
{
    setAddUnallocSpace(addUnallocSpace, -1);
}

void TskAutoDb::setAddUnallocSpace(bool addUnallocSpace, int64_t minChunkSize)
{
    m_addUnallocSpace = addUnallocSpace;
    m_minChunkSize = minChunkSize;
    m_maxChunkSize = -1;
}

void TskAutoDb::setAddUnallocSpace(int64_t minChunkSize, int64_t maxChunkSize)
{
    m_addUnallocSpace = true;
    m_minChunkSize = minChunkSize;
    m_maxChunkSize = maxChunkSize;
}

/**
 * Adds an image to the database.
 *
 * @param a_num Number of image parts
 * @param a_images Array of paths to the image parts
 * @param a_type Image type
 * @param a_ssize Size of device sector in bytes (or 0 for default)
 * @param a_deviceId An ASCII-printable identifier for the device associated with the data source that is intended to be unique across multiple cases (e.g., a UUID).
 * @return 0 for success, 1 for failure
 */
uint8_t
    TskAutoDb::openImageUtf8(int a_num, const char *const a_images[],
    TSK_IMG_TYPE_ENUM a_type, unsigned int a_ssize, const char* a_deviceId)
{
    uint8_t retval =
        TskAuto::openImageUtf8(a_num, a_images, a_type, a_ssize);
    if (retval != 0) {
        return retval;
    }

    if (addImageDetails(a_deviceId)) {
        return 1;
    }
    return 0;
}

uint8_t
    TskAutoDb::openImageUtf8(int a_num, const char *const a_images[],
    TSK_IMG_TYPE_ENUM a_type, unsigned int a_ssize)
{
    return openImageUtf8(a_num, a_images, a_type, a_ssize, nullptr);
}

/**
 * Adds an image to the database.
 *
 * @param a_num Number of image parts
 * @param a_images Array of paths to the image parts
 * @param a_type Image type
 * @param a_ssize Size of device sector in bytes (or 0 for default)
 * @param a_deviceId An ASCII-printable identifier for the device associated with the data source that is intended to be unique across multiple cases (e.g., a UUID).
 * @return 0 for success, 1 for failure
 */
uint8_t
    TskAutoDb::openImage(int a_num, const TSK_TCHAR * const a_images[],
    TSK_IMG_TYPE_ENUM a_type, unsigned int a_ssize, const char* a_deviceId)
{

// make name of database
#ifdef TSK_WIN32

    uint8_t retval = TskAuto::openImage(a_num, a_images, a_type, a_ssize);

    if (retval != 0) {
        return retval;
    }

    return (addImageDetails(a_deviceId));
#else
    return openImageUtf8(a_num, a_images, a_type, a_ssize, a_deviceId);
#endif
}

uint8_t
    TskAutoDb::openImage(int a_num, const TSK_TCHAR * const a_images[],
    TSK_IMG_TYPE_ENUM a_type, unsigned int a_ssize)
{
    return openImage(a_num, a_images, a_type, a_ssize, nullptr);
}

/**
* Adds an image to the database. Requires that m_img_info is already initialized
*
* @param a_deviceId An ASCII-printable identifier for the device associated with the data source that is intended to be unique across multiple cases (e.g., a UUID).
* @return 0 for success, 1 for failure
*/
uint8_t
TskAutoDb::openImage(const char* a_deviceId)
{
    if (m_img_info == NULL) {
        return 1;
    }

    return(addImageDetails(a_deviceId));
}

/**
 * Adds image details to the existing database tables.
 *
 * @param deviceId An ASCII-printable identifier for the device associated with the data source that is intended to be unique across multiple cases (e.g., a UUID).
 * @return Returns 0 for success, 1 for failure
 */
uint8_t
TskAutoDb::addImageDetails(const char* deviceId)
{
   std::string md5 = "";
   std::string sha1 = "";
   std::string collectionDetails = "";
#if HAVE_LIBEWF
   if (m_img_info->itype == TSK_IMG_TYPE_EWF_EWF) {
     // @@@ This should really probably be inside of a tsk_img_ method
       IMG_EWF_INFO *ewf_info = (IMG_EWF_INFO *)m_img_info;
       if (ewf_info->md5hash_isset) {
           md5 = ewf_info->md5hash;
       }
       if (ewf_info->sha1hash_isset) {
           sha1 = ewf_info->sha1hash;
       }

       collectionDetails = ewf_get_details(ewf_info);
   }
#endif

    std::string devId;
    if (NULL != deviceId) {
        devId = deviceId;
    } else {
        devId = "";
    }
    if (m_db->addImageInfo(m_img_info->itype, m_img_info->sector_size,
          m_curImgId, m_curImgTZone, m_img_info->size, md5, sha1, "", devId, collectionDetails)) {
        registerError();
        return 1;
    }

    char **img_ptrs;
#ifdef TSK_WIN32
    // convert image paths to UTF-8
    img_ptrs = (char **)tsk_malloc(m_img_info->num_img * sizeof(char *));
    if (img_ptrs == NULL) {
        return 1;
    }

    for (int i = 0; i < m_img_info->num_img; i++) {
        char * img2 = (char*)tsk_malloc(1024 * sizeof(char));
        UTF8 *ptr8;
        UTF16 *ptr16;

        ptr8 = (UTF8 *)img2;
        ptr16 = (UTF16 *)m_img_info->images[i];

        uint8_t retval =
            tsk_UTF16toUTF8_lclorder((const UTF16 **)&ptr16, (UTF16 *)
                & ptr16[TSTRLEN(m_img_info->images[i]) + 1], &ptr8,
                (UTF8 *)((uintptr_t)ptr8 + 1024), TSKlenientConversion);
        if (retval != TSKconversionOK) {
            tsk_error_reset();
            tsk_error_set_errno(TSK_ERR_AUTO_UNICODE);
            tsk_error_set_errstr("Error converting image to UTF-8\n");
            return 1;
        }
        img_ptrs[i] = img2;
    }
#else
    img_ptrs = m_img_info->images;
#endif

    // Add the image names
    for (int i = 0; i < m_img_info->num_img; i++) {
        const char *img_ptr = img_ptrs[i];

        if (m_db->addImageName(m_curImgId, img_ptr, i)) {
            registerError();
            return 1;
        }
    }

#ifdef TSK_WIN32
    //cleanup
    for (int i = 0; i < m_img_info->num_img; ++i) {
        free(img_ptrs[i]);
    }
    free(img_ptrs);
#endif

    return 0;
}


TSK_FILTER_ENUM TskAutoDb::filterVs(const TSK_VS_INFO * vs_info)
{
    m_vsFound = true;
    if (m_db->addVsInfo(vs_info, m_curImgId, m_curVsId)) {
        registerError();
        return TSK_FILTER_STOP;
    }

    // populating cache m_savedVsInfo and ObjectInfo
    TSK_DB_VS_INFO vs_db;
    vs_db.objId = m_curImgId;
    vs_db.offset = vs_info->offset;
    vs_db.vstype = vs_info->vstype;
    vs_db.block_size = vs_info->block_size;
    m_savedVsInfo.push_back(vs_db);

    return TSK_FILTER_CONT;
}

TSK_FILTER_ENUM
TskAutoDb::filterPool(const TSK_POOL_INFO * pool_info)
{
    m_poolFound = true;

    if (m_volFound && m_vsFound) {
        // there's a volume system and volume
        if (m_db->addPoolInfoAndVS(pool_info, m_curVolId, m_curPoolVs)) {
            registerError();
            return TSK_FILTER_STOP;
        }

        // Save the parent obj ID for the pool
        m_poolOffsetToParentId[pool_info->img_offset] = m_curVolId;
    }
    else {
        // pool doesn't live in a volume, use image as parent
        if (m_db->addPoolInfoAndVS(pool_info, m_curImgId, m_curPoolVs)) {
            registerError();
            return TSK_FILTER_STOP;
        }

        // Save the parent obj ID for the pool
        m_poolOffsetToParentId[pool_info->img_offset] = m_curImgId;
    }

    // populating cache m_savedVsInfo
    TSK_DB_VS_INFO vs_db;
    vs_db.objId = m_curPoolVs;
    vs_db.offset = pool_info->img_offset;
    if (pool_info->ctype == TSK_POOL_TYPE_APFS)
        vs_db.vstype = TSK_VS_TYPE_APFS;
    if (pool_info->ctype == TSK_POOL_TYPE_LVM)
        vs_db.vstype = TSK_VS_TYPE_LVM;
    vs_db.block_size = pool_info->block_size;
    m_savedVsInfo.push_back(vs_db);


    // Store the volume system object ID for later use
    m_poolOffsetToVsId[pool_info->img_offset] = m_curPoolVs;

    return TSK_FILTER_CONT;
}

/**
* Adds unallocated pool blocks to a new volume.
*
* @param numPool Will be updated with the number of pools processed
*
* @return Returns 0 for success, 1 for failure
*/
TSK_RETVAL_ENUM
TskAutoDb::addUnallocatedPoolBlocksToDb(size_t & numPool) {

    for (size_t i = 0; i < m_poolInfos.size(); i++) {
        const TSK_POOL_INFO * pool_info = m_poolInfos[i];
        if (m_poolOffsetToVsId.find(pool_info->img_offset) == m_poolOffsetToVsId.end()) {
            tsk_error_reset();
            tsk_error_set_errno(TSK_ERR_AUTO_DB);
            tsk_error_set_errstr("Error addUnallocatedPoolBlocksToDb() - could not find volume system object ID for pool at offset %lld", (long long int)pool_info->img_offset);
            return TSK_ERR;
        }
        int64_t curPoolVs = m_poolOffsetToVsId[pool_info->img_offset];

        /* Make sure  the pool_info is still allocated */
        if (pool_info->tag != TSK_POOL_INFO_TAG) {
            tsk_error_reset();
            tsk_error_set_errno(TSK_ERR_AUTO_DB);
            tsk_error_set_errstr("Error addUnallocatedPoolBlocksToDb() - pool_info is not allocated");
            return TSK_ERR;
        }

        /* Only APFS pools are currently supported */
        if (pool_info->ctype != TSK_POOL_TYPE_APFS) {
            continue;
        }

        /* Increment the count of pools found */
        numPool++;

        /* Create the volume */
        int64_t unallocVolObjId;
        m_db->addUnallocatedPoolVolume(pool_info->num_vols, curPoolVs, unallocVolObjId);

        /* Create the unallocated space files */
        TSK_FS_ATTR_RUN * unalloc_runs = tsk_pool_unallocated_runs(pool_info);
        TSK_FS_ATTR_RUN * current_run = unalloc_runs;
        while (current_run != NULL) {

            if (addUnallocBlockFileInChunks(current_run->addr * pool_info->block_size, current_run->len * pool_info->block_size, unallocVolObjId, m_curImgId) == TSK_ERR) {
                registerError();
                tsk_fs_attr_run_free(unalloc_runs);
                return TSK_ERR;
            }

            current_run = current_run->next;
        }
        tsk_fs_attr_run_free(unalloc_runs);
    }

    return TSK_OK;
}

TSK_FILTER_ENUM
TskAutoDb::filterPoolVol(const TSK_POOL_VOLUME_INFO * pool_vol)
{

    if (m_db->addPoolVolumeInfo(pool_vol, m_curPoolVs, m_curPoolVol)) {
        registerError();
        return TSK_FILTER_STOP;
    }

    TSK_DB_VS_PART_INFO vol_info_db;
    vol_info_db.objId = m_curPoolVol;
    snprintf(vol_info_db.desc, TSK_MAX_DB_VS_PART_INFO_DESC_LEN - 1, "%s", pool_vol->desc);
    vol_info_db.start = pool_vol->block;                      ///< Starting Block number
    m_savedVsPartInfo.push_back(vol_info_db);

    return TSK_FILTER_CONT;
}

TSK_FILTER_ENUM
TskAutoDb::filterVol(const TSK_VS_PART_INFO * vs_part)
{
    m_volFound = true;
    m_foundStructure = true;
    m_poolFound = false;



    if (m_db->addVolumeInfo(vs_part, m_curVsId, m_curVolId)) {
        registerError();
        return TSK_FILTER_STOP;
    }

    // Save the volume info for creating unallocated blocks later
    TSK_DB_VS_PART_INFO vs_part_db;
    vs_part_db.objId = m_curVolId;
    vs_part_db.addr = vs_part->addr;
    vs_part_db.start = vs_part->start;
    vs_part_db.len = vs_part->len;
    strncpy(vs_part_db.desc, vs_part->desc, TSK_MAX_DB_VS_PART_INFO_DESC_LEN - 1);
    vs_part_db.flags = vs_part->flags;
    m_savedVsPartInfo.push_back(vs_part_db);


    return TSK_FILTER_CONT;
}


TSK_FILTER_ENUM
TskAutoDb::filterFs(TSK_FS_INFO * fs_info)
{
    TSK_FS_FILE *file_root;
    m_foundStructure = true;

    if (m_poolFound) {
        // there's a pool
        if (m_db->addFsInfo(fs_info, m_curPoolVol, m_curFsId)) {
            registerError();
            return TSK_FILTER_STOP;
        }
    }
    else if (m_volFound && m_vsFound) {
        // there's a volume system and volume
        if (m_db->addFsInfo(fs_info, m_curVolId, m_curFsId)) {
            registerError();
            return TSK_FILTER_STOP;
        }
    }
    else {
        // file system doesn't live in a volume, use image as parent
        if (m_db->addFsInfo(fs_info, m_curImgId, m_curFsId)) {
            registerError();
            return TSK_FILTER_STOP;
        }
    }


    // We won't hit the root directory on the walk, so open it now
    if ((file_root = tsk_fs_file_open(fs_info, NULL, "/")) != NULL) {
        processFile(file_root, "");
        tsk_fs_file_close(file_root);
        file_root = NULL;
    }


    // make sure that flags are set to get all files -- we need this to
    // find parent directory

    TSK_FS_DIR_WALK_FLAG_ENUM filterFlags = (TSK_FS_DIR_WALK_FLAG_ENUM)
        (TSK_FS_DIR_WALK_FLAG_ALLOC | TSK_FS_DIR_WALK_FLAG_UNALLOC);

    //check if to skip processing of FAT orphans
    if (m_noFatFsOrphans
        && TSK_FS_TYPE_ISFAT(fs_info->ftype) ) {
            filterFlags = (TSK_FS_DIR_WALK_FLAG_ENUM) (filterFlags | TSK_FS_DIR_WALK_FLAG_NOORPHAN);
    }

    setFileFilterFlags(filterFlags);


    // Save the file system info for creating unallocated blocks later
    TSK_DB_FS_INFO fs_info_db;
    fs_info_db.objId = m_curFsId;
    fs_info_db.imgOffset = fs_info->offset;
    fs_info_db.fType = fs_info->ftype;
    fs_info_db.block_size = fs_info->block_size;
    fs_info_db.block_count = fs_info->block_count;
    fs_info_db.root_inum = fs_info->root_inum;
    fs_info_db.first_inum = fs_info->first_inum;
    fs_info_db.last_inum = fs_info->last_inum;
    m_savedFsInfo.push_back(fs_info_db);


    return TSK_FILTER_CONT;
}

/* Insert the file data into the file table.
 * @param md5 Binary MD5 value (i.e. 16 bytes) or NULL
 * Returns TSK_ERR on error.
 */
TSK_RETVAL_ENUM
    TskAutoDb::insertFileData(TSK_FS_FILE * fs_file,
    const TSK_FS_ATTR * fs_attr, const char *path,
    const unsigned char *const md5,
    const TSK_DB_FILES_KNOWN_ENUM known)
{

    if (m_db->addFsFile(fs_file, fs_attr, path, md5, known, m_curFsId, m_curFileId,
            m_curImgId)) {
        registerError();
        return TSK_ERR;
    }

    return TSK_OK;
}

/**
 * Analyzes the open image and adds image info to a database.
 * Does not deal with transactions and such.  Refer to startAddImage()
 * for more control.
 * @returns 1 if a critical error occurred (DB doesn't exist, no file system, etc.), 2 if errors occurred at some point adding files to the DB (corrupt file, etc.), and 0 otherwise.  Errors will have been registered.
 */
uint8_t TskAutoDb::addFilesInImgToDb()
{
    if (m_db == NULL || m_db->isDbOpen() == false) {
        tsk_error_reset();
        tsk_error_set_errno(TSK_ERR_AUTO_DB);
        tsk_error_set_errstr("addFilesInImgToDb: m_db not open");
        registerError();
        return 1;
    }

    // @@@ This seems bad because we are overriding what the user may
    // have set. We should remove the public API if we are going to
    // override it -- presumably this was added so that we always have
    // unallocated volume space...
    setVolFilterFlags((TSK_VS_PART_FLAG_ENUM) (TSK_VS_PART_FLAG_ALLOC |
            TSK_VS_PART_FLAG_UNALLOC));

    uint8_t retVal = 0;
    if (findFilesInImg()) {
        // map the boolean return value from findFiles to the three-state return value we use
        // @@@ findFiles should probably return this three-state enum too
        if (m_foundStructure == false) {
            retVal = 1;
        }
        else {
            retVal = 2;
        }
    }

    TSK_RETVAL_ENUM addUnallocRetval = TSK_OK;
    if (m_addUnallocSpace)
        addUnallocRetval = addUnallocSpaceToDb();

    // findFiles return value trumps unalloc since it can return either 2 or 1.
    if (retVal) {
        return retVal;
    }
    else if (addUnallocRetval == TSK_ERR) {
        return 2;
    }
    else {
        return 0;
    }
}


/**
 * Start the process to add image/file metadata to database inside of a transaction.
 * User must call either commitAddImage() to commit the changes,
 * or revertAddImage() to revert them.
 *
 * @param numImg Number of image parts
 * @param imagePaths Array of paths to the image parts
 * @param imgType Image type
 * @param sSize Size of device sector in bytes (or 0 for default)
 * @param deviceId An ASCII-printable identifier for the device associated with the data source that is intended to be unique across multiple cases (e.g., a UUID)
 * @return 0 for success, 1 for failure
 */
uint8_t
    TskAutoDb::startAddImage(int numImg, const TSK_TCHAR * const imagePaths[],
    TSK_IMG_TYPE_ENUM imgType, unsigned int sSize, const char* deviceId)
{
    if (tsk_verbose)
        tsk_fprintf(stderr, "TskAutoDb::startAddImage: Starting add image process\n");

    if (m_db->releaseSavepoint(TSK_ADD_IMAGE_SAVEPOINT) == 0) {
        tsk_error_reset();
        tsk_error_set_errno(TSK_ERR_AUTO_DB);
        tsk_error_set_errstr("TskAutoDb::startAddImage(): An add-image savepoint already exists");
        registerError();
        return 1;
    }

    // @@@ This check is a bit paranoid, and may need to be removed in the future
    if (m_db->inTransaction()) {
        tsk_error_reset();
        tsk_error_set_errno(TSK_ERR_AUTO_DB);
        tsk_error_set_errstr("TskAutoDb::startAddImage(): Already in a transaction, image might not be committed");
        registerError();
        return 1;
    }

    if (m_db->createSavepoint(TSK_ADD_IMAGE_SAVEPOINT)) {
        registerError();
        return 1;
    }

    m_imgTransactionOpen = true;
    if (openImage(numImg, imagePaths, imgType, sSize, deviceId)) {
        tsk_error_set_errstr2("TskAutoDb::startAddImage");
        registerError();
        if (revertAddImage())
            registerError();
        return 1;
    }

    if (m_imageWriterEnabled) {
        tsk_img_writer_create(m_img_info, m_imageWriterPath);
    }

    if (m_addFileSystems) {
        return addFilesInImgToDb();
    } else {
        return 0;
    }
}

/**
* Start the process to add image/file metadata to database inside of a transaction.
* User must call either commitAddImage() to commit the changes,
* or revertAddImage() to revert them.
*
* @param img_info Previously initialized TSK_IMG_INFO object
* @param deviceId An ASCII-printable identifier for the device associated with the data source that is intended to be unique across multiple cases (e.g., a UUID)
* @return 0 for success, 1 for failure
*/
uint8_t
TskAutoDb::startAddImage(TSK_IMG_INFO * img_info, const char* deviceId)
{
    openImageHandle(img_info);

    if (m_img_info == NULL) {
        return 1;
    }

    if (tsk_verbose)
        tsk_fprintf(stderr, "TskAutoDb::startAddImage: Starting add image process\n");

    if (m_db->releaseSavepoint(TSK_ADD_IMAGE_SAVEPOINT) == 0) {
        tsk_error_reset();
        tsk_error_set_errno(TSK_ERR_AUTO_DB);
        tsk_error_set_errstr("TskAutoDb::startAddImage(): An add-image savepoint already exists");
        registerError();
        return 1;
    }

    // @@@ This check is a bit paranoid, and may need to be removed in the future
    if (m_db->inTransaction()) {
        tsk_error_reset();
        tsk_error_set_errno(TSK_ERR_AUTO_DB);
        tsk_error_set_errstr("TskAutoDb::startAddImage(): Already in a transaction, image might not be committed");
        registerError();
        return 1;
    }

    if (m_db->createSavepoint(TSK_ADD_IMAGE_SAVEPOINT)) {
        registerError();
        return 1;
    }

    m_imgTransactionOpen = true;
    if (openImage(deviceId)) {
        tsk_error_set_errstr2("TskAutoDb::startAddImage");
        registerError();
        if (revertAddImage())
            registerError();
        return 1;
    }

    if (m_imageWriterEnabled) {
        if (tsk_img_writer_create(m_img_info, m_imageWriterPath)) {
            registerError();
            return 1;
        }
    }

    if (m_addFileSystems) {
        return addFilesInImgToDb();
    }
    else {
        return 0;
    }
}


#ifdef WIN32
/**
 * Start the process to add image/file metadata to database inside of a transaction.
 * Same functionality as addFilesInImgToDb().  Reverts
 * all changes on error. User must call either commitAddImage() to commit the changes,
 * or revertAddImage() to revert them.
 *
 * @param numImg Number of image parts
 * @param imagePaths Array of paths to the image parts
 * @param imgType Image type
 * @param sSize Size of device sector in bytes (or 0 for default)
 * @param deviceId An ASCII-printable identifier for the device associated with the data source that is intended to be unique across multiple cases (e.g., a UUID)
 * @return 0 for success 1, for failure
 */
uint8_t
    TskAutoDb::startAddImage(int numImg, const char *const imagePaths[],
    TSK_IMG_TYPE_ENUM imgType, unsigned int sSize, const char* deviceId)
{
    if (tsk_verbose)
        tsk_fprintf(stderr, "TskAutoDb::startAddImage_utf8: Starting add image process\n");


    if (m_db->releaseSavepoint(TSK_ADD_IMAGE_SAVEPOINT) == 0) {
        tsk_error_reset();
        tsk_error_set_errno(TSK_ERR_AUTO_DB);
        tsk_error_set_errstr("TskAutoDb::startAddImage(): An add-image savepoint already exists");
        registerError();
        return 1;
    }

    // @@@ This check is a bit paranoid, and may need to be removed in the future
    if (m_db->inTransaction()) {
        tsk_error_reset();
        tsk_error_set_errno(TSK_ERR_AUTO_DB);
        tsk_error_set_errstr("TskAutoDb::startAddImage(): Already in a transaction, image might not be committed");
        registerError();
        return 1;
    }


    if (m_db->createSavepoint(TSK_ADD_IMAGE_SAVEPOINT)) {
        registerError();
        return 1;
    }

    m_imgTransactionOpen = true;

    if (openImageUtf8(numImg, imagePaths, imgType, sSize, deviceId)) {
        tsk_error_set_errstr2("TskAutoDb::startAddImage");
        registerError();
        if (revertAddImage())
            registerError();
        return 1;
    }
    if (m_imageWriterEnabled) {
        tsk_img_writer_create(m_img_info, m_imageWriterPath);
    }

    if (m_addFileSystems) {
        return addFilesInImgToDb();
    } else {
        return 0;
    }
}
#endif


/**
 * Cancel the running process.  Will not be handled immediately.
 */
void
 TskAutoDb::stopAddImage()
{
    if (tsk_verbose)
        tsk_fprintf(stderr, "TskAutoDb::stopAddImage: Stop request received\n");

    m_stopped = true;
    setStopProcessing();
    // flag is checked every time processFile() is called
}

/**
 * Revert all changes after the startAddImage() process has run successfully.
 * @returns 1 on error (error was NOT registered in list), 0 on success
 */
int
 TskAutoDb::revertAddImage()
{
    if (tsk_verbose)
        tsk_fprintf(stderr, "TskAutoDb::revertAddImage: Reverting add image process\n");

    if (m_imgTransactionOpen == false) {
        tsk_error_reset();
        tsk_error_set_errno(TSK_ERR_AUTO_DB);
        tsk_error_set_errstr("revertAddImage(): transaction is already closed");
        return 1;
    }

    int retval = m_db->revertSavepoint(TSK_ADD_IMAGE_SAVEPOINT);
    if (retval == 0) {
        if (m_db->inTransaction()) {
            tsk_error_reset();
            tsk_error_set_errno(TSK_ERR_AUTO_DB);
            tsk_error_set_errstr("TskAutoDb::revertAddImage(): Image reverted, but still in a transaction.");
            retval = 1;
        }
    }
    m_imgTransactionOpen = false;
    return retval;
}

/**
 * Finish the transaction after the startAddImage is finished.
 * @returns Id of the image that was added or -1 on error (error was NOT registered in list)
 */
int64_t
TskAutoDb::commitAddImage()
{
    if (tsk_verbose)
        tsk_fprintf(stderr, "TskAutoDb::commitAddImage: Committing add image process\n");

    if (m_imgTransactionOpen == false) {
        tsk_error_reset();
        tsk_error_set_errno(TSK_ERR_AUTO_DB);
        tsk_error_set_errstr("commitAddImage(): transaction is already closed");
        return -1;
    }

    int retval = m_db->releaseSavepoint(TSK_ADD_IMAGE_SAVEPOINT);
    m_imgTransactionOpen = false;
    if (retval == 1) {
        return -1;
    } else {
        if (m_db->inTransaction()) {
            tsk_error_reset();
            tsk_error_set_errno(TSK_ERR_AUTO_DB);
            tsk_error_set_errstr("TskAutoDb::revertAddImage(): Image savepoint released, but still in a transaction.");
            return -1;
        }
    }

    return m_curImgId;
}

/**
 * Set the current image's timezone
 */
void
TskAutoDb::setTz(std::string tzone)
{
    m_curImgTZone = tzone;
}

TSK_RETVAL_ENUM
TskAutoDb::processFile(TSK_FS_FILE * fs_file, const char *path)
{

    // Check if the process has been canceled
     if (m_stopped) {
        if (tsk_verbose)
            tsk_fprintf(stderr, "TskAutoDb::processFile: Stop request detected\n");
        return TSK_STOP;
    }

    /* Update the current directory, which can be used to show
     * progress.  If we get a directory, then use its name.  We
     * do this so that when we are searching for orphan files, then
     * we at least show $OrphanFiles as status.  The secondary check
     * is to grab the parent folder from files once we return back
     * into a folder when we are doing our depth-first recursion. */
    if (isDir(fs_file)) {
        m_curDirAddr = fs_file->name->meta_addr;
        tsk_take_lock(&m_curDirPathLock);
        m_curDirPath = std::string(path) + fs_file->name->name;
        tsk_release_lock(&m_curDirPathLock);
    }
    else if (m_curDirAddr != fs_file->name->par_addr) {
        m_curDirAddr = fs_file->name->par_addr;
        tsk_take_lock(&m_curDirPathLock);
        m_curDirPath = path;
        tsk_release_lock(&m_curDirPathLock);
    }

    /* process the attributes.  The case of having 0 attributes can occur
     * with virtual / sparse files and HFS directories.
     * At some point, this can probably be cleaned
     * up if TSK is more consistent about if there should always be an
     * attribute or not.  Sometimes, none of the attributes are added
     * because of their type and we always want to add a reference to
     * every file. */
    TSK_RETVAL_ENUM retval = TSK_OK;
    m_attributeAdded = false;
    if (tsk_fs_file_attr_getsize(fs_file) > 0) {
        retval = processAttributes(fs_file, path);
    }

    // insert a general row if we didn't add a specific attribute one
    if ((retval == TSK_OK) && (m_attributeAdded == false)) {
        retval = insertFileData(fs_file, NULL, path, NULL, TSK_DB_FILES_KNOWN_UNKNOWN);
    }

    // reset the file id
    m_curFileId = 0;

    if (retval == TSK_STOP)
        return TSK_STOP;
    else
        return TSK_OK;
}


// we return only OK or STOP -- errors are registered only and OK is returned.
TSK_RETVAL_ENUM
TskAutoDb::processAttribute(TSK_FS_FILE * fs_file,
    const TSK_FS_ATTR * fs_attr, const char *path)
{
    // add the file metadata for the default attribute type
    if (isDefaultType(fs_file, fs_attr)) {

        // calculate the MD5 hash if the attribute is a file
        unsigned char hash[16];
        unsigned char *md5 = NULL;
        memset(hash, 0, 16);

        TSK_DB_FILES_KNOWN_ENUM file_known = TSK_DB_FILES_KNOWN_UNKNOWN;

        if (m_fileHashFlag && isFile(fs_file)) {
            if (md5HashAttr(hash, fs_attr)) {
                // error was registered
                return TSK_OK;
            }
            md5 = hash;

            if (m_NSRLDb != NULL) {
                int8_t retval = tsk_hdb_lookup_raw(m_NSRLDb, hash, 16, TSK_HDB_FLAG_QUICK, NULL, NULL);
                if (retval == -1) {
                    registerError();
                    return TSK_OK;
                }
                else if (retval) {
                    file_known = TSK_DB_FILES_KNOWN_KNOWN;
                }
            }

            if (m_knownBadDb != NULL) {
                int8_t retval = tsk_hdb_lookup_raw(m_knownBadDb, hash, 16, TSK_HDB_FLAG_QUICK, NULL, NULL);
                if (retval == -1) {
                    registerError();
                    return TSK_OK;
                }
                else if (retval) {
                    file_known = TSK_DB_FILES_KNOWN_KNOWN_BAD;
                }
            }
        }

        if (insertFileData(fs_attr->fs_file, fs_attr, path, md5, file_known) == TSK_ERR) {
            registerError();
            return TSK_OK;
        }
        else {
            m_attributeAdded = true;
        }

        // add the block map, if requested and the file is non-resident
        if ((m_blkMapFlag) && (isNonResident(fs_attr))
            && (isDotDir(fs_file) == 0)) {
            TSK_FS_ATTR_RUN *run;
            int sequence = 0;

            for (run = fs_attr->nrd.run; run != NULL; run = run->next) {
                unsigned int block_size = fs_file->fs_info->block_size;

                // ignore sparse blocks
                if (run->flags & TSK_FS_ATTR_RUN_FLAG_SPARSE)
                    continue;

                // @@@ We probably want to keep on going here
                if (m_db->addFileLayoutRange(m_curFileId,
                    run->addr * block_size, run->len * block_size, sequence++)) {
                    registerError();
                    return TSK_OK;
                }
            }
        }
    }

    return TSK_OK;
}


/**
 * Helper for md5HashAttr
 */
TSK_WALK_RET_ENUM
TskAutoDb::md5HashCallback(TSK_FS_FILE * /*file*/, TSK_OFF_T /*offset*/,
    TSK_DADDR_T /*addr*/, char *buf, size_t size,
    TSK_FS_BLOCK_FLAG_ENUM /*a_flags*/, void *ptr)
{
    TSK_MD5_CTX *md = (TSK_MD5_CTX *) ptr;
    if (md == NULL)
        return TSK_WALK_CONT;

    TSK_MD5_Update(md, (unsigned char *) buf, (unsigned int) size);

    return TSK_WALK_CONT;
}



/**
 * MD5 hash an attribute and put the result in the given array
 * @param md5Hash array to write the hash to
 * @param fs_attr attribute to hash the data of
 * @return Returns 1 on error (message has been registered)
 */
int
TskAutoDb::md5HashAttr(unsigned char md5Hash[16], const TSK_FS_ATTR * fs_attr)
{
    TSK_MD5_CTX md;

    TSK_MD5_Init(&md);

    if (tsk_fs_attr_walk(fs_attr, TSK_FS_FILE_WALK_FLAG_NONE,
            md5HashCallback, (void *) &md)) {
        registerError();
        return 1;
    }

    TSK_MD5_Final(&md, md5Hash);
    return 0;
}

/**
* Callback invoked per every unallocated block in the filesystem
* Creates file ranges and file entries
* A single file entry per consecutive range of blocks
* @param a_block block being walked
* @param a_ptr a pointer to an UNALLOC_BLOCK_WLK_TRACK struct
* @returns TSK_WALK_CONT if continue, otherwise TSK_WALK_STOP if stop processing requested
*/
TSK_WALK_RET_ENUM TskAutoDb::fsWalkUnallocBlocksCb(const TSK_FS_BLOCK *a_block, void *a_ptr) {
    UNALLOC_BLOCK_WLK_TRACK * unallocBlockWlkTrack = (UNALLOC_BLOCK_WLK_TRACK *) a_ptr;

    if (unallocBlockWlkTrack->tskAutoDb.m_stopAllProcessing)
        return TSK_WALK_STOP;

    // initialize if this is the first block
    if (unallocBlockWlkTrack->isStart) {
        unallocBlockWlkTrack->isStart = false;
        unallocBlockWlkTrack->curRangeStart = a_block->addr;
        unallocBlockWlkTrack->prevBlock = a_block->addr;
        unallocBlockWlkTrack->size = unallocBlockWlkTrack->fsInfo.block_size;
        unallocBlockWlkTrack->nextSequenceNo = 0;
        return TSK_WALK_CONT;
    }

    // We want to keep consecutive blocks in the same run, so simply update prevBlock and the size
    // if this one is consecutive with the last call. But, if we have hit the max chunk
    // size, then break up this set of consecutive blocks.
    if ((a_block->addr == unallocBlockWlkTrack->prevBlock + 1) && ((unallocBlockWlkTrack->maxChunkSize <= 0) ||
            (unallocBlockWlkTrack->size < unallocBlockWlkTrack->maxChunkSize))) {
        unallocBlockWlkTrack->prevBlock = a_block->addr;
		unallocBlockWlkTrack->size += unallocBlockWlkTrack->fsInfo.block_size;
        return TSK_WALK_CONT;
    }

    // this block is not contiguous with the previous one or we've hit the maximum size; create and add a range object
    const uint64_t rangeStartOffset = unallocBlockWlkTrack->curRangeStart * unallocBlockWlkTrack->fsInfo.block_size
        + unallocBlockWlkTrack->fsInfo.offset;
    const uint64_t rangeSizeBytes = (1 + unallocBlockWlkTrack->prevBlock - unallocBlockWlkTrack->curRangeStart)
        * unallocBlockWlkTrack->fsInfo.block_size;
    unallocBlockWlkTrack->ranges.push_back(TSK_DB_FILE_LAYOUT_RANGE(rangeStartOffset, rangeSizeBytes, unallocBlockWlkTrack->nextSequenceNo++));

    // Return (instead of adding this run) if we are going to:
    // a) Make one big file with all unallocated space (minChunkSize == 0)
    // or
    // b) Only make an unallocated file once we have at least chunkSize bytes
    // of data in our current run (minChunkSize > 0)
    // In either case, reset the range pointers and add this block to the size
    if ((unallocBlockWlkTrack->minChunkSize == 0) ||
        ((unallocBlockWlkTrack->minChunkSize > 0) &&
        (unallocBlockWlkTrack->size < unallocBlockWlkTrack->minChunkSize))) {

        unallocBlockWlkTrack->size += unallocBlockWlkTrack->fsInfo.block_size;
        unallocBlockWlkTrack->curRangeStart = a_block->addr;
        unallocBlockWlkTrack->prevBlock = a_block->addr;
        return TSK_WALK_CONT;
    }

    // at this point we are either chunking and have reached the chunk limit
    // or we're not chunking. Either way we now add what we've got to the DB
    int64_t fileObjId = 0;
    if (unallocBlockWlkTrack->tskAutoDb.m_db->addUnallocBlockFile(unallocBlockWlkTrack->tskAutoDb.m_curUnallocDirId,
        unallocBlockWlkTrack->fsObjId, unallocBlockWlkTrack->size, unallocBlockWlkTrack->ranges, fileObjId, unallocBlockWlkTrack->tskAutoDb.m_curImgId) == TSK_ERR) {
            // @@@ Handle error -> Don't have access to registerError() though...
    }

    // reset
    unallocBlockWlkTrack->curRangeStart = a_block->addr;
    unallocBlockWlkTrack->prevBlock = a_block->addr;
    unallocBlockWlkTrack->size = unallocBlockWlkTrack->fsInfo.block_size; // The current block is part of the new range
    unallocBlockWlkTrack->ranges.clear();
    unallocBlockWlkTrack->nextSequenceNo = 0;

    //we don't know what the last unalloc block is in advance
    //and will handle the last range in addFsInfoUnalloc()

    return TSK_WALK_CONT;
}


/**
* Add unallocated space for the given file system to the database.
* Create files for consecutive unalloc block ranges.
* @param dbFsInfo fs to process
* @returns TSK_OK on success, TSK_ERR on error
*/
TSK_RETVAL_ENUM TskAutoDb::addFsInfoUnalloc(const TSK_IMG_INFO*  curImgInfo, const TSK_DB_FS_INFO & dbFsInfo) {

    // Unalloc space is handled separately for APFS
    if (dbFsInfo.fType == TSK_FS_TYPE_APFS) {
        return TSK_OK;
    }

    //open the fs we have from database
<<<<<<< HEAD
    TSK_FS_INFO * fsInfo = tsk_fs_open_img_decrypt(m_img_info, dbFsInfo.imgOffset, dbFsInfo.fType, getFileSystemPassword().data());
=======
    TSK_FS_INFO * fsInfo = tsk_fs_open_img((TSK_IMG_INFO*)curImgInfo, dbFsInfo.imgOffset, dbFsInfo.fType);
>>>>>>> 2c07b293
    if (fsInfo == NULL) {
        tsk_error_set_errstr2("TskAutoDb::addFsInfoUnalloc: error opening fs at offset %" PRIdOFF, dbFsInfo.imgOffset);
        registerError();
        return TSK_ERR;
    }

    //create a "fake" dir to hold the unalloc files for the fs
    if (m_db->addUnallocFsBlockFilesParent(dbFsInfo.objId, m_curUnallocDirId, m_curImgId) == TSK_ERR) {
        tsk_error_set_errstr2("addFsInfoUnalloc: error creating dir for unallocated space");
        registerError();
        return TSK_ERR;
    }

    //walk unalloc blocks on the fs and process them
    //initialize the unalloc block walk tracking
    UNALLOC_BLOCK_WLK_TRACK unallocBlockWlkTrack(*this, *fsInfo, dbFsInfo.objId, m_minChunkSize, m_maxChunkSize);
    uint8_t block_walk_ret = tsk_fs_block_walk(fsInfo, fsInfo->first_block, fsInfo->last_block, (TSK_FS_BLOCK_WALK_FLAG_ENUM)(TSK_FS_BLOCK_WALK_FLAG_UNALLOC | TSK_FS_BLOCK_WALK_FLAG_AONLY),
        fsWalkUnallocBlocksCb, &unallocBlockWlkTrack);

    if (block_walk_ret == 1) {
        stringstream errss;
        tsk_fs_close(fsInfo);
        errss << "TskAutoDb::addFsInfoUnalloc: error walking fs unalloc blocks, fs id: ";
        errss << unallocBlockWlkTrack.fsObjId;
        tsk_error_set_errstr2("%s", errss.str().c_str());
        registerError();
        return TSK_ERR;
    }

    if(m_stopAllProcessing) {
        tsk_fs_close(fsInfo);
        return TSK_OK;
    }

    // handle creation of the last range
    // make range inclusive from curBlockStart to prevBlock
    const uint64_t byteStart = unallocBlockWlkTrack.curRangeStart * fsInfo->block_size + fsInfo->offset;
    const uint64_t byteLen = (1 + unallocBlockWlkTrack.prevBlock - unallocBlockWlkTrack.curRangeStart) * fsInfo->block_size;
    unallocBlockWlkTrack.ranges.push_back(TSK_DB_FILE_LAYOUT_RANGE(byteStart, byteLen, unallocBlockWlkTrack.nextSequenceNo++));
    int64_t fileObjId = 0;

    if (m_db->addUnallocBlockFile(m_curUnallocDirId, dbFsInfo.objId, unallocBlockWlkTrack.size, unallocBlockWlkTrack.ranges, fileObjId, m_curImgId) == TSK_ERR) {
        registerError();
        tsk_fs_close(fsInfo);
        return TSK_ERR;
    }

    //cleanup
    tsk_fs_close(fsInfo);

    return TSK_OK;
}

/**
* Process all unallocated space for this disk image and create "virtual" files with layouts
* @returns TSK_OK on success, TSK_ERR on error
*/
TSK_RETVAL_ENUM TskAutoDb::addUnallocSpaceToDb() {
    if (m_stopAllProcessing) {
        return TSK_OK;
    }

    size_t numVsP = 0;
    size_t numFs = 0;
    size_t numPool = 0;

    TSK_RETVAL_ENUM retFsSpace = addUnallocFsSpaceToDb(numFs);
    TSK_RETVAL_ENUM retVsSpace = addUnallocVsSpaceToDb(numVsP);
    TSK_RETVAL_ENUM retPoolSpace = addUnallocatedPoolBlocksToDb(numPool);

    //handle case when no fs and no vs partitions or pools
    TSK_RETVAL_ENUM retImgFile = TSK_OK;
    if (numVsP == 0 && numFs == 0 && numPool == 0) {
        retImgFile = addUnallocImageSpaceToDb();
    }


    if (retFsSpace == TSK_ERR || retVsSpace == TSK_ERR || retPoolSpace == TSK_ERR || retImgFile == TSK_ERR)
        return TSK_ERR;
    else
        return TSK_OK;
}


/**
* Process each file system in the database and add its unallocated sectors to virtual files.
* @param numFs (out) number of filesystems found
* @returns TSK_OK on success, TSK_ERR on error (if some or all fs could not be processed)
*/
TSK_RETVAL_ENUM TskAutoDb::getVsPartById(int64_t objId, TSK_VS_PART_INFO & vsPartInfo){
    for (vector<TSK_DB_VS_PART_INFO>::iterator curVsPartDbInfo = m_savedVsPartInfo.begin(); curVsPartDbInfo!= m_savedVsPartInfo.end(); ++curVsPartDbInfo) {
        if (curVsPartDbInfo->objId == objId){
            vsPartInfo.start = curVsPartDbInfo->start;
            vsPartInfo.desc = curVsPartDbInfo->desc;
            vsPartInfo.flags = curVsPartDbInfo->flags;
            vsPartInfo.len = curVsPartDbInfo->len;

            return TSK_OK;
        }
    }
    return TSK_ERR;
}

TSK_RETVAL_ENUM TskAutoDb::getVsByFsId(int64_t objId, TSK_DB_VS_INFO & vsDbInfo){
    TSK_DB_OBJECT fsObjDbInfo;
    if ( m_db->getObjectInfo( objId, fsObjDbInfo) == TSK_OK){ //searches for fs object
        for (vector<TSK_DB_VS_PART_INFO>::iterator curVsPartDbInfo = m_savedVsPartInfo.begin(); curVsPartDbInfo!= m_savedVsPartInfo.end(); ++curVsPartDbInfo) { //searches for vspart parent of fs
            if (fsObjDbInfo.parObjId == curVsPartDbInfo->objId){
                TSK_DB_OBJECT vsPartObjDbInfo;
                if ( m_db->getObjectInfo(curVsPartDbInfo->objId, vsPartObjDbInfo ) == TSK_OK){
                    for (vector<TSK_DB_VS_INFO>::iterator curVsDbInfo = m_savedVsInfo.begin(); curVsDbInfo!= m_savedVsInfo.end(); ++curVsDbInfo) { //searches for vs parent of vspart
                        if (vsPartObjDbInfo.parObjId == curVsDbInfo->objId){
                            vsDbInfo.objId = curVsDbInfo->objId;
                            vsDbInfo.block_size = curVsDbInfo->block_size;
                            vsDbInfo.vstype = curVsDbInfo->vstype;
                            vsDbInfo.offset = curVsDbInfo->offset;
                            return TSK_OK;
                        }
                    }
                    if (tsk_verbose) {
                        tsk_fprintf(stderr, "TskAutoDb:: GetVsByFsId: error getting VS from FS. (Parent VS not Found)");
                    }
                    return TSK_ERR;
                }
            }
        }
        if (tsk_verbose) {
                tsk_fprintf(stderr, "TskAutoDb:: GetVsByFsId: error getting VS from FS (Parent VS_Part not found)");
        }
        return TSK_ERR;
    }
    else {
        if (tsk_verbose) {
                tsk_fprintf(stderr, "TskAutoDb:: GetVsByFsId: error getting VS from FS (FS object not found)\n");
        }
        return TSK_ERR;
    }
}


/**
* Process each file system in the database and add its unallocated sectors to virtual files.
* @param numFs (out) number of filesystems found
* @returns TSK_OK on success, TSK_ERR on error (if some or all fs could not be processed)
*/
TSK_RETVAL_ENUM TskAutoDb::addUnallocFsSpaceToDb(size_t & numFs) {

    if(m_stopAllProcessing) {
        return TSK_OK;
    }

    numFs = m_savedFsInfo.size();
    TSK_RETVAL_ENUM allFsProcessRet = TSK_OK;


    for (vector<TSK_DB_FS_INFO>::iterator curFsDbInfo = m_savedFsInfo.begin(); curFsDbInfo!= m_savedFsInfo.end(); ++curFsDbInfo) {
        if (m_stopAllProcessing)
            break;

        // finds VS related to the FS
        TSK_DB_VS_INFO curVsDbInfo;
        if(getVsByFsId(curFsDbInfo->objId, curVsDbInfo) == TSK_ERR){
            // FS is not inside a VS
            if (tsk_verbose) {
                tsk_fprintf(stderr, "TskAutoDbJava::addUnallocFsSpaceToDb: FS not inside a VS, adding the unnalocated space\n");
            }
            TSK_RETVAL_ENUM retval = addFsInfoUnalloc(m_img_info, *curFsDbInfo);
            if (retval == TSK_ERR)
                    allFsProcessRet = TSK_ERR;
        }
        else {
            if ((curVsDbInfo.vstype == TSK_VS_TYPE_APFS)||(curVsDbInfo.vstype == TSK_VS_TYPE_LVM)){

                TSK_DB_OBJECT fsObjInfo;
                if (m_db->getObjectInfo ( curFsDbInfo->objId, fsObjInfo) == TSK_ERR ) {
                    tsk_error_set_errstr(
                            "TskAutoDb::addUnallocFsSpaceToDb: error getting Object by ID"
                            );
                    tsk_error_set_errno(TSK_ERR_AUTO);
                    registerError();
                    return TSK_ERR;

                }

                TSK_VS_PART_INFO curVsPartInfo;
                if (getVsPartById(fsObjInfo.parObjId, curVsPartInfo) == TSK_ERR){
                    tsk_error_set_errstr(
                        "TskAutoDb::addUnallocFsSpaceToDb: error getting Volume Part from FSInfo"
                        );
                    tsk_error_set_errno(TSK_ERR_AUTO);
                    registerError();
                    return TSK_ERR;
                }




                if (curVsDbInfo.vstype == TSK_VS_TYPE_APFS) {
                        const auto pool = tsk_pool_open_img_sing(m_img_info, curVsDbInfo.offset, TSK_POOL_TYPE_APFS);
                        if (pool == nullptr) {
                            tsk_error_set_errstr2(
                                "TskAutoDb::addUnallocFsSpaceToDb:: Error opening pool. ");
                            tsk_error_set_errstr2("Offset: %" PRIdOFF, curVsDbInfo.offset);
                            registerError();
                            allFsProcessRet = TSK_ERR;
                        }
                        const auto pool_img = pool->get_img_info(pool, curVsPartInfo.start);

                        if (pool_img != NULL) {
                            TSK_FS_INFO *fs_info = apfs_open(pool_img, 0, TSK_FS_TYPE_APFS, "");
                            if (fs_info) {
                                TSK_RETVAL_ENUM retval = addFsInfoUnalloc(pool_img, *curFsDbInfo);
                                if (retval == TSK_ERR)
                                                allFsProcessRet = TSK_ERR;

                                tsk_fs_close(fs_info);
                                tsk_img_close(pool_img);

                                if (retval == TSK_STOP) {
                                    tsk_pool_close(pool);
                                    allFsProcessRet = TSK_STOP;
                                }


                            }
                            else {
                                if (pool->vol_list->flags & TSK_POOL_VOLUME_FLAG_ENCRYPTED) {
                                    tsk_error_reset();
                                    tsk_error_set_errno(TSK_ERR_FS_ENCRYPTED);
                                    tsk_error_set_errstr(
                                        "TskAutoDb::addUnallocFsSpaceToDb: Encrypted APFS file system");
                                    tsk_error_set_errstr2("Block: %" PRIdOFF, curVsPartInfo.start);
                                    registerError();
                                }
                                else {
                                    tsk_error_set_errstr2(
                                        "TskAutoDb::addUnallocFsSpaceToDb: Error opening APFS file system");
                                    registerError();
                                }

                                tsk_img_close(pool_img);
                                tsk_pool_close(pool);
                                allFsProcessRet = TSK_ERR;
                            }
                            tsk_img_close(pool_img);
                        }
                        else {
                            tsk_pool_close(pool);
                            tsk_error_set_errstr2(
                                "TskAutoDb::addUnallocFsSpaceToDb: Error opening APFS pool");
                            registerError();
                            allFsProcessRet = TSK_ERR;
                        }

                }
                #ifdef HAVE_LIBVSLVM
                if ( curVsDbInfo.vstype == TSK_VS_TYPE_LVM) {

                    const auto pool = tsk_pool_open_img_sing(m_img_info, curVsDbInfo.offset, TSK_POOL_TYPE_LVM);
                    if (pool == nullptr) {
                        tsk_error_set_errstr2(
                        "findFilesInPool: Error opening pool");
                        registerError();
                        allFsProcessRet = TSK_ERR;
                    }


                    TSK_IMG_INFO *pool_vol_img = pool->get_img_info(pool, curVsPartInfo.start);
                    if (pool_vol_img == NULL) {
                        tsk_pool_close(pool);
                        tsk_error_set_errstr2(
                            "TskAutoDb::addUnallocFsSpaceToDb: Error opening LVM logical volume: %" PRIdOFF "",
                            curVsPartInfo.start);
                        tsk_error_set_errno(TSK_ERR_FS);
                        registerError();
                        allFsProcessRet = TSK_ERR;
                    }
                    else {
                        TSK_FS_INFO *fs_info = tsk_fs_open_img(pool_vol_img, 0, curFsDbInfo->fType);
                        if (fs_info == NULL) {
                            tsk_img_close(pool_vol_img);
                            tsk_pool_close(pool);
                            tsk_error_set_errstr2(
                                "findFilesInPool: Unable to open file system in LVM logical volume: %" PRIdOFF "",
                                curVsPartInfo.start);
                            tsk_error_set_errno(TSK_ERR_FS);
                            registerError();
                            allFsProcessRet = TSK_ERR;
                        }
                        else {
                            TSK_RETVAL_ENUM retval = addFsInfoUnalloc(pool_vol_img, *curFsDbInfo);
                            if (retval == TSK_ERR){
                                tsk_error_set_errstr2(
                                        "TskAutoDb::addUnallocFsSpaceToDb: Error getting unallocated space");
                                tsk_error_set_errno(TSK_ERR_FS);
                                registerError();
                                allFsProcessRet = TSK_ERR;
                            }

                            tsk_fs_close(fs_info);
                            tsk_img_close(pool_vol_img);

                            if (retval == TSK_STOP) {
                                tsk_pool_close(pool);
                                allFsProcessRet = TSK_STOP;
                            }
                        }
                    }

                }
                #endif /* HAVE_LIBVSLVM */

                if (curVsDbInfo.vstype == TSK_VS_TYPE_UNSUPP){
                    tsk_error_set_errstr2(
                        "TskAutoDb::addUnallocFsSpaceToDb: VS Type not supported");
                    registerError();
                    allFsProcessRet = TSK_ERR;
                }
            }
            else {
                if (addFsInfoUnalloc(m_img_info, *curFsDbInfo) == TSK_ERR){
                    allFsProcessRet = TSK_ERR;
                }
            }
        }
    }
    return allFsProcessRet;
}


/**
* Process each volume in the database and add its unallocated sectors to virtual files.
* @param numVsP (out) number of vs partitions found
* @returns TSK_OK on success, TSK_ERR on error
*/
TSK_RETVAL_ENUM TskAutoDb::addUnallocVsSpaceToDb(size_t & numVsP) {

    vector<TSK_DB_VS_PART_INFO> vsPartInfos;

    TSK_RETVAL_ENUM retVsPartInfos = m_db->getVsPartInfos(m_curImgId, vsPartInfos);
    if (retVsPartInfos == TSK_ERR) {
        tsk_error_set_errstr2("addUnallocVsSpaceToDb: error getting vs part infos from db");
        registerError();
        return TSK_ERR;
    }
    numVsP = vsPartInfos.size();

    //get fs infos to see if this vspart has fs
    vector<TSK_DB_FS_INFO> fsInfos;
    uint16_t retFsInfos = m_db->getFsInfos(m_curImgId, fsInfos);
    if (retFsInfos) {
        tsk_error_set_errstr2("addUnallocVsSpaceToDb: error getting fs infos from db");
        registerError();
        return TSK_ERR;
    }

    for (vector<TSK_DB_VS_PART_INFO>::const_iterator it = vsPartInfos.begin();
            it != vsPartInfos.end(); ++it) {
        if (m_stopAllProcessing) {
            break;
        }
        const TSK_DB_VS_PART_INFO &vsPart = *it;

        //interested in unalloc, meta, or alloc and no fs
        if ( (vsPart.flags & (TSK_VS_PART_FLAG_UNALLOC | TSK_VS_PART_FLAG_META)) == 0 ) {
            //check if vspart has no fs
            bool hasFs = false;
            for (vector<TSK_DB_FS_INFO>::const_iterator itFs = fsInfos.begin();
               itFs != fsInfos.end(); ++itFs) {
               const TSK_DB_FS_INFO & fsInfo = *itFs;

               TSK_DB_OBJECT fsObjInfo;
               if (m_db->getObjectInfo(fsInfo.objId, fsObjInfo) == TSK_ERR ) {
                   stringstream errss;
                   errss << "addUnallocVsSpaceToDb: error getting object info for fs from db, objId: " << fsInfo.objId;
                   tsk_error_set_errstr2("%s", errss.str().c_str());
                   registerError();
                   return TSK_ERR;
               }

               if (fsObjInfo.parObjId == vsPart.objId) {
                   hasFs = true;
                   break;
               }
            }

            if (hasFs == true) {
                //skip processing this vspart
                continue;
            }

            // Check if the volume contains a pool
            bool hasPool = false;
            for (std::map<int64_t, int64_t>::iterator iter = m_poolOffsetToParentId.begin(); iter != m_poolOffsetToParentId.end(); ++iter) {
                if (iter->second == vsPart.objId) {
                    hasPool = true;
                }
            }
            if (hasPool) {
                // Skip processing this vspart
                continue;
            }

        } //end checking vspart flags

        //get sector size and image offset from parent vs info

        //get parent id of this vs part
        TSK_DB_OBJECT vsPartObj;
        if (m_db->getObjectInfo(vsPart.objId, vsPartObj) == TSK_ERR) {
            stringstream errss;
            errss << "addUnallocVsSpaceToDb: error getting object info for vs part from db, objId: " << vsPart.objId;
            tsk_error_set_errstr2("%s", errss.str().c_str());
            registerError();
            return TSK_ERR;
        }

        TSK_DB_VS_INFO vsInfo;
        if (m_db->getVsInfo(vsPartObj.parObjId, vsInfo) ) {
            stringstream errss;
            errss << "addUnallocVsSpaceToDb: error getting volume system info from db, objId: " << vsPartObj.parObjId;
            tsk_error_set_errstr2("%s", errss.str().c_str());
            registerError();
            return TSK_ERR;
        }

        //create an unalloc file (or files) with unalloc part, with vs part as parent
        const uint64_t byteStart = vsInfo.offset + vsInfo.block_size * vsPart.start;
        const uint64_t byteLen = vsInfo.block_size * vsPart.len;
        if (addUnallocBlockFileInChunks(byteStart, byteLen, vsPart.objId, m_curImgId) == TSK_ERR) {
            registerError();
            return TSK_ERR;
        }
    }

    return TSK_OK;
}


/**
* Adds unalloc space for the image if there is no volumes and no file systems.
*
* @returns TSK_OK on success, TSK_ERR on error
*/
TSK_RETVAL_ENUM TskAutoDb::addUnallocImageSpaceToDb() {
    TSK_RETVAL_ENUM retImgFile = TSK_OK;

    const TSK_OFF_T imgSize = getImageSize();
    if (imgSize == -1) {
        tsk_error_set_errstr("addUnallocImageSpaceToDb: error getting current image size, can't create unalloc block file for the image.");
        registerError();
        retImgFile = TSK_ERR;
    }
    else {
        retImgFile = addUnallocBlockFileInChunks(0, imgSize, m_curImgId, m_curImgId);
    }
    return retImgFile;
}

/**
* Adds unallocated block files to the database, chunking if enabled.
*
* @returns TSK_OK on success, TSK_ERR on error
*/
TSK_RETVAL_ENUM TskAutoDb::addUnallocBlockFileInChunks(uint64_t byteStart, TSK_OFF_T totalSize, int64_t parentObjId, int64_t dataSourceObjId) {

    if (m_maxChunkSize <= 0) {
        // No chunking - write the entire file
        TSK_DB_FILE_LAYOUT_RANGE tempRange(byteStart, totalSize, 0);
        vector<TSK_DB_FILE_LAYOUT_RANGE> ranges;
        ranges.push_back(tempRange);
        int64_t fileObjId = 0;
        return m_db->addUnallocBlockFile(parentObjId, 0, totalSize, ranges, fileObjId, dataSourceObjId);
    }

    // We will chunk into separate files with max size m_maxChunkSize
    uint64_t maxChunkSize = (uint64_t)m_maxChunkSize;
    uint64_t bytesLeft = (uint64_t)totalSize;
    uint64_t startingOffset = byteStart;
    uint64_t chunkSize;
    vector<TSK_DB_FILE_LAYOUT_RANGE> ranges;
    while (bytesLeft > 0) {

        if (maxChunkSize > bytesLeft) {
            chunkSize = bytesLeft;
            bytesLeft = 0;
        }
        else {
            chunkSize = maxChunkSize;
            bytesLeft -= maxChunkSize;
        }

        TSK_DB_FILE_LAYOUT_RANGE tempRange(startingOffset, chunkSize, 0);
        ranges.push_back(tempRange);
        int64_t fileObjId = 0;

        TSK_RETVAL_ENUM retval = m_db->addUnallocBlockFile(parentObjId, 0, chunkSize, ranges, fileObjId, dataSourceObjId);
        if (retval != TSK_OK) {
            return retval;
        }
        ranges.clear();
        startingOffset += chunkSize;
    }
    return TSK_OK;
}

/**
* Returns the directory currently being analyzed by processFile().
* Safe to use from another thread than processFile().
*
* @returns curDirPath string representing currently analyzed directory
*/
const std::string TskAutoDb::getCurDir() {
    std::string curDirPath;
    tsk_take_lock(&m_curDirPathLock);
    curDirPath = m_curDirPath;
    tsk_release_lock(&m_curDirPathLock);
    return curDirPath;
}


bool TskAutoDb::isDbOpen() {
    if(m_db!=NULL) {
        return m_db->isDbOpen();
    }
    return false;
}<|MERGE_RESOLUTION|>--- conflicted
+++ resolved
@@ -1171,11 +1171,7 @@
     }
 
     //open the fs we have from database
-<<<<<<< HEAD
-    TSK_FS_INFO * fsInfo = tsk_fs_open_img_decrypt(m_img_info, dbFsInfo.imgOffset, dbFsInfo.fType, getFileSystemPassword().data());
-=======
-    TSK_FS_INFO * fsInfo = tsk_fs_open_img((TSK_IMG_INFO*)curImgInfo, dbFsInfo.imgOffset, dbFsInfo.fType);
->>>>>>> 2c07b293
+    TSK_FS_INFO * fsInfo = tsk_fs_open_img_decrypt((TSK_IMG_INFO*)curImgInfo, dbFsInfo.imgOffset, dbFsInfo.fType, getFileSystemPassword().data());
     if (fsInfo == NULL) {
         tsk_error_set_errstr2("TskAutoDb::addFsInfoUnalloc: error opening fs at offset %" PRIdOFF, dbFsInfo.imgOffset);
         registerError();
