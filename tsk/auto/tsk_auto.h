--- conflicted
+++ resolved
@@ -108,11 +108,7 @@
     void setFileSystemPassword(std::string fileSystemPassword) { m_fileSystemPassword = fileSystemPassword; }
 
     /**
-<<<<<<< HEAD
-     * TskAuto calls this method before it processes the volume system that is found in an 
-=======
      * TskAuto calls this method before it processes the volume system that is found in an
->>>>>>> 3ffc140d
      * image. You can use this to learn about the volume system before it is processed
      * and you can force TskAuto to skip this volume system.
      * @param vs_info volume system details
@@ -251,11 +247,7 @@
     TSK_VS_PART_FLAG_ENUM m_volFilterFlags;
     TSK_FS_DIR_WALK_FLAG_ENUM m_fileFilterFlags;
     std::string m_fileSystemPassword;
-<<<<<<< HEAD
-    
-=======
-
->>>>>>> 3ffc140d
+
     std::vector<error_record> m_errors;
 
     // prevent copying until we add proper logic to handle it
