/*
 ** The Sleuth Kit
 **
 ** Brian Carrier [carrier <at> sleuthkit [dot] org]
 ** Copyright (c) 2010-2011 Brian Carrier.  All Rights reserved
 **
 ** This software is distributed under the Common Public License 1.0
 **
 */

/**
 * \file tsk_auto.h
 * Contains the class definitions for the automated file extraction classes.
 * Note that this file is not meant to be directly included.
 * It is included by libtsk.h.
 */

/**
 * \defgroup autolib File Extraction Automation Functionality
 */

#ifndef _TSK_AUTO_H
#define _TSK_AUTO_H

#ifdef __cplusplus

// Include the other TSK header files

#include "tsk/base/tsk_base.h"
#include "tsk/img/tsk_img.h"
#include "tsk/vs/tsk_vs.h"
#include "tsk/fs/tsk_fs.h"
#include "tsk/pool/tsk_pool.h"

#include <string>
#include <vector>
#include <list>

#define TSK_AUTO_TAG 0x9191ABAB

typedef enum {
    TSK_FILTER_CONT = 0x00,     ///< Framework should continue to process this object
    TSK_FILTER_STOP = 0x01,     ///< Framework should stop processing the image
    TSK_FILTER_SKIP = 0x02,     ///< Framework should skip this object and go on to the next
} TSK_FILTER_ENUM;


/** \ingroup autolib
 * C++ class that automatically analyzes a disk image to extract files from it.  This class
 * hides many of the details that are required to use lower-level TSK APIs to analyze volume
 * and file systems.
 *
 * The processFile() method must be implemented and it will be called for each file and
 * directory that is found.
 *
 * An image file must be first opened using openImage().  It can then be analyzed using one
 * of the findFilesInXXXX() methods.  The filterXX() methods can be used to skip volumes
 * and file systems.
 *
 * This class, by default, will not stop if an error occurs.  It registers the error into an
 * internal list. Those can be retrieved with getErrorList().  If you want to deal with errors
 * differently, you must implement handleError().
 */
class TskAuto {
  public:
    unsigned int m_tag;


     TskAuto();
     virtual ~ TskAuto();

    virtual uint8_t openImage(int, const TSK_TCHAR * const images[],
        TSK_IMG_TYPE_ENUM, unsigned int a_ssize);
    virtual uint8_t openImageUtf8(int, const char *const images[],
        TSK_IMG_TYPE_ENUM, unsigned int a_ssize);
    virtual uint8_t openImageHandle(TSK_IMG_INFO *);
    virtual void closeImage();

    TSK_OFF_T getImageSize() const;
    /**
     * Returns true if all processing and recursion should stop.
     */
    bool getStopProcessing() const;

    uint8_t findFilesInImg();
    uint8_t findFilesInVs(TSK_OFF_T start);
    uint8_t findFilesInVs(TSK_OFF_T start, TSK_VS_TYPE_ENUM vtype);
    bool hasPool(TSK_OFF_T a_start);
    uint8_t findFilesInPool(TSK_OFF_T start);
    uint8_t findFilesInPool(TSK_OFF_T start, TSK_POOL_TYPE_ENUM ptype);
    uint8_t findFilesInFs(TSK_OFF_T start);
    uint8_t findFilesInFs(TSK_OFF_T start, TSK_FS_TYPE_ENUM ftype);
    uint8_t findFilesInFs(TSK_OFF_T start, TSK_INUM_T inum);
    uint8_t findFilesInFs(TSK_OFF_T start, TSK_FS_TYPE_ENUM ftype,
        TSK_INUM_T inum);
    uint8_t findFilesInFs(TSK_FS_INFO * a_fs_info);
    uint8_t findFilesInFs(TSK_FS_INFO * a_fs_info, TSK_INUM_T inum);
    TSK_RETVAL_ENUM findFilesInFsRet(TSK_OFF_T start,
        TSK_FS_TYPE_ENUM a_ftype);

    void setFileFilterFlags(TSK_FS_DIR_WALK_FLAG_ENUM);
    void setVolFilterFlags(TSK_VS_PART_FLAG_ENUM);
	void setExternalFileSystemList(const std::list<TSK_FS_INFO *>& exteralFsInfoList);

    /**
    * Set a password that will be used when trying to open each file system
    */
    void setFileSystemPassword(std::string fileSystemPassword) { m_fileSystemPassword = fileSystemPassword; }

    /**
<<<<<<< HEAD
     * @returns A password that will be used when trying to open each file system or empty.
     */
    std::string getFileSystemPassword() { return m_fileSystemPassword; }

    /**
     * TskAuto calls this method before it processes the volume system that is found in an 
=======
     * TskAuto calls this method before it processes the volume system that is found in an
>>>>>>> 2c07b293
     * image. You can use this to learn about the volume system before it is processed
     * and you can force TskAuto to skip this volume system.
     * @param vs_info volume system details
     * @returns Value to show if Vs should be processed, skipped, or process should stop.
     */
    virtual TSK_FILTER_ENUM filterVs(const TSK_VS_INFO * vs_info);

    /**
     * TskAuto calls this method before it processes each volume that is found in a
     * volume system. You can use this to learn about each volume before it is processed
     * and you can force TskAuto to skip this volume.  The setvolFilterFlags() method can be
     * used to configure if TskAuto should process unallocated space.
     *
     * @param vs_part Parition details
     * @returns Value to show if volume should be processed, skipped, or process should stop.
     */
    virtual TSK_FILTER_ENUM filterVol(const TSK_VS_PART_INFO * vs_part);

    /**
    * TskAuto calls this method before it processes each pool that is found.
    * You can use this to learn about each pool before it is processed
    * and you can force TskAuto to skip this volume.
    *
    * @param pool_vol Pool details
    * @returns Value to show if pool should be processed, skipped, or process should stop.
    */
    virtual TSK_FILTER_ENUM filterPool(const TSK_POOL_INFO * pool_info);

    /**
    * TskAuto calls this method before it processes each pool volume that is found in a
    * pool. You can use this to learn about each volume before it is processed
    * and you can force TskAuto to skip this volume.
    *
    * @param pool_vol Pool volume details
    * @returns Value to show if pool volume should be processed, skipped, or process should stop.
    */
    virtual TSK_FILTER_ENUM filterPoolVol(const TSK_POOL_VOLUME_INFO * pool_vol);

    /**
     * TskAuto calls this method before it processes each file system that is found in a
     * volume. You can use this to learn about each file system before it is processed
     * and you can force TskAuto to skip this file system.
     * @param fs_info file system details
     * @returns Value to show if FS should be processed, skipped, or process should stop.
     */
    virtual TSK_FILTER_ENUM filterFs(TSK_FS_INFO * fs_info);

    /**
     * TskAuto calls this method for each file and directory that it finds in an image.
     * The setFileFilterFlags() method can be used to set the criteria for what types of
     * files this should be called for. There are several methods, such as isDir() that
     * can be used by this method to help focus in on the files that you care about.
     * When errors are encountered, send them to registerError().
     *
     * @param fs_file file  details
     * @param path full path of parent directory
     * @returns STOP or OK. All error must have been registered.
     */
    virtual TSK_RETVAL_ENUM processFile(TSK_FS_FILE * fs_file,
        const char *path) = 0;

	/**
	 * Enables image writer, which creates a copy of the image as it is being processed.
	 * @param imagePath UTF8 version of path to write the image to
	 */
	virtual TSK_RETVAL_ENUM enableImageWriter(const char * imagePath);

	/**
	* Disables image writer
	*/
	virtual void disableImageWriter();

    /**
     * Internal method that TskAuto calls when it encounters issues while processing an image.
     * It will add the error to an internal list and then call handleError() to allow the
     * sub-class to decide what to do with the error.
     * The tsk global error values must be set before this is called (tsk_error_set_errno, etc.).
     * This method will reset the error values before it returns.
     *
     * @returns 1 if the caller should stop processing (registerError() implementation should
     * also call setStopProcessing() to ensure all processes stop) or 0 if they should continue.
     */
    uint8_t registerError();

    struct error_record {
        int code;
        std::string msg1;
        std::string msg2;
    };

    /**
     * Get the list of errors that were added to
     * the internal list.  This list could be empty
     * if the implementing class already acted on
     * the errors or never called addToErrorList().
     * @returns list of errors.
     */
    const std::vector<error_record>& getErrorList();

    /**
     * Remove the errors on the internal list.
     */
    void resetErrorList();

    static std::string errorRecordToString(const error_record &rec);


    /**
     * Override this method to get called for each error that
     * is registered. This method allows you to log the message
     * or stop processing. Use setStopProcessing() to do that.
     *
     * @return 1 to stop the processing flow and 0 to continue.
     */
    virtual uint8_t handleError();

    /**
    * get volume description of the lastly processed volume
    * @return volume description string of the lastly processed volume
    */
    std::string getCurVsPartDescr() const;

    /**
     * get volume flags of the lastly processed volume.
     * @return flags for lastly processed volume.
     */
    TSK_VS_PART_FLAG_ENUM getCurVsPartFlag() const;

    /**
     * Determine if we are inside of a volume system and
     * therefore we can trust the results of getCurVsPartFlag/Desc.
     */
    bool isCurVsValid() const;

  private:
    TSK_VS_PART_FLAG_ENUM m_volFilterFlags;
    TSK_FS_DIR_WALK_FLAG_ENUM m_fileFilterFlags;
    std::string m_fileSystemPassword;

    std::vector<error_record> m_errors;

    // prevent copying until we add proper logic to handle it
    TskAuto(const TskAuto&);
    TskAuto & operator=(const TskAuto&);

    static TSK_WALK_RET_ENUM dirWalkCb(TSK_FS_FILE * fs_file,
        const char *path, void *ptr);
    static TSK_WALK_RET_ENUM vsWalkCb(TSK_VS_INFO * vs_info,
        const TSK_VS_PART_INFO * vs_part, void *ptr);

    TSK_RETVAL_ENUM findFilesInFsInt(TSK_FS_INFO *, TSK_INUM_T inum);

    std::string m_curVsPartDescr; ///< description string of the current volume being processed
    TSK_VS_PART_FLAG_ENUM m_curVsPartFlag; ///< Flag of the current volume being processed
    bool m_curVsPartValid;         ///< True if we are inside of a volume system (and therefore m_CurVs are valid)
    void setCurVsPart(const TSK_VS_PART_INFO *);



  protected:
    TSK_IMG_INFO * m_img_info;
    std::vector<const TSK_POOL_INFO*> m_poolInfos;
	std::list<TSK_FS_INFO *> m_exteralFsInfoList; // Stores TSK_FS_INFO structures that were opened outside of TskAuto and passed in

    bool m_internalOpen;        ///< True if m_img_info was opened in TskAuto and false if passed in
    bool m_stopAllProcessing;   ///< True if no further processing should occur

    uint8_t isNtfsSystemFiles(TSK_FS_FILE * fs_file, const char *path);
    uint8_t isFATSystemFiles(TSK_FS_FILE * fs_file);
    uint8_t isDotDir(TSK_FS_FILE * fs_file);
    uint8_t isDir(TSK_FS_FILE * fs_file);
    uint8_t isFile(TSK_FS_FILE * fs_file);
    uint8_t isDefaultType(TSK_FS_FILE * fs_file,
        const TSK_FS_ATTR * fs_attr);
    uint8_t isNonResident(const TSK_FS_ATTR * fs_attr);
	bool m_imageWriterEnabled;
    TSK_TCHAR * m_imageWriterPath;


    TSK_RETVAL_ENUM processAttributes(TSK_FS_FILE * fs_file,
        const char *path);

    /**
     * Method that is called from processAttributes() for each attribute that a file
     * has.  processAttributes() is not called by default.  It exists so that implementations
     * of processFile() can choose to call it if they want to look at all of the attributes.
     * You must implement this method to see each attribute and modify processFile() so that
     * it calls processAttributes().
     *
     * @param fs_file File being analyzed.
     * @param fs_attr Attribute of the file.
     * @param path full path of parent directory
     * @returns STOP or OK. All error must have been registered.
     */
    virtual TSK_RETVAL_ENUM processAttribute(TSK_FS_FILE * fs_file,
                                             const TSK_FS_ATTR * fs_attr, const char *path);

    /**
     * When called, will cause TskAuto to not continue to recurse into directories and volumes.
     */
    void setStopProcessing();
};


#endif

#endif<|MERGE_RESOLUTION|>--- conflicted
+++ resolved
@@ -108,16 +108,12 @@
     void setFileSystemPassword(std::string fileSystemPassword) { m_fileSystemPassword = fileSystemPassword; }
 
     /**
-<<<<<<< HEAD
      * @returns A password that will be used when trying to open each file system or empty.
      */
     std::string getFileSystemPassword() { return m_fileSystemPassword; }
 
     /**
      * TskAuto calls this method before it processes the volume system that is found in an 
-=======
-     * TskAuto calls this method before it processes the volume system that is found in an
->>>>>>> 2c07b293
      * image. You can use this to learn about the volume system before it is processed
      * and you can force TskAuto to skip this volume system.
      * @param vs_info volume system details
