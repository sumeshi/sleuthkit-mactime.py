--- conflicted
+++ resolved
@@ -441,15 +441,9 @@
 	        " full_description TEXT NOT NULL, "
 	        " med_description TEXT, "
 	        " short_description TEXT,"
-<<<<<<< HEAD
 	        " data_source_obj_id INTEGER NOT NULL REFERENCES data_source_info(obj_id) ON DELETE CASCADE, "
-	        " file_obj_id INTEGER NOT NULL REFERENCES tsk_objects(obj_id) ON DELETE CASCADE, "
+	        " content_obj_id INTEGER NOT NULL REFERENCES tsk_objects(obj_id) ON DELETE CASCADE, "
 	        " artifact_id INTEGER REFERENCES blackboard_artifacts(artifact_id) ON DELETE CASCADE, "
-=======
-	        " data_source_obj_id INTEGER NOT NULL REFERENCES data_source_info(obj_id), "
-	        " content_obj_id INTEGER NOT NULL REFERENCES tsk_objects(obj_id), "
-	        " artifact_id INTEGER REFERENCES blackboard_artifacts(artifact_id), "
->>>>>>> 194b6d74
 	        " hash_hit INTEGER NOT NULL, " //boolean 
 	        " tagged INTEGER NOT NULL, " //boolean 
 			" UNIQUE (full_description, content_obj_id, artifact_id))",
@@ -459,13 +453,8 @@
 	        "CREATE TABLE tsk_events ("
 	        " event_id INTEGER PRIMARY KEY, "
 	        " event_type_id BIGINT NOT NULL REFERENCES tsk_event_types(event_type_id) ,"
-<<<<<<< HEAD
 	        " event_description_id BIGINT NOT NULL REFERENCES tsk_event_descriptions(event_description_id) ON DELETE CASCADE ,"
-	        " time INTEGER NOT NULL , "
-=======
-	        " event_description_id BIGINT NOT NULL REFERENCES tsk_event_descriptions(event_description_id) ,"
 	        " time BIGINT NOT NULL , "
->>>>>>> 194b6d74
 			" UNIQUE (event_type_id, event_description_id, time))"
 	        , "Error creating tsk_events table: %s\n")
 
