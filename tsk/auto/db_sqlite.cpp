--- conflicted
+++ resolved
@@ -258,13 +258,8 @@
         "Error creating tsk_objects table: %s\n")
         ||
         attempt_exec
-<<<<<<< HEAD
-        ("CREATE TABLE tsk_image_info (obj_id INTEGER PRIMARY KEY, type INTEGER, ssize INTEGER, tzone TEXT, size INTEGER, md5 TEXT, display_name TEXT, FOREIGN KEY(obj_id) REFERENCES tsk_objects(obj_id));",
+        ("CREATE TABLE tsk_image_info (obj_id INTEGER PRIMARY KEY, type INTEGER, ssize INTEGER, tzone TEXT, size INTEGER, md5 TEXT, sha1 TEXT, sha256 TEXT, display_name TEXT, FOREIGN KEY(obj_id) REFERENCES tsk_objects(obj_id));",
             "Error creating tsk_image_info table: %s\n")
-=======
-        ("CREATE TABLE tsk_image_info (obj_id INTEGER PRIMARY KEY, type INTEGER, ssize INTEGER, tzone TEXT, size INTEGER, md5 TEXT, sha1 TEXT, sha256 TEXT, display_name TEXT, FOREIGN KEY(obj_id) REFERENCES tsk_objects(obj_id));",
-        "Error creating tsk_image_info table: %s\n")
->>>>>>> 6661f658
         ||
         attempt_exec
         ("CREATE TABLE tsk_image_names (obj_id INTEGER NOT NULL, name TEXT NOT NULL, sequence INTEGER NOT NULL, FOREIGN KEY(obj_id) REFERENCES tsk_objects(obj_id));",
@@ -614,12 +609,7 @@
 * @returns 1 on error, 0 on success
 */
 int
-<<<<<<< HEAD
-TskDbSqlite::addImageInfo(int type, int ssize, int64_t& objId, const string& timezone, TSK_OFF_T size,
-                          const string& md5)
-=======
     TskDbSqlite::addImageInfo(int type, int ssize, int64_t & objId, const string & timezone, TSK_OFF_T size, const string &md5, const string &sha1, const string &sha256)
->>>>>>> 6661f658
 {
     return addImageInfo(type, ssize, objId, timezone, size, md5, sha1, sha256, "");
 }
@@ -636,13 +626,8 @@
  * @param deviceId An ASCII-printable identifier for the device associated with the data source that is intended to be unique across multiple cases (e.g., a UUID).
  * @returns 1 on error, 0 on success
  */
-<<<<<<< HEAD
-int TskDbSqlite::addImageInfo(int type, TSK_OFF_T ssize, int64_t& objId, const string& timezone, TSK_OFF_T size,
-                              const string& md5, const string& deviceId)
-=======
 int TskDbSqlite::addImageInfo(int type, TSK_OFF_T ssize, int64_t & objId, const string & timezone, TSK_OFF_T size, const string &md5, 
     const string& sha1, const string& sha256, const string& deviceId)
->>>>>>> 6661f658
 {
     // Add the data source to the tsk_objects table.
     // We don't use addObject because we're passing in NULL as the parent
@@ -657,17 +642,10 @@
     objId = sqlite3_last_insert_rowid(m_db);
 
     // Add the data source to the tsk_image_info table.
-<<<<<<< HEAD
     char* sql;
-    sql = sqlite3_mprintf(
-        "INSERT INTO tsk_image_info (obj_id, type, ssize, tzone, size, md5) VALUES (%lld, %d, %lld, '%q', %" PRIuOFF
-        ", '%q');",
-        objId, type, ssize, timezone.c_str(), size, md5.c_str());
-=======
-    char *sql;
     sql = sqlite3_mprintf("INSERT INTO tsk_image_info (obj_id, type, ssize, tzone, size, md5, sha1, sha256) VALUES (%lld, %d, %lld, '%q', %" PRIuOFF ", '%q', '%q', '%q');",
         objId, type, ssize, timezone.c_str(), size, md5.c_str(), sha1.c_str(), sha256.c_str());
->>>>>>> 6661f658
+
     int ret = attempt_exec(sql, "Error adding data to tsk_image_info table: %s\n");
     sqlite3_free(sql);
     if (1 == ret)
