/*
** The Sleuth Kit
**
** Brian Carrier [carrier <at> sleuthkit [dot] org]
** Copyright (c) 2004-2011 Brian Carrier.  All rights reserved
*/

/** \file tsk_os.h
 * Contains some OS-specific type settings.
 */

#ifndef _TSK_OS_H
#define _TSK_OS_H

    /*
     * Solaris 2.x. Build for large files when dealing with filesystems > 2GB.
     * With the 32-bit file model, needs pread() to access filesystems > 2GB.
     */
#if defined(sun)
#include <sys/sysmacros.h>
#endif

#if defined(__CYGWIN__)
#ifndef roundup
#define roundup(x, y)	\
	( ( ((x)+((y) - 1)) / (y)) * (y) )
#endif
#endif

#if defined(__INTERNIX)
#define roundup(x, y)	\
	( ( ((x)+((y) - 1)) / (y)) * (y) )
#endif


// mingw Windows cross compile
#ifdef __MINGW32__

#ifndef UNICODE
#define UNICODE
#endif

#ifndef _UNICODE
#define _UNICODE
#endif

#include <windows.h>
#include <wchar.h>

#define TSK_WIN32
#define roundup(x, y)   \
    ( ( ((x)+((y) - 1)) / (y)) * (y) )

#ifndef fseeko
#define fseeko fseek
#endif

#define daddr_t int
#endif



// Visual Studio / Windows
#ifdef _MSC_VER
#define TSK_WIN32
#define TSK_MULTITHREAD_LIB

#ifndef UNICODE
#define UNICODE
#endif

#ifndef _UNICODE
#define _UNICODE
#endif

#define WIN32_LEAN_AND_MEAN     /* somewhat limit Win32 pollution */
#define _CRT_SECURE_NO_DEPRECATE	1

#include <windows.h>
#include <shellapi.h>
#include <tchar.h>
#include <io.h>
#include "intrin.h"

// define the sized int types
#if _MSC_VER >= 1600
#include <stdint.h>
#else
typedef unsigned __int8 uint8_t;
typedef __int8 int8_t;
typedef unsigned __int16 uint16_t;
typedef __int16 int16_t;
typedef unsigned __int32 uint32_t;
typedef __int32 int32_t;
typedef unsigned __int64 uint64_t;
typedef __int64 int64_t;
#endif
// define the typical unix types
typedef int mode_t;
// ifdef added from Joachim because it can cause conflicts
// if python.h is included
#if !defined( HAVE_SSIZE_T )
#define HAVE_SSIZE_T
#if _WIN64
typedef int64_t ssize_t;
#else
typedef int32_t ssize_t;
#endif
#endif

// remap some of the POSIX functions
#if defined(_MSC_VER) && _MSC_VER < 1500 // VC++ 8.0 and below
#define snprintf _snprintf
#endif
#define strcasecmp(string1, string2)	_stricmp(string1, string2)
#define putenv _putenv

#define roundup(x, y)	\
	( ( ((x)+((y) - 1)) / (y)) * (y) )

#define fseeko _fseeki64


#endif

<<<<<<< HEAD
/* When TSK deals with the outside world (printing / input), the data will 
 * be in either UTF-16 or UTF-8 (Windows or Unix).  TSK_TCHAR is defined 
 * as the data type needed and the following function map to the required 
 * function. 
=======
// Attribute workaround until C++17 and C23
#ifdef _MSC_VER
#define FALLTHROUGH
#define UNUSED
#else
#define FALLTHROUGH __attribute__((fallthrough))
#define UNUSED __attribute__((unused))
#endif

/* When TSK deals with the outside world (printing / input), the data will
 * be in either UTF-16 or UTF-8 (Windows or Unix).  TSK_TCHAR is defined
 * as the data type needed and the following function map to the required
 * function.
>>>>>>> 3ffc140d
 */

#ifdef TSK_WIN32

/* TSK_TCHAR is a wide 2-byte character */
typedef WCHAR TSK_TCHAR;        ///< Character data type that is UTF-16 (wchar_t) in Windows and UTF-8 (char) in Unix
#define _TSK_T(x)      L ## x
#define TSTRTOK	wcstok
#define TSTRLEN	wcslen
#define TSTRCMP	wcscmp
#define TSTRNCMP	wcsncmp
#define TSTRICMP _wcsicmp
#define TSTRNCPY wcsncpy
#define TSTRNCAT wcsncat
#define TSTRCHR	wcschr
#define TSTRRCHR wcsrchr
#define TSTRTOUL wcstoul

#define TATOI	_wtoi
#define TFPRINTF fwprintf
#define TSNPRINTF _snwprintf
#define TPUTENV	_wputenv
#define TZSET	_tzset
#define TZNAME _tzname
#if defined(_MSC_VER)
#define TSTRTOULL _wcstoui64
#define STAT_STR    __stat64
#define TSTAT _wstat64
#define atoll(S) _atoi64(S)
#elif defined(__MINGW32__)
#define TSTRTOULL wcstoull
#define STAT_STR    _stat
#define TSTAT _wstat
#endif


#define PRIcTSK _TSK_T("hs")     ///< sprintf macro to print a UTF-8 char string to TSK_TCHAR buffer
#define PRIttocTSK  "ls"         ///< printf macro to print a TSK_TCHAR string to stderr or other char device
#define PRIuSIZE "Iu"           ///< printf macro to print a size_t value in Windows printf codes

#define unlink _unlink

#define GETOPT tsk_getopt       // points to local wchar version
#define OPTIND tsk_optind
#define OPTARG tsk_optarg


#define strtok_r(a,b,c) strtok(a,b)

// Non-Win32
#else

/* TSK_TCHAR is a 1-byte character */
typedef char TSK_TCHAR;         ///< Character data type that is UTF-16 (wchar_t) in Windows and UTF-8 (char) in Unix
#define _TSK_T(x)	x

#define TSTAT	stat
#define STAT_STR    stat
#define TSTRTOK	strtok
#define TSTRLEN	strlen
#define TSTRCMP	strcmp
#define TSTRNCMP strncmp
#define TSTRICMP strcasecmp
#define TSTRNCPY strncpy
#define TSTRNCAT strncat
#define TSTRCHR	strchr
#define TSTRRCHR strrchr
#define TSTRTOUL strtoul
#define TSTRTOULL strtoull
#define TATOI	atoi
#define TFPRINTF fprintf
#define TSNPRINTF snprintf
#define TPUTENV	putenv
#define TZSET	tzset
#define TZNAME	tzname

#define PRIcTSK _TSK_T("hs")     ///< sprintf macro to print a UTF-8 char string to TSK_TCHAR buffer
#define PRIttocTSK  "s"         ///< printf macro to print a TSK_TCHAR string to stderr or other char device
#define PRIuSIZE "zu"           ///< printf macro to print a size_t value in non-Windows printf codes

#define GETOPT getopt           // points to system char * version
#define OPTIND optind           // points to system char * variable
#define OPTARG optarg           // points to system char * variable

#endif

#endif<|MERGE_RESOLUTION|>--- conflicted
+++ resolved
@@ -123,12 +123,6 @@
 
 #endif
 
-<<<<<<< HEAD
-/* When TSK deals with the outside world (printing / input), the data will 
- * be in either UTF-16 or UTF-8 (Windows or Unix).  TSK_TCHAR is defined 
- * as the data type needed and the following function map to the required 
- * function. 
-=======
 // Attribute workaround until C++17 and C23
 #ifdef _MSC_VER
 #define FALLTHROUGH
@@ -142,7 +136,6 @@
  * be in either UTF-16 or UTF-8 (Windows or Unix).  TSK_TCHAR is defined
  * as the data type needed and the following function map to the required
  * function.
->>>>>>> 3ffc140d
  */
 
 #ifdef TSK_WIN32
