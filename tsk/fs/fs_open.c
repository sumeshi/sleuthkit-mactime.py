--- conflicted
+++ resolved
@@ -210,11 +210,7 @@
             }
             else {
                 // fs does not open as type i
-<<<<<<< HEAD
-                
-=======
-
->>>>>>> 3ffc140d
+
                 // TSK_ERR_FS_BITLOCKER_ERROR is used when we get pretty far into the BitLocker processing but
                 // need something different from the user or find something we can't currently parse. We need
                 // to keep trying file systems (we might have a FAT system so we don't want to return after
@@ -306,11 +302,7 @@
     }
     else if (TSK_FS_TYPE_ISYAFFS2(a_ftype)) {
         return yaffs2_open(a_img_info, a_offset, a_ftype, a_pass, 0);
-<<<<<<< HEAD
-    } 
-=======
-    }
->>>>>>> 3ffc140d
+    }
     else if (TSK_FS_TYPE_ISAPFS(a_ftype)) {
         return apfs_open(a_img_info, a_offset, a_ftype, a_pass);
     }
@@ -367,11 +359,7 @@
     /* Free any encryption structures */
     freeEncryptionData(a_fs_info);
 
-<<<<<<< HEAD
-    /* we should probably get the lock, but we're 
-=======
     /* we should probably get the lock, but we're
->>>>>>> 3ffc140d
      * about to kill the entire object so there are
      * bigger problems if another thread is still
      * using the fs */
