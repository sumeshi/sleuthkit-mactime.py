--- conflicted
+++ resolved
@@ -234,8 +234,6 @@
             tsk_error_set_errstr("%s", errorStrToPreserve);
             return NULL;
         }
-<<<<<<< HEAD
-=======
 
         if (fs_first == NULL) {
             tsk_error_reset();
@@ -277,7 +275,6 @@
                 }
             }
         }
->>>>>>> bbad55df
         return fs_first;
     }
     else if (TSK_FS_TYPE_ISNTFS(a_ftype)) {
