--- conflicted
+++ resolved
@@ -34,11 +34,7 @@
 class NTFS_META_ADDR {
 private:
     const uint64_t addr; ///< MFT entry
-<<<<<<< HEAD
-    const uint32_t seq; ///< Sequence 
-=======
     const uint32_t seq; ///< Sequence
->>>>>>> 3ffc140d
     const uint32_t hash; ///< Hash of the path
 
 public:
@@ -116,11 +112,7 @@
 * Assumes that you already have the lock
 */
 static std::unordered_map<TSK_INUM_T, NTFS_PAR_MAP> * getParentMap(NTFS_INFO *ntfs) {
-<<<<<<< HEAD
-    // allocate it if it hasn't already been 
-=======
     // allocate it if it hasn't already been
->>>>>>> 3ffc140d
     if (ntfs->orphan_map == NULL) {
         auto inum_hash = [](const TSK_INUM_T& x) { return x; };
         ntfs->orphan_map = new std::unordered_map<TSK_INUM_T, NTFS_PAR_MAP,decltype(inum_hash)>(0, inum_hash);
@@ -1307,11 +1299,7 @@
 
     if (ntfs_parent_map_exists(ntfs, a_addr, seqToSrch)) {
         TSK_FS_NAME *fs_name;
-<<<<<<< HEAD
-        
-=======
-
->>>>>>> 3ffc140d
+
         const std::vector <NTFS_META_ADDR> &childFiles = ntfs_parent_map_get(ntfs, a_addr, seqToSrch);
 
         if ((fs_name = tsk_fs_name_alloc(256, 0)) == NULL){
