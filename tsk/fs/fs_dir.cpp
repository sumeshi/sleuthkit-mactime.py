--- conflicted
+++ resolved
@@ -712,15 +712,10 @@
             }
         }
         // call the action if we have the right flags.
-<<<<<<< HEAD
-        if ((fs_file->name->flags & a_flags) == fs_file->name->flags) {
-=======
         const TSK_FS_NAME_FLAG_ENUM n_flags =
             (TSK_FS_NAME_FLAG_ENUM) (((a_flags & TSK_FS_DIR_WALK_FLAG_ALLOC) ? TSK_FS_NAME_FLAG_ALLOC : 0) |
             ((a_flags & TSK_FS_DIR_WALK_FLAG_UNALLOC) ? TSK_FS_NAME_FLAG_UNALLOC : 0));
         if ((fs_file->name->flags & n_flags) == fs_file->name->flags) {
-
->>>>>>> 7e8eee49
             retval = a_action(fs_file, a_dinfo->dirs, a_ptr);
             if (retval == TSK_WALK_STOP) {
                 tsk_fs_dir_close(fs_dir);
