--- conflicted
+++ resolved
@@ -439,13 +439,10 @@
     typedef enum TSK_FS_META_CONTENT_TYPE_ENUM {
         TSK_FS_META_CONTENT_TYPE_DEFAULT = 0x0,
         TSK_FS_META_CONTENT_TYPE_EXT4_EXTENTS = 0x1,     ///< Ext4 with extents instead of individual pointers
-<<<<<<< HEAD
-        TSK_FS_META_CONTENT_TYPE_XFS_DATA_FORK_SHORTFORM = 0x02,
-        TSK_FS_META_CONTENT_TYPE_XFS_DATA_FORK_EXTENTS = 0x03,
-        TSK_FS_META_CONTENT_TYPE_XFS_DATA_FORK_BTREE = 0x04
-=======
         TSK_FS_META_CONTENT_TYPE_EXT4_INLINE = 0x02      ///< Ext4 with inline data
->>>>>>> bbad55df
+        TSK_FS_META_CONTENT_TYPE_XFS_DATA_FORK_SHORTFORM = 0x03,
+        TSK_FS_META_CONTENT_TYPE_XFS_DATA_FORK_EXTENTS = 0x04,
+        TSK_FS_META_CONTENT_TYPE_XFS_DATA_FORK_BTREE = 0x05
     } TSK_FS_META_CONTENT_TYPE_ENUM;
 
 
@@ -826,17 +823,14 @@
         TSK_FS_TYPE_EXT4 = 0x00002000,  ///< Ext4 file system
         TSK_FS_TYPE_YAFFS2 = 0x00004000,        ///< YAFFS2 file system
         TSK_FS_TYPE_YAFFS2_DETECT = 0x00004000, ///< YAFFS2 auto detection
-<<<<<<< HEAD
-        TSK_FS_TYPE_XFS = 0x00008000,           ///< XFS file system
-        TSK_FS_TYPE_XFS_DETECT = 0x00008000,    ///< XFS auto detection
-=======
         TSK_FS_TYPE_HFS_LEGACY= 0x00008000,   ///< HFS file system
         TSK_FS_TYPE_APFS = 0x00010000, ///< APFS file system
         TSK_FS_TYPE_APFS_DETECT = 0x00010000, ///< APFS auto detection
-               TSK_FS_TYPE_LOGICAL = 0x00020000, ///< Logical directory (aut detection not supported)
+        TSK_FS_TYPE_LOGICAL = 0x00020000, ///< Logical directory (aut detection not supported)
         TSK_FS_TYPE_BTRFS = 0x00040000,        ///< Btrfs file system
         TSK_FS_TYPE_BTRFS_DETECT = TSK_FS_TYPE_BTRFS, ///< Btrfs auto detection
->>>>>>> bbad55df
+        TSK_FS_TYPE_XFS = 0x00080000,           ///< XFS file system
+        TSK_FS_TYPE_XFS_DETECT = 0x00080000,    ///< XFS auto detection
         TSK_FS_TYPE_UNSUPP = 0xffffffff,        ///< Unsupported file system
     };
     /* NOTE: Update bindings/java/src/org/sleuthkit/datamodel/TskData.java
@@ -903,10 +897,9 @@
     * \ingroup fslib
     * Macro that takes a file system type and returns 1 if the type
     * is for a YAFFS2 file system. */
-<<<<<<< HEAD
 #define TSK_FS_TYPE_ISXFS(ftype) \
     (((ftype) & TSK_FS_TYPE_XFS_DETECT)?1:0)
-=======
+    
 #define TSK_FS_TYPE_ISAPFS(ftype) \
     (((ftype) & TSK_FS_TYPE_APFS_DETECT)?1:0)
 
@@ -916,7 +909,6 @@
     * is for a Btrfs file system. */
 #define TSK_FS_TYPE_ISBTRFS(ftype) \
     (((ftype) & TSK_FS_TYPE_BTRFS_DETECT)?1:0)
->>>>>>> bbad55df
 
     /**
     * \ingroup fslib
