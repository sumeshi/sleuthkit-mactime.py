--- conflicted
+++ resolved
@@ -314,6 +314,7 @@
 #if HAVE_LIBVHDI
     case TSK_IMG_TYPE_VHD_VHD:
         img_info = vhdi_open(num_img, images, a_ssize);
+        break;
 #endif
 
 #if HAVE_LIBAFF4
@@ -328,21 +329,6 @@
         break;
 #endif
 
-<<<<<<< HEAD
-=======
-#if HAVE_LIBAFF4
-    case TSK_IMG_TYPE_AFF4_AFF4:
-        img_info = aff4_open(num_img, images, a_ssize);
-        break;
-#endif
-
-#if HAVE_LIBQCOW
-    case TSK_IMG_TYPE_QCOW_QCOW:
-        img_info = qcow_open(num_img, images, a_ssize);
-        break;
-#endif
-
->>>>>>> 3ffc140d
     case TSK_IMG_TYPE_LOGICAL:
 		    img_info = logical_open(num_img, images, a_ssize);
 		    break;
