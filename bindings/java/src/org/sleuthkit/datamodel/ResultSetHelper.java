--- conflicted
+++ resolved
@@ -60,14 +60,8 @@
 		ssize = rs.getLong("ssize"); //NON-NLS
 		tzone = rs.getString("tzone"); //NON-NLS
 		md5="";
-<<<<<<< HEAD
-		if(db.getSchemaVersion() > 2)
-		{
+		if(db.getSchemaVersion() > 2) {
 			md5= rs.getString("md5"); //NON-NLS
-=======
-		if(db.getSchemaVersion() > 2) {
-			md5= rs.getString("md5");
->>>>>>> 0fca3657
 		}
 		
 		String name = rs.getString("display_name");
@@ -164,10 +158,9 @@
 	 * @throws SQLException
 	 */
 	File file(ResultSet rs, FileSystem fs) throws SQLException {
-<<<<<<< HEAD
 		File f = new File(db, rs.getLong("obj_id"), rs.getLong("fs_obj_id"), //NON-NLS
 				TSK_FS_ATTR_TYPE_ENUM.valueOf(rs.getShort("attr_type")), //NON-NLS
-				rs.getShort("attr_id"), rs.getString("name"), rs.getLong("meta_addr"), //NON-NLS
+				rs.getShort("attr_id"), rs.getString("name"), rs.getLong("meta_addr"), rs.getInt("meta_seq"), //NON-NLS
 				TSK_FS_NAME_TYPE_ENUM.valueOf(rs.getShort("dir_type")), //NON-NLS
 				TSK_FS_META_TYPE_ENUM.valueOf(rs.getShort("meta_type")), //NON-NLS
 				TSK_FS_NAME_FLAG_ENUM.valueOf(rs.getShort("dir_flags")), //NON-NLS
@@ -176,19 +169,6 @@
 				rs.getShort("mode"), rs.getInt("uid"), rs.getInt("gid"), //NON-NLS
 				rs.getString("md5"), //NON-NLS
 				FileKnown.valueOf(rs.getByte("known")), rs.getString("parent_path")); //NON-NLS
-=======
-		File f = new File(db, rs.getLong("obj_id"), rs.getLong("fs_obj_id"),
-				TSK_FS_ATTR_TYPE_ENUM.valueOf(rs.getShort("attr_type")),
-				rs.getShort("attr_id"), rs.getString("name"), rs.getLong("meta_addr"), rs.getInt("meta_seq"),
-				TSK_FS_NAME_TYPE_ENUM.valueOf(rs.getShort("dir_type")),
-				TSK_FS_META_TYPE_ENUM.valueOf(rs.getShort("meta_type")),
-				TSK_FS_NAME_FLAG_ENUM.valueOf(rs.getShort("dir_flags")),
-				rs.getShort("meta_flags"), rs.getLong("size"),
-				rs.getLong("ctime"), rs.getLong("crtime"), rs.getLong("atime"), rs.getLong("mtime"),
-				rs.getShort("mode"), rs.getInt("uid"), rs.getInt("gid"),
-				rs.getString("md5"),
-				FileKnown.valueOf(rs.getByte("known")), rs.getString("parent_path"));
->>>>>>> 0fca3657
 		f.setFileSystem(fs);
 		return f;
 	}
@@ -204,10 +184,9 @@
 	 * @throws SQLException thrown if SQL error occurred
 	 */
 	Directory directory(ResultSet rs, FileSystem fs, String name) throws SQLException {
-<<<<<<< HEAD
 		Directory dir = new Directory(db, rs.getLong("obj_id"), rs.getLong("fs_obj_id"), //NON-NLS
 				TSK_FS_ATTR_TYPE_ENUM.valueOf(rs.getShort("attr_type")), //NON-NLS
-				rs.getShort("attr_id"), name, rs.getLong("meta_addr"), //NON-NLS
+				rs.getShort("attr_id"), name, rs.getLong("meta_addr"), rs.getInt("meta_seq"), //NON-NLS
 				TSK_FS_NAME_TYPE_ENUM.valueOf(rs.getShort("dir_type")), //NON-NLS
 				TSK_FS_META_TYPE_ENUM.valueOf(rs.getShort("meta_type")), //NON-NLS
 				TSK_FS_NAME_FLAG_ENUM.valueOf(rs.getShort("dir_flags")), //NON-NLS
@@ -216,19 +195,6 @@
 				rs.getShort("mode"), rs.getInt("uid"), rs.getInt("gid"), //NON-NLS
 				rs.getString("md5"), //NON-NLS
 				FileKnown.valueOf(rs.getByte("known")), rs.getString("parent_path")); //NON-NLS
-=======
-		Directory dir = new Directory(db, rs.getLong("obj_id"), rs.getLong("fs_obj_id"),
-				TSK_FS_ATTR_TYPE_ENUM.valueOf(rs.getShort("attr_type")),
-				rs.getShort("attr_id"), name, rs.getLong("meta_addr"), rs.getInt("meta_seq"),
-				TSK_FS_NAME_TYPE_ENUM.valueOf(rs.getShort("dir_type")),
-				TSK_FS_META_TYPE_ENUM.valueOf(rs.getShort("meta_type")),
-				TSK_FS_NAME_FLAG_ENUM.valueOf(rs.getShort("dir_flags")),
-				rs.getShort("meta_flags"), rs.getLong("size"),
-				rs.getLong("ctime"), rs.getLong("crtime"), rs.getLong("atime"), rs.getLong("mtime"),
-				rs.getShort("mode"), rs.getInt("uid"), rs.getInt("gid"),
-				rs.getString("md5"),
-				FileKnown.valueOf(rs.getByte("known")), rs.getString("parent_path"));
->>>>>>> 0fca3657
 		dir.setFileSystem(fs);
 		return dir;
 	}
