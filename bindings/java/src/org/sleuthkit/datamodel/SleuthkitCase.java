/*
 * Sleuth Kit Data Model
 *
 * Copyright 2012-2014 Basis Technology Corp.
 * Contact: carrier <at> sleuthkit <dot> org
 *
 * Licensed under the Apache License, Version 2.0 (the "License");
 * you may not use this file except in compliance with the License.
 * You may obtain a copy of the License at
 *
 *	 http://www.apache.org/licenses/LICENSE-2.0
 *
 * Unless required by applicable law or agreed to in writing, software
 * distributed under the License is distributed on an "AS IS" BASIS,
 * WITHOUT WARRANTIES OR CONDITIONS OF ANY KIND, either express or implied.
 * See the License for the specific language governing permissions and
 * limitations under the License.
 */
package org.sleuthkit.datamodel;

import java.io.BufferedInputStream;
import java.io.BufferedOutputStream;
import java.io.FileInputStream;
import java.io.FileOutputStream;
import java.io.IOException;
import java.io.InputStream;
import java.io.OutputStream;
import java.io.File;
import java.sql.Connection;
import java.sql.DriverManager;
import java.sql.PreparedStatement;
import java.sql.ResultSet;
import java.sql.SQLException;
import java.sql.Statement;
import java.text.MessageFormat;
import java.util.ResourceBundle;
import java.util.*;
import java.util.concurrent.locks.ReentrantReadWriteLock;
import java.util.logging.Level;
import java.util.logging.Logger;
import org.sleuthkit.datamodel.TskData.ObjectType;
import org.sleuthkit.datamodel.BlackboardArtifact.ARTIFACT_TYPE;
import org.sleuthkit.datamodel.BlackboardAttribute.ATTRIBUTE_TYPE;
import org.sleuthkit.datamodel.SleuthkitJNI.CaseDbHandle.AddImageProcess;
import org.sleuthkit.datamodel.TskData.FileKnown;
import org.sleuthkit.datamodel.TskData.TSK_DB_FILES_TYPE_ENUM;
import org.sleuthkit.datamodel.TskData.TSK_FS_META_FLAG_ENUM;
import org.sleuthkit.datamodel.TskData.TSK_FS_META_TYPE_ENUM;
import org.sleuthkit.datamodel.TskData.TSK_FS_NAME_FLAG_ENUM;
import org.sleuthkit.datamodel.TskData.TSK_FS_NAME_TYPE_ENUM;
import org.sqlite.SQLiteConfig;
import org.sqlite.SQLiteJDBCLoader;

/**
 * Represents the case database with methods that provide abstractions for
 * database operations.
 */
public class SleuthkitCase {

	private static final int SCHEMA_VERSION_NUMBER = 3; // This must be the same as TSK_SCHEMA_VER in tsk/auto/db_sqlite.cpp.				
	private static final long BASE_ARTIFACT_ID = Long.MIN_VALUE; // Artifact ids will start at the lowest negative value
	private static final Logger logger = Logger.getLogger(SleuthkitCase.class.getName());
	private static final ResourceBundle bundle = ResourceBundle.getBundle("org.sleuthkit.datamodel.Bundle");
	private final ConnectionPerThreadDispenser connections;
	private final ResultSetHelper rsHelper = new ResultSetHelper(this);
	private final Map<Long, Long> carvedFileContainersCache = new HashMap<Long, Long>(); // Caches the IDs of the root $CarvedFiles for each volume.
	private final Map<Long, FileSystem> fileSystemIdMap = new HashMap<Long, FileSystem>(); // Cache for file system results.
	private final ArrayList<ErrorObserver> errorObservers = new ArrayList<ErrorObserver>();
	private final String dbPath;
	private final String caseDirPath;
	private SleuthkitJNI.CaseDbHandle caseHandle;
	private int versionNumber;
	private String dbBackupPath;
	private long nextArtifactId; // Used to ensure artifact ids come from the desired range.

	// This read/write lock is used to implement a layer of locking on top of 
	// the locking protocol provided by the underlying SQLite database. The Java
	// locking protocol improves performance for reasons that are not currently
	// understood. Note that the lock is contructed to use a fairness policy.
	private final ReentrantReadWriteLock rwLock = new ReentrantReadWriteLock(true);

	/**
	 * Private constructor, clients must use newCase() or openCase() method to
	 * create an instance of this class.
	 *
	 * @param dbPath The full path to a SQLite case database file.
	 * @param caseHandle A handle to a case database object in the native code
	 * SleuthKit layer.
	 * @throws Exception
	 */
	private SleuthkitCase(String dbPath, SleuthkitJNI.CaseDbHandle caseHandle) throws Exception {
		Class.forName("org.sqlite.JDBC");
		this.dbPath = dbPath;
		caseDirPath = new java.io.File(dbPath).getParentFile().getAbsolutePath();
		connections = new SQLiteConnections(dbPath);
		init(caseHandle);
		updateDatabaseSchema(dbPath);
		logSQLiteJDBCDriverInfo();
	}

	/**
	 * Private constructor, clients must use newCase() or openCase() method to
	 * create an instance of this class.
	 *
	 * @param host The PostgreSQL database server.
	 * @param port The port to use connect to the PostgreSQL database server.
	 * @param dbName The name of the case database.
	 * @param userName The user name to use to connect to the case database.
	 * @param password The password to use to connect to the case database.
	 * @param caseHandle A handle to a case database object in the native code
	 * SleuthKit layer.
	 * @param caseDirPath The path to the root case directory.
	 * @throws Exception
	 */
	private SleuthkitCase(String host, int port, String dbName, String userName, String password, SleuthkitJNI.CaseDbHandle caseHandle, String caseDirPath) throws Exception {
		dbPath = "";
		this.caseDirPath = caseDirPath;
		connections = new PostgreSQLConnections(host, port, dbName, userName, password);
		init(caseHandle);
	}

	private void init(SleuthkitJNI.CaseDbHandle caseHandle) throws Exception {
		this.caseHandle = caseHandle;
		initBlackboardArtifactTypes();
		initBlackboardAttributeTypes();
		initNextArtifactId();
	}

	/**
	 * Make sure the predefined artifact types are in the artifact types table.
	 *
	 * @throws SQLException
	 */
	private void initBlackboardArtifactTypes() throws SQLException, TskCoreException {
		CaseDbConnection connection = connections.getConnection();
		Statement statement = null;
		ResultSet resultSet = null;
		try {
			statement = connection.createStatement();
			for (ARTIFACT_TYPE type : ARTIFACT_TYPE.values()) {
				resultSet = connection.executeQuery(statement, "SELECT COUNT(*) from blackboard_artifact_types WHERE artifact_type_id = '" + type.getTypeID() + "'"); //NON-NLS
				if (resultSet.getLong(1) == 0) {
					connection.executeUpdate(statement, "INSERT INTO blackboard_artifact_types (artifact_type_id, type_name, display_name) VALUES (" + type.getTypeID() + " , '" + type.getLabel() + "', '" + type.getDisplayName() + "')"); //NON-NLS
				}
				resultSet.close();
				resultSet = null;
			}
		} finally {
			closeResultSet(resultSet);
			closeStatement(statement);
		}
	}

	/**
	 * Make sure the predefined artifact attribute types are in the artifact
	 * attribute types table.
	 *
	 * @throws SQLException
	 */
	private void initBlackboardAttributeTypes() throws SQLException, TskCoreException {
		CaseDbConnection connection = connections.getConnection();
		Statement statement = null;
		ResultSet resultSet = null;
		try {
			statement = connection.createStatement();
			for (ATTRIBUTE_TYPE type : ATTRIBUTE_TYPE.values()) {
				resultSet = connection.executeQuery(statement, "SELECT COUNT(*) from blackboard_attribute_types WHERE attribute_type_id = '" + type.getTypeID() + "'"); //NON-NLS
				if (resultSet.getLong(1) == 0) {
					connection.executeUpdate(statement, "INSERT INTO blackboard_attribute_types (attribute_type_id, type_name, display_name) VALUES (" + type.getTypeID() + ", '" + type.getLabel() + "', '" + type.getDisplayName() + "')"); //NON-NLS
				}
				resultSet.close();
				resultSet = null;
			}
		} finally {
			closeResultSet(resultSet);
			closeStatement(statement);
		}
	}

	/**
	 * Initialize the next artifact id. If there are entries in the
	 * blackboard_artifacts table we will use max(artifact_id) + 1 otherwise we
	 * will initialize the value to 0x8000000000000000 (the maximum negative
	 * signed long).
	 *
	 * @throws TskCoreException
	 * @throws SQLException
	 */
	private void initNextArtifactId() throws TskCoreException, SQLException {
		CaseDbConnection connection = connections.getConnection();
		Statement statement = null;
		ResultSet resultSet = null;
		try {
			statement = connection.createStatement();
			resultSet = connection.executeQuery(statement, "SELECT MAX(artifact_id) FROM blackboard_artifacts");
			this.nextArtifactId = resultSet.getLong(1) + 1;
			if (this.nextArtifactId == 1) {
				this.nextArtifactId = BASE_ARTIFACT_ID;
			}
		} finally {
			closeResultSet(resultSet);
			closeStatement(statement);
		}
	}

	/**
	 * Modify the case database to bring it up-to-date with the current version
	 * of the database schema.
	 *
	 * @throws Exception
	 */
	private void updateDatabaseSchema(String dbPath) throws Exception {
		CaseDbConnection connection = connections.getConnection();
		ResultSet resultSet = null;
		Statement statement = null;
		try {
			connection.beginTransaction();

			// Get the schema version number of the case database from the tsk_db_info table.
			int schemaVersionNumber = SCHEMA_VERSION_NUMBER;
			statement = connection.createStatement();
			resultSet = connection.executeQuery(statement, "SELECT schema_ver FROM tsk_db_info"); //NON-NLS
			if (resultSet.next()) {
				schemaVersionNumber = resultSet.getInt("schema_ver"); //NON-NLS
			}
			resultSet.close();
			resultSet = null;

			// Do the schema update(s), if needed.
			if (SCHEMA_VERSION_NUMBER != schemaVersionNumber) {
				// Make a backup copy of the database. Client code can get the path of the backup
				// using the getBackupDatabasePath() method.
				String backupFilePath = dbPath + ".schemaVer" + schemaVersionNumber + ".backup"; //NON-NLS
				copyCaseDB(backupFilePath);
				dbBackupPath = backupFilePath;

				// ***CALL SCHEMA UPDATE METHODS HERE***
				// Each method should examine the schema number passed to it and either:
				//    a. do nothing and return the schema version number unchanged, or
				//    b. upgrade the database and then increment and return the schema version number.
				schemaVersionNumber = updateFromSchema2toSchema3(schemaVersionNumber);

				// Write the updated schema version number to the the tsk_db_info table.
				connection.executeUpdate(statement, "UPDATE tsk_db_info SET schema_ver = " + schemaVersionNumber); //NON-NLS
			}
			versionNumber = schemaVersionNumber;

			connection.commitTransaction();
		} catch (Exception ex) { // Cannot do exception multi-catch in Java 6, so use catch-all.
			connection.rollbackTransaction();
			throw ex;
		} finally {
			closeResultSet(resultSet);
			closeStatement(statement);
		}
	}

	/**
	 * Make a duplicate / backup copy of the current case database. Makes a new
	 * copy only, and continues to use the current connection.
	 *
	 * @param newDBPath Path to the copy to be created. File will be overwritten
	 * if it exists.
	 * @throws IOException if copying fails.
	 */
	public void copyCaseDB(String newDBPath) throws IOException {
		if (dbPath.isEmpty()) {
			throw new IOException("Copying case database files is not supported for this type of case database"); //NON-NLS
		}
		InputStream in = null;
		OutputStream out = null;
		acquireExclusiveLock();
		try {
			InputStream inFile = new FileInputStream(dbPath);
			in = new BufferedInputStream(inFile);
			OutputStream outFile = new FileOutputStream(newDBPath);
			out = new BufferedOutputStream(outFile);
			int bytesRead = 0;
			while ((bytesRead = in.read()) != -1) {
				out.write(bytesRead);
			}
		} finally {
			try {
				if (in != null) {
					in.close();
				}
				if (out != null) {
					out.flush();
					out.close();
				}
			} catch (IOException e) {
				logger.log(Level.WARNING, "Could not close streams after db copy", e); //NON-NLS
			}
			releaseExclusiveLock();
		}
	}

	/**
	 * Write some SQLite JDBC driver details to the log file.
	 */
	private void logSQLiteJDBCDriverInfo() {
		try {
			SleuthkitCase.logger.info(String.format("sqlite-jdbc version %s loaded in %s mode", //NON-NLS
					SQLiteJDBCLoader.getVersion(), SQLiteJDBCLoader.isNativeMode()
							? "native" : "pure-java")); //NON-NLS		
		} catch (Exception ex) {
			SleuthkitCase.logger.log(Level.SEVERE, "Error querying case database mode", ex);
		}
	}

	/**
	 * Update a version 2 database schema to a version 3 database schema.
	 *
	 * @param schemaVersionNumber The schema version number of the database.
	 * @return 3, if the input database schema version number was 2.
	 * @throws SQLException
	 * @throws TskCoreException
	 */
	@SuppressWarnings("deprecation")
	private int updateFromSchema2toSchema3(int schemaVersionNumber) throws SQLException, TskCoreException {
		if (schemaVersionNumber != 2) {
			return schemaVersionNumber;
		}

		CaseDbConnection connection = connections.getConnection();
		Statement statement = null;
		Statement updateStatement = null;
		ResultSet resultSet = null;
		try {
			statement = connection.createStatement();

			// Add new tables for tags.
			statement.execute("CREATE TABLE tag_names (tag_name_id INTEGER PRIMARY KEY, display_name TEXT UNIQUE, description TEXT NOT NULL, color TEXT NOT NULL)"); //NON-NLS
			statement.execute("CREATE TABLE content_tags (tag_id INTEGER PRIMARY KEY, obj_id INTEGER NOT NULL, tag_name_id INTEGER NOT NULL, comment TEXT NOT NULL, begin_byte_offset INTEGER NOT NULL, end_byte_offset INTEGER NOT NULL)"); //NON-NLS
			statement.execute("CREATE TABLE blackboard_artifact_tags (tag_id INTEGER PRIMARY KEY, artifact_id INTEGER NOT NULL, tag_name_id INTEGER NOT NULL, comment TEXT NOT NULL)"); //NON-NLS

			// Add a new table for reports.
			statement.execute("CREATE TABLE reports (report_id INTEGER PRIMARY KEY, path TEXT NOT NULL, crtime INTEGER NOT NULL, src_module_name TEXT NOT NULL, report_name TEXT NOT NULL)"); //NON-NLS

			// Add new columns to the image info table.
			statement.execute("ALTER TABLE tsk_image_info ADD COLUMN size INTEGER;"); //NON-NLS
			statement.execute("ALTER TABLE tsk_image_info ADD COLUMN md5 TEXT;"); //NON-NLS
			statement.execute("ALTER TABLE tsk_image_info ADD COLUMN display_name TEXT;"); //NON-NLS

			// Add a new column to the file system info table.
			statement.execute("ALTER TABLE tsk_fs_info ADD COLUMN display_name TEXT;"); //NON-NLS

			// Add a new column to the file table.
			statement.execute("ALTER TABLE tsk_files ADD COLUMN meta_seq INTEGER;"); //NON-NLS

			// Add new columns and indexes to the attributes table and populate the
			// new column. Note that addition of the new column is a denormalization 
			// to optimize attribute queries.
			statement.execute("ALTER TABLE blackboard_attributes ADD COLUMN artifact_type_id INTEGER NULL NOT NULL DEFAULT -1;"); //NON-NLS
			statement.execute("CREATE INDEX attribute_artifactTypeId ON blackboard_attributes(artifact_type_id);"); //NON-NLS
			statement.execute("CREATE INDEX attribute_valueText ON blackboard_attributes(value_text);"); //NON-NLS
			statement.execute("CREATE INDEX attribute_valueInt32 ON blackboard_attributes(value_int32);"); //NON-NLS
			statement.execute("CREATE INDEX attribute_valueInt64 ON blackboard_attributes(value_int64);"); //NON-NLS
			statement.execute("CREATE INDEX attribute_valueDouble ON blackboard_attributes(value_double);"); //NON-NLS
			resultSet = statement.executeQuery(
					"SELECT attrs.artifact_id, arts.artifact_type_id " + //NON-NLS
					"FROM blackboard_attributes AS attrs " + //NON-NLS
					"INNER JOIN blackboard_artifacts AS arts " + //NON-NLS
					"WHERE attrs.artifact_id = arts.artifact_id;"); //NON-NLS
			updateStatement = connection.createStatement();
			while (resultSet.next()) {
				long artifactId = resultSet.getLong(1);
				int artifactTypeId = resultSet.getInt(2);
				updateStatement.executeUpdate(
						"UPDATE blackboard_attributes " + //NON-NLS
						"SET artifact_type_id = " + artifactTypeId + " " + //NON-NLS
						"WHERE blackboard_attributes.artifact_id = " + artifactId + ";"); //NON-NLS					
			}
			resultSet.close();
			resultSet = null;

			// Convert existing tag artifact and attribute rows to rows in the new tags tables.
			// TODO: This code depends on prepared statements that could evolve with
			// time, breaking this upgrade. The code that follows should be rewritten 
			// to do everything with SQL specific to case database schema version 2.
			HashMap<String, TagName> tagNames = new HashMap<String, TagName>();
			for (BlackboardArtifact artifact : getBlackboardArtifacts(ARTIFACT_TYPE.TSK_TAG_FILE)) {
				Content content = getContentById(artifact.getObjectID());
				String name = ""; //NON-NLS
				String comment = ""; //NON-NLS
				ArrayList<BlackboardAttribute> attributes = getBlackboardAttributes(artifact);
				for (BlackboardAttribute attribute : attributes) {
					if (attribute.getAttributeTypeID() == ATTRIBUTE_TYPE.TSK_TAG_NAME.getTypeID()) {
						name = attribute.getValueString();
					} else if (attribute.getAttributeTypeID() == ATTRIBUTE_TYPE.TSK_COMMENT.getTypeID()) {
						comment = attribute.getValueString();
					}
				}
				if (!name.isEmpty()) {
					TagName tagName;
					if (tagNames.containsKey(name)) {
						tagName = tagNames.get(name);
					} else {
						tagName = addTagName(name, "", TagName.HTML_COLOR.NONE); //NON-NLS
						tagNames.put(name, tagName);
					}
					addContentTag(content, tagName, comment, 0, content.getSize() - 1);
				}
			}
			for (BlackboardArtifact artifact : getBlackboardArtifacts(ARTIFACT_TYPE.TSK_TAG_ARTIFACT)) {
				long taggedArtifactId = -1;
				String name = ""; //NON-NLS
				String comment = ""; //NON-NLS
				ArrayList<BlackboardAttribute> attributes = getBlackboardAttributes(artifact);
				for (BlackboardAttribute attribute : attributes) {
					if (attribute.getAttributeTypeID() == ATTRIBUTE_TYPE.TSK_TAG_NAME.getTypeID()) {
						name = attribute.getValueString();
					} else if (attribute.getAttributeTypeID() == ATTRIBUTE_TYPE.TSK_COMMENT.getTypeID()) {
						comment = attribute.getValueString();
					} else if (attribute.getAttributeTypeID() == ATTRIBUTE_TYPE.TSK_TAGGED_ARTIFACT.getTypeID()) {
						taggedArtifactId = attribute.getValueLong();
					}
				}
				if (taggedArtifactId != -1 && !name.isEmpty()) {
					TagName tagName;
					if (tagNames.containsKey(name)) {
						tagName = tagNames.get(name);
					} else {
						tagName = addTagName(name, "", TagName.HTML_COLOR.NONE); //NON-NLS
						tagNames.put(name, tagName);
					}
					addBlackboardArtifactTag(getBlackboardArtifact(taggedArtifactId), tagName, comment);
				}
			}
			statement.execute(
					"DELETE FROM blackboard_attributes WHERE artifact_id IN " + //NON-NLS
					"(SELECT artifact_id FROM blackboard_artifacts WHERE artifact_type_id = " + ARTIFACT_TYPE.TSK_TAG_FILE.getTypeID() + //NON-NLS
					" OR artifact_type_id = " + ARTIFACT_TYPE.TSK_TAG_ARTIFACT.getTypeID() + ");"); //NON-NLS
			statement.execute(
					"DELETE FROM blackboard_artifacts WHERE " + //NON-NLS
					"artifact_type_id = " + ARTIFACT_TYPE.TSK_TAG_FILE.getTypeID() + //NON-NLS	
					" OR artifact_type_id = " + ARTIFACT_TYPE.TSK_TAG_ARTIFACT.getTypeID() + ";"); //NON-NLS

			return 3;
		} finally {
			closeStatement(updateStatement);
			closeResultSet(resultSet);
			closeStatement(statement);
		}
	}

	/**
	 * Returns case database schema version number.
	 *
	 * @return The schema version number as an integer.
	 */
	public int getSchemaVersion() {
		return this.versionNumber;
	}

	/**
	 * Returns the path of a backup copy of the database made when a schema
	 * version upgrade has occurred.
	 *
	 * @return The path of the backup file or null if no backup was made.
	 */
	public String getBackupDatabasePath() {
		return dbBackupPath;
	}

	/**
	 * Create a new transaction on the case database. The transaction object
	 * that is returned can be passed to methods that take a CaseDbTransaction.
	 * The caller is responsible for calling either commit() or rollback() on
	 * the transaction object.
	 *
	 * @return A CaseDbTransaction object.
	 * @throws TskCoreException
	 */
	public CaseDbTransaction beginTransaction() throws TskCoreException {
		return new CaseDbTransaction(connections.getConnection());
	}

	/**
	 * Get the full path to the case directory. For a SQLite case database, this
	 * is the same as the database directory path.
	 *
	 * @return Case directory path.
	 */
	public String getDbDirPath() {
		return caseDirPath;
	}

	/**
	 * Acquire the lock that provides exclusive access to the case database.
	 * Call this method in a try block with a call to the lock release method in
	 * an associated finally block.
	 */
	public void acquireExclusiveLock() {
		rwLock.writeLock().lock();
	}

	/**
	 * Release the lock that provides exclusive access to the database. This
	 * method should always be called in the finally block of a try block in
	 * which the lock was acquired.
	 */
	public void releaseExclusiveLock() {
		rwLock.writeLock().unlock();
	}

	/**
	 * Acquire the lock that provides shared access to the case database. Call
	 * this method in a try block with a call to the lock release method in an
	 * associated finally block.
	 */
	public void acquireSharedLock() {
		rwLock.readLock().lock();
	}

	/**
	 * Release the lock that provides shared access to the database. This method
	 * should always be called in the finally block of a try block in which the
	 * lock was acquired.
	 */
	public void releaseSharedLock() {
		rwLock.readLock().unlock();
	}

	/**
	 * Open an existing case database.
	 *
	 * @param dbPath Path to SQLite case database.
	 * @return Case database object.
	 * @throws org.sleuthkit.datamodel.TskCoreException
	 */
	public static SleuthkitCase openCase(String dbPath) throws TskCoreException {
		final SleuthkitJNI.CaseDbHandle caseHandle = SleuthkitJNI.openCaseDb(dbPath);
		try {
			return new SleuthkitCase(dbPath, caseHandle);
		} catch (Exception ex) {
			throw new TskCoreException("Failed to open case database at " + dbPath, ex);
		}
	}

	/**
	 * Open an existing case network database.
	 *
	 * @param info information to connect to network database.
	 * @param databaseName the name of the database
	 * @return Case database object.
	 * @throws org.sleuthkit.datamodel.TskCoreException
	 */
	public static SleuthkitCase openCase(String databaseName, CaseDbConnectionInfo info) throws TskCoreException {
	/// KDM new case here... handle both
		/*
		final SleuthkitJNI.CaseDbHandle caseHandle = SleuthkitJNI.openCaseDb(dbPath);
		try {
			return new SleuthkitCase(dbPath, caseHandle);
		} catch (Exception ex) {
			throw new TskCoreException("Failed to open case database at " + dbPath, ex);
		}
		*/
	return null;
	}

	
	/**
	 * Create a new case database.
	 *
	 * @param dbPath Path to where SQlite case database should be created.
	 * @return Case database object.
	 * @throws org.sleuthkit.datamodel.TskCoreException
	 */
	public static SleuthkitCase newCase(String dbPath) throws TskCoreException {
		SleuthkitJNI.CaseDbHandle caseHandle = SleuthkitJNI.newCaseDb(dbPath);
		try {
			return new SleuthkitCase(dbPath, caseHandle);
		} catch (Exception ex) {
			throw new TskCoreException("Failed to create case database at " + dbPath, ex);
		}
	}

	/**
	 * Create a new case network database.
	 *
	 * @param info the information to connect to the database
	 * @param databaseName the name of the database
	 * @return Case database object.
	 * @throws org.sleuthkit.datamodel.TskCoreException
	 */
	public static SleuthkitCase newCase(String databaseName, CaseDbConnectionInfo info) throws TskCoreException {
	/// KDM new case here... handle both
		/*
		SleuthkitJNI.CaseDbHandle caseHandle = SleuthkitJNI.newCaseDb(dbPath);
		try {
			return new SleuthkitCase(dbPath, caseHandle);
		} catch (Exception ex) {
			throw new TskCoreException("Failed to create case database at " + dbPath, ex);
		}
		*/
		return null;
	}

	/**
	 * Start process of adding a image to the case. Adding an image is a
	 * multi-step process and this returns an object that allows it to happen.
	 *
	 * @param timezone TZ time zone string to use for ingest of image.
	 * @param processUnallocSpace Set to true to process unallocated space in
	 * the image.
	 * @param noFatFsOrphans Set to true to skip processing orphan files of FAT
	 * file systems.
	 * @return Object that encapsulates control of adding an image via the
	 * SleuthKit native code layer.
	 */

	public AddImageProcess makeAddImageProcess(String timezone, boolean processUnallocSpace, boolean noFatFsOrphans) {
		return this.caseHandle.initAddImageProcess(timezone, processUnallocSpace, noFatFsOrphans);
	}

	/**
	 * Get the list of root objects (data sources) from the case database, e.g.,
	 * image files, logical (local) files, virtual directories.
	 *
	 * @return List of content objects representing root objects.
	 * @throws TskCoreException
	 */
	public List<Content> getRootObjects() throws TskCoreException {
		CaseDbConnection connection = connections.getConnection();
		acquireSharedLock();
		Statement s = null;
		ResultSet rs = null;
		try {
			s = connection.createStatement();
			rs = connection.executeQuery(s, "SELECT obj_id, type from tsk_objects " //NON-NLS
					+ "WHERE par_obj_id IS NULL"); //NON-NLS			
			Collection<ObjectInfo> infos = new ArrayList<ObjectInfo>();
			while (rs.next()) {
				infos.add(new ObjectInfo(rs.getLong("obj_id"), ObjectType.valueOf(rs.getShort("type")))); //NON-NLS
			}

			List<Content> rootObjs = new ArrayList<Content>();
			for (ObjectInfo i : infos) {
				if (i.type == ObjectType.IMG) {
					rootObjs.add(getImageById(i.id));
				} else if (i.type == ObjectType.ABSTRACTFILE) {
					// Check if virtual dir for local files.
					AbstractFile af = getAbstractFileById(i.id);
					if (af instanceof VirtualDirectory) {
						rootObjs.add(af);
					} else {
						throw new TskCoreException("Parentless object has wrong type to be a root (ABSTRACTFILE, but not VIRTUAL_DIRECTORY: " + i.type);
					}
				} else {
					throw new TskCoreException("Parentless object has wrong type to be a root: " + i.type);
				}
			}
			return rootObjs;
		} catch (SQLException ex) {
			throw new TskCoreException("Error getting root objects", ex);
		} finally {
			closeResultSet(rs);
			closeStatement(s);
			releaseSharedLock();
		}
	}

	/**
	 * Get all blackboard artifacts of a given type.
	 *
	 * @param artifactTypeID artifact type id (must exist in database)
	 * @return list of blackboard artifacts.
	 * @throws TskCoreException
	 */
	public ArrayList<BlackboardArtifact> getBlackboardArtifacts(int artifactTypeID) throws TskCoreException {
		CaseDbConnection connection = connections.getConnection();
		acquireSharedLock();
		ResultSet rs = null;
		try {
			String artifactTypeName = getArtifactTypeString(artifactTypeID);
			PreparedStatement statement = connection.getPreparedStatement(CaseDbConnection.PREPARED_STATEMENT.SELECT_ARTIFACTS_BY_TYPE);
			statement.clearParameters();
			statement.setInt(1, artifactTypeID);
			rs = connection.executeQuery(statement);
			ArrayList<BlackboardArtifact> artifacts = new ArrayList<BlackboardArtifact>();
			while (rs.next()) {
				artifacts.add(new BlackboardArtifact(this, rs.getLong(1), rs.getLong(2),
						artifactTypeID, artifactTypeName, ARTIFACT_TYPE.fromID(artifactTypeID).getDisplayName()));
			}
			return artifacts;
		} catch (SQLException ex) {
			throw new TskCoreException("Error getting or creating a blackboard artifact", ex);
		} finally {
			closeResultSet(rs);
			releaseSharedLock();
		}
	}

	/**
	 * Get a count of blackboard artifacts for a given content.
	 *
	 * @param objId Id of the content.
	 * @return The artifacts count for the content.
	 * @throws TskCoreException
	 */
	public long getBlackboardArtifactsCount(long objId) throws TskCoreException {
		CaseDbConnection connection = connections.getConnection();
		acquireSharedLock();
		ResultSet rs = null;
		try {
			PreparedStatement statement = connection.getPreparedStatement(CaseDbConnection.PREPARED_STATEMENT.COUNT_ARTIFACTS_FROM_SOURCE);
			statement.clearParameters();
			statement.setLong(1, objId);
			rs = connection.executeQuery(statement);
			long count = 0;
			if (rs.next()) {
				count = rs.getLong(1);
			}
			return count;
		} catch (SQLException ex) {
			throw new TskCoreException("Error getting number of blackboard artifacts by content", ex);
		} finally {
			closeResultSet(rs);
			releaseSharedLock();
		}
	}

	/**
	 * Get a count of artifacts of a given type.
	 *
	 * @param artifactTypeID Id of the artifact type.
	 * @return The artifacts count for the type.
	 * @throws TskCoreException
	 */
	public long getBlackboardArtifactsTypeCount(int artifactTypeID) throws TskCoreException {
		CaseDbConnection connection = connections.getConnection();
		acquireSharedLock();
		ResultSet rs = null;
		try {
			PreparedStatement statement = connection.getPreparedStatement(CaseDbConnection.PREPARED_STATEMENT.COUNT_ARTIFACTS_OF_TYPE);
			statement.clearParameters();
			statement.setInt(1, artifactTypeID);
			rs = connection.executeQuery(statement);
			long count = 0;
			if (rs.next()) {
				count = rs.getLong(1);
			}
			return count;
		} catch (SQLException ex) {
			throw new TskCoreException("Error getting number of blackboard artifacts by type", ex);
		} finally {
			closeResultSet(rs);
			releaseSharedLock();
		}
	}

	/**
	 * Helper to iterate over blackboard artifacts result set containing all
	 * columns and return a list of artifacts in the set. Must be enclosed in
	 * acquireSharedLock. Result set and statement must be freed by the caller.
	 *
	 * @param rs existing, active result set (not closed by this method)
	 * @return a list of blackboard artifacts in the result set
	 * @throws SQLException if result set could not be iterated upon
	 */
	private List<BlackboardArtifact> getArtifactsHelper(ResultSet rs) throws SQLException {
		ArrayList<BlackboardArtifact> artifacts = new ArrayList<BlackboardArtifact>();
		while (rs.next()) {
			final int artifactTypeID = rs.getInt(3);
			final ARTIFACT_TYPE artType = ARTIFACT_TYPE.fromID(artifactTypeID);
			artifacts.add(new BlackboardArtifact(this, rs.getLong(1), rs.getLong(2),
					artifactTypeID, artType.getLabel(), artType.getDisplayName()));
		}
		return artifacts;
	}

	/**
	 * Get all blackboard artifacts that have an attribute of the given type and
	 * String value
	 *
	 * @param attrType attribute of this attribute type to look for in the
	 * artifacts
	 * @param value value of the attribute of the attrType type to look for
	 * @return a list of blackboard artifacts with such an attribute
	 * @throws TskCoreException exception thrown if a critical error occurred
	 * within tsk core and artifacts could not be queried
	 */
	public List<BlackboardArtifact> getBlackboardArtifacts(BlackboardAttribute.ATTRIBUTE_TYPE attrType, String value) throws TskCoreException {
		CaseDbConnection connection = connections.getConnection();
		acquireSharedLock();
		Statement s = null;
		ResultSet rs = null;
		try {
			s = connection.createStatement();
			rs = connection.executeQuery(s, "SELECT DISTINCT blackboard_artifacts.artifact_id, " //NON-NLS
					+ "blackboard_artifacts.obj_id, blackboard_artifacts.artifact_type_id " //NON-NLS
					+ "FROM blackboard_artifacts, blackboard_attributes " //NON-NLS
					+ "WHERE blackboard_artifacts.artifact_id = blackboard_attributes.artifact_id " //NON-NLS
					+ "AND blackboard_attributes.attribute_type_id IS " + attrType.getTypeID() //NON-NLS
					+ " AND blackboard_attributes.value_text IS '" + value + "'");	 //NON-NLS
			return getArtifactsHelper(rs);
		} catch (SQLException ex) {
			throw new TskCoreException("Error getting blackboard artifacts by attribute", ex);
		} finally {
			closeResultSet(rs);
			closeStatement(s);
			releaseSharedLock();
		}
	}

	/**
	 * Get all blackboard artifacts that have an attribute of the given type and
	 * String value
	 *
	 * @param attrType attribute of this attribute type to look for in the
	 * artifacts
	 * @param subString value substring of the string attribute of the attrType
	 * type to look for
	 * @param startsWith if true, the artifact attribute string should start
	 * with the substring, if false, it should just contain it
	 * @return a list of blackboard artifacts with such an attribute
	 * @throws TskCoreException exception thrown if a critical error occurred
	 * within tsk core and artifacts could not be queried
	 */
	public List<BlackboardArtifact> getBlackboardArtifacts(BlackboardAttribute.ATTRIBUTE_TYPE attrType, String subString, boolean startsWith) throws TskCoreException {
		subString = "%" + subString; //NON-NLS
		if (startsWith == false) {
			subString = subString + "%"; //NON-NLS
		}
		CaseDbConnection connection = connections.getConnection();
		acquireSharedLock();
		Statement s = null;
		ResultSet rs = null;
		try {
			s = connection.createStatement();
			rs = connection.executeQuery(s, "SELECT DISTINCT blackboard_artifacts.artifact_id, " //NON-NLS
					+ "blackboard_artifacts.obj_id, blackboard_artifacts.artifact_type_id " //NON-NLS
					+ "FROM blackboard_artifacts, blackboard_attributes " //NON-NLS
					+ "WHERE blackboard_artifacts.artifact_id = blackboard_attributes.artifact_id " //NON-NLS
					+ "AND blackboard_attributes.attribute_type_id IS " + attrType.getTypeID() //NON-NLS
					+ " AND blackboard_attributes.value_text LIKE '" + subString + "'"); //NON-NLS			
			return getArtifactsHelper(rs);
		} catch (SQLException ex) {
			throw new TskCoreException("Error getting blackboard artifacts by attribute. " + ex.getMessage(), ex);
		} finally {
			closeResultSet(rs);
			closeStatement(s);
			releaseSharedLock();
		}
	}

	/**
	 * Get all blackboard artifacts that have an attribute of the given type and
	 * integer value
	 *
	 * @param attrType attribute of this attribute type to look for in the
	 * artifacts
	 * @param value value of the attribute of the attrType type to look for
	 * @return a list of blackboard artifacts with such an attribute
	 * @throws TskCoreException exception thrown if a critical error occurred
	 * within tsk core and artifacts could not be queried
	 */
	public List<BlackboardArtifact> getBlackboardArtifacts(BlackboardAttribute.ATTRIBUTE_TYPE attrType, int value) throws TskCoreException {
		CaseDbConnection connection = connections.getConnection();
		acquireSharedLock();
		Statement s = null;
		ResultSet rs = null;
		try {
			s = connection.createStatement();
			rs = connection.executeQuery(s, "SELECT DISTINCT blackboard_artifacts.artifact_id, " //NON-NLS
					+ "blackboard_artifacts.obj_id, blackboard_artifacts.artifact_type_id " //NON-NLS
					+ "FROM blackboard_artifacts, blackboard_attributes " //NON-NLS
					+ "WHERE blackboard_artifacts.artifact_id = blackboard_attributes.artifact_id " //NON-NLS
					+ "AND blackboard_attributes.attribute_type_id IS " + attrType.getTypeID() //NON-NLS
					+ " AND blackboard_attributes.value_int32 IS " + value); //NON-NLS
			return getArtifactsHelper(rs);
		} catch (SQLException ex) {
			throw new TskCoreException("Error getting blackboard artifacts by attribute", ex);
		} finally {
			closeResultSet(rs);
			closeStatement(s);
			releaseSharedLock();
		}
	}

	/**
	 * Get all blackboard artifacts that have an attribute of the given type and
	 * long value
	 *
	 * @param attrType attribute of this attribute type to look for in the
	 * artifacts
	 * @param value value of the attribute of the attrType type to look for
	 * @return a list of blackboard artifacts with such an attribute
	 * @throws TskCoreException exception thrown if a critical error occurred
	 * within tsk core and artifacts could not be queried
	 */
	public List<BlackboardArtifact> getBlackboardArtifacts(BlackboardAttribute.ATTRIBUTE_TYPE attrType, long value) throws TskCoreException {
		CaseDbConnection connection = connections.getConnection();
		acquireSharedLock();
		Statement s = null;
		ResultSet rs = null;
		try {
			s = connection.createStatement();
			rs = connection.executeQuery(s, "SELECT DISTINCT blackboard_artifacts.artifact_id, " //NON-NLS
					+ "blackboard_artifacts.obj_id, blackboard_artifacts.artifact_type_id " //NON-NLS
					+ "FROM blackboard_artifacts, blackboard_attributes " //NON-NLS
					+ "WHERE blackboard_artifacts.artifact_id = blackboard_attributes.artifact_id " //NON-NLS
					+ "AND blackboard_attributes.attribute_type_id IS " + attrType.getTypeID() //NON-NLS
					+ " AND blackboard_attributes.value_int64 IS " + value); //NON-NLS			
			return getArtifactsHelper(rs);
		} catch (SQLException ex) {
			throw new TskCoreException("Error getting blackboard artifacts by attribute. " + ex.getMessage(), ex);
		} finally {
			closeResultSet(rs);
			closeStatement(s);
			releaseSharedLock();
		}
	}

	/**
	 * Get all blackboard artifacts that have an attribute of the given type and
	 * double value
	 *
	 * @param attrType attribute of this attribute type to look for in the
	 * artifacts
	 * @param value value of the attribute of the attrType type to look for
	 * @return a list of blackboard artifacts with such an attribute
	 * @throws TskCoreException exception thrown if a critical error occurred
	 * within tsk core and artifacts could not be queried
	 */
	public List<BlackboardArtifact> getBlackboardArtifacts(BlackboardAttribute.ATTRIBUTE_TYPE attrType, double value) throws TskCoreException {
		CaseDbConnection connection = connections.getConnection();
		acquireSharedLock();
		Statement s = null;
		ResultSet rs = null;
		try {
			s = connection.createStatement();
			rs = connection.executeQuery(s, "SELECT DISTINCT blackboard_artifacts.artifact_id, " //NON-NLS
					+ "blackboard_artifacts.obj_id, blackboard_artifacts.artifact_type_id " //NON-NLS
					+ "FROM blackboard_artifacts, blackboard_attributes " //NON-NLS
					+ "WHERE blackboard_artifacts.artifact_id = blackboard_attributes.artifact_id " //NON-NLS
					+ "AND blackboard_attributes.attribute_type_id IS " + attrType.getTypeID() //NON-NLS
					+ " AND blackboard_attributes.value_double IS " + value); //NON-NLS
			return getArtifactsHelper(rs);
		} catch (SQLException ex) {
			throw new TskCoreException("Error getting blackboard artifacts by attribute", ex);
		} finally {
			closeResultSet(rs);
			closeStatement(s);
			releaseSharedLock();
		}
	}

	/**
	 * Get all blackboard artifacts that have an attribute of the given type and
	 * byte value
	 *
	 * @param attrType attribute of this attribute type to look for in the
	 * artifacts
	 * @param value value of the attribute of the attrType type to look for
	 * @return a list of blackboard artifacts with such an attribute
	 * @throws TskCoreException exception thrown if a critical error occurred
	 * within tsk core and artifacts could not be queried
	 */
	public List<BlackboardArtifact> getBlackboardArtifacts(BlackboardAttribute.ATTRIBUTE_TYPE attrType, byte value) throws TskCoreException {
		CaseDbConnection connection = connections.getConnection();
		acquireSharedLock();
		Statement s = null;
		ResultSet rs = null;
		try {
			s = connection.createStatement();
			rs = connection.executeQuery(s, "SELECT DISTINCT blackboard_artifacts.artifact_id, " //NON-NLS
					+ "blackboard_artifacts.obj_id, blackboard_artifacts.artifact_type_id " //NON-NLS
					+ "FROM blackboard_artifacts, blackboard_attributes " //NON-NLS
					+ "WHERE blackboard_artifacts.artifact_id = blackboard_attributes.artifact_id " //NON-NLS
					+ "AND blackboard_attributes.attribute_type_id IS " + attrType.getTypeID() //NON-NLS
					+ " AND blackboard_attributes.value_byte IS " + value); //NON-NLS
			return getArtifactsHelper(rs);
		} catch (SQLException ex) {
			throw new TskCoreException("Error getting blackboard artifacts by attribute", ex);
		} finally {
			closeResultSet(rs);
			closeStatement(s);
			releaseSharedLock();
		}
	}

	/**
	 * Get _standard_ blackboard artifact types in use. This does not currently
	 * return user-defined ones.
	 *
	 * @return list of blackboard artifact types
	 * @throws TskCoreException exception thrown if a critical error occurred
	 * within tsk core
	 */
	public ArrayList<BlackboardArtifact.ARTIFACT_TYPE> getBlackboardArtifactTypes() throws TskCoreException {
		CaseDbConnection connection = connections.getConnection();
		acquireSharedLock();
		Statement s = null;
		ResultSet rs = null;
		try {
			s = connection.createStatement();
			rs = connection.executeQuery(s, "SELECT artifact_type_id FROM blackboard_artifact_types"); //NON-NLS			
			ArrayList<BlackboardArtifact.ARTIFACT_TYPE> artifact_types = new ArrayList<BlackboardArtifact.ARTIFACT_TYPE>();
			while (rs.next()) {
				/*
				 * Only return ones in the enum because otherwise exceptions
				 * get thrown down the call stack. Need to remove use of enum
				 * for the attribute types */
				for (BlackboardArtifact.ARTIFACT_TYPE artType : BlackboardArtifact.ARTIFACT_TYPE.values()) {
					if (artType.getTypeID() == rs.getInt(1)) {
						artifact_types.add(artType);
					}
				}
			}
			return artifact_types;
		} catch (SQLException ex) {
			throw new TskCoreException("Error getting artifact types", ex);
		} finally {
			closeResultSet(rs);
			closeStatement(s);
			releaseSharedLock();
		}
	}

	/**
	 * Get all of the blackboard artifact types that are in use in the
	 * blackboard.
	 *
	 * @return List of blackboard artifact types
	 * @throws TskCoreException
	 */
	public ArrayList<BlackboardArtifact.ARTIFACT_TYPE> getBlackboardArtifactTypesInUse() throws TskCoreException {
		// @@@ TODO: This should be rewritten as a single query. 		
		ArrayList<BlackboardArtifact.ARTIFACT_TYPE> allArts = getBlackboardArtifactTypes();
		ArrayList<BlackboardArtifact.ARTIFACT_TYPE> usedArts = new ArrayList<BlackboardArtifact.ARTIFACT_TYPE>();
		for (BlackboardArtifact.ARTIFACT_TYPE art : allArts) {
			if (getBlackboardArtifactsTypeCount(art.getTypeID()) > 0) {
				usedArts.add(art);
			}
		}
		return usedArts;
	}

	/**
	 * Get all blackboard attribute types
	 *
	 * Gets both static (in enum) and dynamic attributes types (created by
	 * modules at runtime)
	 *
	 * @return list of blackboard attribute types
	 * @throws TskCoreException exception thrown if a critical error occurred
	 * within tsk core
	 */
	public ArrayList<BlackboardAttribute.ATTRIBUTE_TYPE> getBlackboardAttributeTypes() throws TskCoreException {
		CaseDbConnection connection = connections.getConnection();
		acquireSharedLock();
		Statement s = null;
		ResultSet rs = null;
		try {
			s = connection.createStatement();
			rs = connection.executeQuery(s, "SELECT type_name FROM blackboard_attribute_types"); //NON-NLS
			ArrayList<BlackboardAttribute.ATTRIBUTE_TYPE> attribute_types = new ArrayList<BlackboardAttribute.ATTRIBUTE_TYPE>();
			while (rs.next()) {
				attribute_types.add(BlackboardAttribute.ATTRIBUTE_TYPE.fromLabel(rs.getString(1)));
			}
			return attribute_types;
		} catch (SQLException ex) {
			throw new TskCoreException("Error getting attribute types", ex);
		} finally {
			closeResultSet(rs);
			closeStatement(s);
			releaseSharedLock();
		}
	}

	/**
	 * Get count of blackboard attribute types
	 *
	 * Counts both static (in enum) and dynamic attributes types (created by
	 * modules at runtime)
	 *
	 * @return count of attribute types
	 * @throws TskCoreException exception thrown if a critical error occurs
	 * within TSK core
	 */
	public int getBlackboardAttributeTypesCount() throws TskCoreException {
		CaseDbConnection connection = connections.getConnection();
		acquireSharedLock();
		Statement s = null;
		ResultSet rs = null;
		try {
			s = connection.createStatement();
			rs = connection.executeQuery(s, "SELECT COUNT(*) FROM blackboard_attribute_types"); //NON-NLS
			int count = 0;
			if (rs.next()) {
				count = rs.getInt(1);
			}
			return count;
		} catch (SQLException ex) {
			throw new TskCoreException("Error getting number of blackboard artifacts by type", ex);
		} finally {
			closeResultSet(rs);
			closeStatement(s);
			releaseSharedLock();
		}
	}

	/**
	 * Helper method to get all artifacts matching the type id name and object
	 * id
	 *
	 * @param artifactTypeID artifact type id
	 * @param artifactTypeName artifact type name
	 * @param obj_id associated object id
	 * @return list of blackboard artifacts
	 * @throws TskCoreException exception thrown if a critical error occurs
	 * within TSK core
	 */
	private ArrayList<BlackboardArtifact> getArtifactsHelper(int artifactTypeID, String artifactTypeName, long obj_id) throws TskCoreException {
		CaseDbConnection connection = connections.getConnection();
		acquireSharedLock();
		ResultSet rs = null;
		try {
			PreparedStatement statement = connection.getPreparedStatement(CaseDbConnection.PREPARED_STATEMENT.SELECT_ARTIFACTS_BY_SOURCE_AND_TYPE);
			statement.clearParameters();
			statement.setLong(1, obj_id);
			statement.setInt(2, artifactTypeID);
			rs = connection.executeQuery(statement);
			ArrayList<BlackboardArtifact> artifacts = new ArrayList<BlackboardArtifact>();
			while (rs.next()) {
				artifacts.add(new BlackboardArtifact(this, rs.getLong(1), obj_id, artifactTypeID, artifactTypeName, this.getArtifactTypeDisplayName(artifactTypeID)));
			}
			return artifacts;
		} catch (SQLException ex) {
			throw new TskCoreException("Error getting or creating a blackboard artifact", ex);
		} finally {
			closeResultSet(rs);
			releaseSharedLock();
		}
	}

	/**
	 * Helper method to get count of all artifacts matching the type id name and
	 * object id
	 *
	 * @param artifactTypeID artifact type id
	 * @param obj_id associated object id
	 * @return count of matching blackboard artifacts
	 * @throws TskCoreException exception thrown if a critical error occurs
	 * within TSK core
	 */
	private long getArtifactsCountHelper(int artifactTypeID, long obj_id) throws TskCoreException {
		CaseDbConnection connection = connections.getConnection();
		acquireSharedLock();
		ResultSet rs = null;
		try {
			PreparedStatement statement = connection.getPreparedStatement(CaseDbConnection.PREPARED_STATEMENT.COUNT_ARTIFACTS_BY_SOURCE_AND_TYPE);
			statement.clearParameters();
			statement.setLong(1, obj_id);
			statement.setInt(2, artifactTypeID);
			rs = connection.executeQuery(statement);
			long count = 0;
			if (rs.next()) {
				count = rs.getLong(1);
			}
			return count;
		} catch (SQLException ex) {
			throw new TskCoreException("Error getting blackboard artifact count", ex);
		} finally {
			closeResultSet(rs);
			releaseSharedLock();
		}
	}

	/**
	 * Helper method to get all artifacts matching the type id name.
	 *
	 * @param artifactTypeID artifact type id
	 * @param artifactTypeName artifact type name
	 * @return list of blackboard artifacts
	 * @throws TskCoreException exception thrown if a critical error occurs
	 * within TSK core
	 */
	private ArrayList<BlackboardArtifact> getArtifactsHelper(int artifactTypeID, String artifactTypeName) throws TskCoreException {
		CaseDbConnection connection = connections.getConnection();
		acquireSharedLock();
		ResultSet rs = null;
		try {
			PreparedStatement statement = connection.getPreparedStatement(CaseDbConnection.PREPARED_STATEMENT.SELECT_ARTIFACTS_BY_TYPE);
			statement.clearParameters();
			statement.setInt(1, artifactTypeID);
			rs = connection.executeQuery(statement);
			ArrayList<BlackboardArtifact> artifacts = new ArrayList<BlackboardArtifact>();
			while (rs.next()) {
				artifacts.add(new BlackboardArtifact(this, rs.getLong(1), rs.getLong(2), artifactTypeID, artifactTypeName, this.getArtifactTypeDisplayName(artifactTypeID)));
			}
			return artifacts;
		} catch (SQLException ex) {
			throw new TskCoreException("Error getting or creating a blackboard artifact", ex);
		} finally {
			closeResultSet(rs);
			releaseSharedLock();
		}
	}

	/**
	 * Get all blackboard artifacts of a given type for the given object id
	 *
	 * @param artifactTypeName artifact type name
	 * @param obj_id object id
	 * @return list of blackboard artifacts
	 * @throws TskCoreException exception thrown if a critical error occurs
	 * within TSK core
	 */
	public ArrayList<BlackboardArtifact> getBlackboardArtifacts(String artifactTypeName, long obj_id) throws TskCoreException {
		int artifactTypeID = this.getArtifactTypeID(artifactTypeName);
		if (artifactTypeID == -1) {
			return new ArrayList<BlackboardArtifact>();
		}
		return getArtifactsHelper(artifactTypeID, artifactTypeName, obj_id);
	}

	/**
	 * Get all blackboard artifacts of a given type for the given object id
	 *
	 * @param artifactTypeID artifact type id (must exist in database)
	 * @param obj_id object id
	 * @return list of blackboard artifacts
	 * @throws TskCoreException exception thrown if a critical error occurs
	 * within TSK core
	 */
	public ArrayList<BlackboardArtifact> getBlackboardArtifacts(int artifactTypeID, long obj_id) throws TskCoreException {
		String artifactTypeName = this.getArtifactTypeString(artifactTypeID);
		return getArtifactsHelper(artifactTypeID, artifactTypeName, obj_id);
	}

	/**
	 * Get all blackboard artifacts of a given type for the given object id
	 *
	 * @param artifactType artifact type enum
	 * @param obj_id object id
	 * @return list of blackboard artifacts
	 * @throws TskCoreException exception thrown if a critical error occurs
	 * within TSK core
	 */
	public ArrayList<BlackboardArtifact> getBlackboardArtifacts(ARTIFACT_TYPE artifactType, long obj_id) throws TskCoreException {
		return getArtifactsHelper(artifactType.getTypeID(), artifactType.getLabel(), obj_id);
	}

	/**
	 * Get count of all blackboard artifacts of a given type for the given
	 * object id
	 *
	 * @param artifactTypeName artifact type name
	 * @param obj_id object id
	 * @return count of blackboard artifacts
	 * @throws TskCoreException exception thrown if a critical error occurs
	 * within TSK core
	 */
	public long getBlackboardArtifactsCount(String artifactTypeName, long obj_id) throws TskCoreException {
		int artifactTypeID = this.getArtifactTypeID(artifactTypeName);
		if (artifactTypeID == -1) {
			return 0;
		}
		return getArtifactsCountHelper(artifactTypeID, obj_id);
	}

	/**
	 * Get count of all blackboard artifacts of a given type for the given
	 * object id
	 *
	 * @param artifactTypeID artifact type id (must exist in database)
	 * @param obj_id object id
	 * @return count of blackboard artifacts
	 * @throws TskCoreException exception thrown if a critical error occurs
	 * within TSK core
	 */
	public long getBlackboardArtifactsCount(int artifactTypeID, long obj_id) throws TskCoreException {
		return getArtifactsCountHelper(artifactTypeID, obj_id);
	}

	/**
	 * Get count of all blackboard artifacts of a given type for the given
	 * object id
	 *
	 * @param artifactType artifact type enum
	 * @param obj_id object id
	 * @return count of blackboard artifacts
	 * @throws TskCoreException exception thrown if a critical error occurs
	 * within TSK core
	 */
	public long getBlackboardArtifactsCount(ARTIFACT_TYPE artifactType, long obj_id) throws TskCoreException {
		return getArtifactsCountHelper(artifactType.getTypeID(), obj_id);
	}

	/**
	 * Get all blackboard artifacts of a given type
	 *
	 * @param artifactTypeName artifact type name
	 * @return list of blackboard artifacts
	 * @throws TskCoreException exception thrown if a critical error occurs
	 * within TSK core
	 */
	public ArrayList<BlackboardArtifact> getBlackboardArtifacts(String artifactTypeName) throws TskCoreException {
		int artifactTypeID = this.getArtifactTypeID(artifactTypeName);
		if (artifactTypeID == -1) {
			return new ArrayList<BlackboardArtifact>();
		}
		return getArtifactsHelper(artifactTypeID, artifactTypeName);
	}

	/**
	 * Get all blackboard artifacts of a given type
	 *
	 * @param artifactType artifact type enum
	 * @return list of blackboard artifacts
	 * @throws TskCoreException exception thrown if a critical error occurs
	 * within TSK core
	 */
	public ArrayList<BlackboardArtifact> getBlackboardArtifacts(ARTIFACT_TYPE artifactType) throws TskCoreException {
		return getArtifactsHelper(artifactType.getTypeID(), artifactType.getLabel());
	}

	/**
	 * Get all blackboard artifacts of a given type with an attribute of a given
	 * type and String value.
	 *
	 * @param artifactType artifact type enum
	 * @param attrType attribute type enum
	 * @param value String value of attribute
	 * @return list of blackboard artifacts
	 * @throws TskCoreException exception thrown if a critical error occurs
	 * within TSK core
	 */
	public List<BlackboardArtifact> getBlackboardArtifacts(ARTIFACT_TYPE artifactType, BlackboardAttribute.ATTRIBUTE_TYPE attrType, String value) throws TskCoreException {
		CaseDbConnection connection = connections.getConnection();
		acquireSharedLock();
		Statement s = null;
		ResultSet rs = null;
		try {
			s = connection.createStatement();
			rs = connection.executeQuery(s, "SELECT DISTINCT blackboard_artifacts.artifact_id, " //NON-NLS
					+ "blackboard_artifacts.obj_id, blackboard_artifacts.artifact_type_id " //NON-NLS
					+ "FROM blackboard_artifacts, blackboard_attributes " //NON-NLS
					+ "WHERE blackboard_artifacts.artifact_id = blackboard_attributes.artifact_id " //NON-NLS
					+ "AND blackboard_attributes.attribute_type_id IS " + attrType.getTypeID() //NON-NLS
					+ " AND blackboard_artifacts.artifact_type_id = " + artifactType.getTypeID() //NON-NLS
					+ " AND blackboard_attributes.value_text IS '" + value + "'"); //NON-NLS
			return getArtifactsHelper(rs);
		} catch (SQLException ex) {
			throw new TskCoreException("Error getting blackboard artifacts by artifact type and attribute. " + ex.getMessage(), ex);
		} finally {
			closeResultSet(rs);
			closeStatement(s);
			releaseSharedLock();
		}
	}

	/**
	 * Get the blackboard artifact with the given artifact id
	 *
	 * @param artifactID artifact ID
	 * @return blackboard artifact
	 * @throws TskCoreException exception thrown if a critical error occurs
	 * within TSK core
	 */
	public BlackboardArtifact getBlackboardArtifact(long artifactID) throws TskCoreException {
		CaseDbConnection connection = connections.getConnection();
		acquireSharedLock();
		ResultSet rs = null;
		try {
			PreparedStatement statement = connection.getPreparedStatement(CaseDbConnection.PREPARED_STATEMENT.SELECT_ARTIFACT_BY_ID);
			statement.clearParameters();
			statement.setLong(1, artifactID);
			rs = connection.executeQuery(statement);
			long obj_id = rs.getLong(1);
			int artifact_type_id = rs.getInt(2);
			return new BlackboardArtifact(this, artifactID, obj_id, artifact_type_id,
					this.getArtifactTypeString(artifact_type_id), this.getArtifactTypeDisplayName(artifact_type_id));
		} catch (SQLException ex) {
			throw new TskCoreException("Error getting a blackboard artifact. " + ex.getMessage(), ex);
		} finally {
			closeResultSet(rs);
			releaseSharedLock();
		}
	}

	/**
	 * Add a blackboard attribute.
	 *
	 * @param attr A blackboard attribute.
	 * @param artifactTypeId The type of artifact associated with the attribute.
	 * @throws TskCoreException thrown if a critical error occurs.
	 */
	public void addBlackboardAttribute(BlackboardAttribute attr, int artifactTypeId) throws TskCoreException {
		CaseDbConnection connection = connections.getConnection();
		acquireExclusiveLock();
		try {
			addBlackBoardAttribute(attr, artifactTypeId, connection);
		} catch (SQLException ex) {
			throw new TskCoreException("Error adding blackboard attribute " + attr.toString(), ex);
		} finally {
			releaseExclusiveLock();
		}
	}

	/**
	 * Add a set blackboard attributes.
	 *
	 * @param attributes A set of blackboard attribute.
	 * @param artifactTypeId The type of artifact associated with the
	 * attributes.
	 * @throws TskCoreException thrown if a critical error occurs.
	 */
	public void addBlackboardAttributes(Collection<BlackboardAttribute> attributes, int artifactTypeId) throws TskCoreException {
		CaseDbConnection connection = connections.getConnection();
		acquireExclusiveLock();
		try {
			connection.beginTransaction();
			for (final BlackboardAttribute attr : attributes) {
				addBlackBoardAttribute(attr, artifactTypeId, connection);
			}
			connection.commitTransaction();
		} catch (SQLException ex) {
			connection.rollbackTransaction();
			throw new TskCoreException("Error adding blackboard attributes", ex);
		} finally {
			releaseExclusiveLock();
		}
	}

	private void addBlackBoardAttribute(BlackboardAttribute attr, int artifactTypeId, CaseDbConnection connection) throws SQLException, TskCoreException {
		PreparedStatement statement;
		switch (attr.getValueType()) {
			case STRING:
				statement = connection.getPreparedStatement(CaseDbConnection.PREPARED_STATEMENT.INSERT_STRING_ATTRIBUTE);
				statement.clearParameters();
				statement.setString(7, escapeForBlackboard(attr.getValueString()));
				break;
			case BYTE:
				statement = connection.getPreparedStatement(CaseDbConnection.PREPARED_STATEMENT.INSERT_BYTE_ATTRIBUTE);
				statement.clearParameters();
				statement.setBytes(7, attr.getValueBytes());
				break;
			case INTEGER:
				statement = connection.getPreparedStatement(CaseDbConnection.PREPARED_STATEMENT.INSERT_INT_ATTRIBUTE);
				statement.clearParameters();
				statement.setInt(7, attr.getValueInt());
				break;
			case LONG:
				statement = connection.getPreparedStatement(CaseDbConnection.PREPARED_STATEMENT.INSERT_LONG_ATTRIBUTE);
				statement.clearParameters();
				statement.setLong(7, attr.getValueLong());
				break;
			case DOUBLE:
				statement = connection.getPreparedStatement(CaseDbConnection.PREPARED_STATEMENT.INSERT_DOUBLE_ATTRIBUTE);
				statement.clearParameters();
				statement.setDouble(7, attr.getValueDouble());
				break;
			default:
				throw new TskCoreException("Unrecognized artifact attribute value type");
		}
		statement.setLong(1, attr.getArtifactID());
		statement.setInt(2, artifactTypeId);
		statement.setString(3, attr.getModuleName());
		statement.setString(4, attr.getContext());
		statement.setInt(5, attr.getAttributeTypeID());
		statement.setLong(6, attr.getValueType().getType());
		connection.executeUpdate(statement);
	}

	/**
	 * add an attribute type with the given name
	 *
	 * @param attrTypeString name of the new attribute
	 * @param displayName the (non-unique) display name of the attribute type
	 * @return the id of the new attribute
	 * @throws TskCoreException exception thrown if a critical error occurs
	 * within tsk core
	 */
	public int addAttrType(String attrTypeString, String displayName) throws TskCoreException {
		CaseDbConnection connection = connections.getConnection();
		acquireExclusiveLock();
		Statement s = null;
		ResultSet rs = null;
		try {
			connection.beginTransaction();
			s = connection.createStatement();
			rs = connection.executeQuery(s, "SELECT attribute_type_id FROM blackboard_attribute_types WHERE type_name = '" + attrTypeString + "'"); //NON-NLS
			if (!rs.next()) {
				rs.close();
				connection.executeUpdate(s, "INSERT INTO blackboard_artifact_types (type_name, display_name) VALUES (" + attrTypeString + "', '" + displayName + "')"); //NON-NLS
				rs = s.getGeneratedKeys();
			}
			int type = rs.getInt(1);
			connection.commitTransaction();
			return type;
		} catch (SQLException ex) {
			connection.rollbackTransaction();
			throw new TskCoreException("Error adding attribute type", ex);
		} finally {
			closeResultSet(rs);
			closeStatement(s);
			releaseExclusiveLock();
		}
	}

	/**
	 * Get the attribute type id associated with an attribute type name.
	 *
	 * @param attrTypeName An attribute type name.
	 * @return An attribute id or -1 if the attribute type does not exist.
	 * @throws TskCoreException If an error occurs accessing the case database.
	 *
	 */
	public int getAttrTypeID(String attrTypeName) throws TskCoreException {
		CaseDbConnection connection = connections.getConnection();
		acquireSharedLock();
		Statement s = null;
		ResultSet rs = null;
		try {
			s = connection.createStatement();
			rs = connection.executeQuery(s, "SELECT attribute_type_id FROM blackboard_attribute_types WHERE type_name = '" + attrTypeName + "'"); //NON-NLS
			int typeId = -1;
			if (rs.next()) {
				typeId = rs.getInt(1);
			}
			return typeId;
		} catch (SQLException ex) {
			throw new TskCoreException("Error getting attribute type id", ex);
		} finally {
			closeResultSet(rs);
			closeStatement(s);
			releaseSharedLock();
		}
	}

	/**
	 * Get the string associated with the given id. Will throw an error if that
	 * id does not exist
	 *
	 * @param attrTypeID attribute id
	 * @return string associated with the given id
	 * @throws TskCoreException exception thrown if a critical error occurs
	 * within tsk core
	 */
	public String getAttrTypeString(int attrTypeID) throws TskCoreException {
		CaseDbConnection connection = connections.getConnection();
		acquireSharedLock();
		Statement s = null;
		ResultSet rs = null;
		try {
			s = connection.createStatement();
			rs = connection.executeQuery(s, "SELECT type_name FROM blackboard_attribute_types WHERE attribute_type_id = " + attrTypeID); //NON-NLS
			if (rs.next()) {
				return rs.getString(1);
			} else {
				throw new TskCoreException("No type with that id");
			}
		} catch (SQLException ex) {
			throw new TskCoreException("Error getting or creating a attribute type name", ex);
		} finally {
			closeResultSet(rs);
			closeStatement(s);
			releaseSharedLock();
		}
	}

	/**
	 * Get the display name for the attribute with the given id. Will throw an
	 * error if that id does not exist
	 *
	 * @param attrTypeID attribute id
	 * @return string associated with the given id
	 * @throws TskCoreException exception thrown if a critical error occurs
	 * within tsk core
	 */
	public String getAttrTypeDisplayName(int attrTypeID) throws TskCoreException {
		CaseDbConnection connection = connections.getConnection();
		acquireSharedLock();
		Statement s = null;
		ResultSet rs = null;
		try {
			s = connection.createStatement();
			rs = connection.executeQuery(s, "SELECT display_name FROM blackboard_attribute_types WHERE attribute_type_id = " + attrTypeID); //NON-NLS
			if (rs.next()) {
				return rs.getString(1);
			} else {
				throw new TskCoreException("No type with that id");
			}
		} catch (SQLException ex) {
			throw new TskCoreException("Error getting or creating a attribute type name", ex);
		} finally {
			closeResultSet(rs);
			closeStatement(s);
			releaseSharedLock();
		}
	}

	/**
	 * Get the artifact type id associated with an artifact type name.
	 *
	 * @param artifactTypeName An artifact type name.
	 * @return An artifact id or -1 if the attribute type does not exist.
	 * @throws TskCoreException If an error occurs accessing the case database.
	 *
	 */
	public int getArtifactTypeID(String artifactTypeName) throws TskCoreException {
		CaseDbConnection connection = connections.getConnection();
		acquireSharedLock();
		Statement s = null;
		ResultSet rs = null;
		try {
			s = connection.createStatement();
			rs = connection.executeQuery(s, "SELECT artifact_type_id FROM blackboard_artifact_types WHERE type_name = '" + artifactTypeName + "'"); //NON-NLS
			int typeId = -1;
			if (rs.next()) {
				typeId = rs.getInt(1);
			}
			return typeId;
		} catch (SQLException ex) {
			throw new TskCoreException("Error getting artifact type id", ex);
		} finally {
			closeResultSet(rs);
			closeStatement(s);
			releaseSharedLock();
		}
	}

	/**
	 * Get artifact type name for the given string. Will throw an error if that
	 * artifact doesn't exist. Use addArtifactType(...) to create a new one.
	 *
	 * @param artifactTypeID id for an artifact type
	 * @return name of that artifact type
	 * @throws TskCoreException exception thrown if a critical error occurs
	 * within tsk core
	 */
	String getArtifactTypeString(int artifactTypeID) throws TskCoreException {
		// TODO: This should return null, not throw an exception
		CaseDbConnection connection = connections.getConnection();
		acquireSharedLock();
		Statement s = null;
		ResultSet rs = null;
		try {
			s = connection.createStatement();
			rs = connection.executeQuery(s, "SELECT type_name FROM blackboard_artifact_types WHERE artifact_type_id = " + artifactTypeID); //NON-NLS
			if (rs.next()) {
				return rs.getString(1);
			} else {
				throw new TskCoreException("Error getting artifact type name, artifact type id = " + artifactTypeID + " not found");
			}
		} catch (SQLException ex) {
			throw new TskCoreException("Error getting artifact type name, artifact type id = " + artifactTypeID, ex);
		} finally {
			closeResultSet(rs);
			closeStatement(s);
			releaseSharedLock();
		}
	}

	/**
	 * Get artifact type display name for the given string. Will throw an error
	 * if that artifact doesn't exist. Use addArtifactType(...) to create a new
	 * one.
	 *
	 * @param artifactTypeID id for an artifact type
	 * @return display name of that artifact type
	 * @throws TskCoreException exception thrown if a critical error occurs
	 * within tsk core
	 */
	String getArtifactTypeDisplayName(int artifactTypeID) throws TskCoreException {
		// TODO: This should return null, not throw an exception
		CaseDbConnection connection = connections.getConnection();
		acquireSharedLock();
		Statement s = null;
		ResultSet rs = null;
		try {
			s = connection.createStatement();
			rs = connection.executeQuery(s, "SELECT display_name FROM blackboard_artifact_types WHERE artifact_type_id = " + artifactTypeID); //NON-NLS
			if (rs.next()) {
				return rs.getString(1);
			} else {
				throw new TskCoreException("Error getting artifact type display name, artifact type id = " + artifactTypeID + " not found");
			}
		} catch (SQLException ex) {
			throw new TskCoreException("Error getting artifact type display name, artifact type id = " + artifactTypeID, ex);
		} finally {
			closeResultSet(rs);
			closeStatement(s);
			releaseSharedLock();
		}
	}

	/**
	 * Add an artifact type with the given name. Will return an id that can be
	 * used to look that artifact type up.
	 *
	 * @param artifactTypeName System (unique) name of artifact
	 * @param displayName Display (non-unique) name of artifact
	 * @return ID of artifact added
	 * @throws TskCoreException exception thrown if a critical error occurs
	 * within tsk core
	 */
	public int addArtifactType(String artifactTypeName, String displayName) throws TskCoreException {
		CaseDbConnection connection = connections.getConnection();
		acquireExclusiveLock();
		Statement s = null;
		ResultSet rs = null;
		try {
			connection.beginTransaction();
			s = connection.createStatement();
			rs = connection.executeQuery(s, "SELECT artifact_type_id FROM blackboard_artifact_types WHERE type_name = '" + artifactTypeName + "'"); //NON-NLS
			if (!rs.next()) {
				rs.close();
				connection.executeUpdate(s, "INSERT INTO blackboard_artifact_types (type_name, display_name) VALUES (" + artifactTypeName + "', '" + displayName + "')"); //NON-NLS
				rs = s.getGeneratedKeys();
			}
			int id = rs.getInt(1);
			connection.commitTransaction();
			return id;
		} catch (SQLException ex) {
			connection.rollbackTransaction();
			throw new TskCoreException("Error adding artifact type", ex);
		} finally {
			closeResultSet(rs);
			closeStatement(s);
			releaseExclusiveLock();
		}
	}

	public ArrayList<BlackboardAttribute> getBlackboardAttributes(final BlackboardArtifact artifact) throws TskCoreException {
		CaseDbConnection connection = connections.getConnection();
		acquireSharedLock();
		ResultSet rs = null;
		try {
			PreparedStatement statement = connection.getPreparedStatement(CaseDbConnection.PREPARED_STATEMENT.SELECT_ATTRIBUTES_OF_ARTIFACT);
			statement.clearParameters();
			statement.setLong(1, artifact.getArtifactID());
			rs = connection.executeQuery(statement);
			ArrayList<BlackboardAttribute> attributes = new ArrayList<BlackboardAttribute>();
			while (rs.next()) {
				final BlackboardAttribute attr = new BlackboardAttribute(
						rs.getLong(1),
						rs.getInt(4),
						rs.getString(2),
						rs.getString(3),
						BlackboardAttribute.TSK_BLACKBOARD_ATTRIBUTE_VALUE_TYPE.fromType(rs.getInt(5)),
						rs.getInt(8),
						rs.getLong(9),
						rs.getDouble(10),
						rs.getString(7),
						rs.getBytes(6), this);
				attributes.add(attr);
			}
			return attributes;
		} catch (SQLException ex) {
			throw new TskCoreException("Error getting attributes for artifact, artifact id = " + artifact.getArtifactID(), ex);
		} finally {
			closeResultSet(rs);
			releaseSharedLock();
		}
	}

	/**
	 * Get all attributes that match a where clause. The clause should begin
	 * with "WHERE" or "JOIN". To use this method you must know the database
	 * tables
	 *
	 * @param whereClause a sqlite where clause
	 * @return a list of matching attributes
	 * @throws TskCoreException exception thrown if a critical error occurs
	 * within tsk core
	 */
	public ArrayList<BlackboardAttribute> getMatchingAttributes(String whereClause) throws TskCoreException {
		CaseDbConnection connection = connections.getConnection();
		acquireSharedLock();
		Statement s = null;
		ResultSet rs = null;
		try {
			s = connection.createStatement();
			rs = connection.executeQuery(s, "Select artifact_id, source, context, attribute_type_id, value_type, " //NON-NLS
					+ "value_byte, value_text, value_int32, value_int64, value_double FROM blackboard_attributes " + whereClause); //NON-NLS
			ArrayList<BlackboardAttribute> matches = new ArrayList<BlackboardAttribute>();
			while (rs.next()) {
				BlackboardAttribute attr = new BlackboardAttribute(rs.getLong("artifact_id"), rs.getInt("attribute_type_id"), rs.getString("source"), rs.getString("context"), //NON-NLS
						BlackboardAttribute.TSK_BLACKBOARD_ATTRIBUTE_VALUE_TYPE.fromType(rs.getInt("value_type")), rs.getInt("value_int32"), rs.getLong("value_int64"), rs.getDouble("value_double"), //NON-NLS
						rs.getString("value_text"), rs.getBytes("value_byte"), this); //NON-NLS
				matches.add(attr);
			}
			return matches;
		} catch (SQLException ex) {
			throw new TskCoreException("Error getting attributes using this where clause: " + whereClause, ex);
		} finally {
			closeResultSet(rs);
			closeStatement(s);
			releaseSharedLock();
		}
	}

	/**
	 * Get all artifacts that match a where clause. The clause should begin with
	 * "WHERE" or "JOIN". To use this method you must know the database tables
	 *
	 * @param whereClause a sqlite where clause
	 * @return a list of matching artifacts
	 * @throws TskCoreException exception thrown if a critical error occurs
	 * within tsk core
	 */
	public ArrayList<BlackboardArtifact> getMatchingArtifacts(String whereClause) throws TskCoreException {
		CaseDbConnection connection = connections.getConnection();
		acquireSharedLock();
		ResultSet rs = null;
		Statement s = null;
		try {
			s = connection.createStatement();
			rs = connection.executeQuery(s, "SELECT artifact_id, obj_id, artifact_type_id FROM blackboard_artifacts " + whereClause); //NON-NLS
			ArrayList<BlackboardArtifact> matches = new ArrayList<BlackboardArtifact>();
			while (rs.next()) {
				BlackboardArtifact artifact = new BlackboardArtifact(this, rs.getLong(1), rs.getLong(2), rs.getInt(3), this.getArtifactTypeString(rs.getInt(3)), this.getArtifactTypeDisplayName(rs.getInt(3)));
				matches.add(artifact);
			}
			return matches;
		} catch (SQLException ex) {
			throw new TskCoreException("Error getting attributes using this where clause: " + whereClause, ex);
		} finally {
			closeResultSet(rs);
			closeStatement(s);
			releaseSharedLock();
		}
	}

	/**
	 * Add a new blackboard artifact with the given type. If that artifact type
	 * does not exist an error will be thrown. The artifact type name can be
	 * looked up in the returned blackboard artifact.
	 *
	 * @param artifactTypeID the type the given artifact should have
	 * @param obj_id the content object id associated with this artifact
	 * @return a new blackboard artifact
	 * @throws TskCoreException exception thrown if a critical error occurs
	 * within tsk core
	 */
	public BlackboardArtifact newBlackboardArtifact(int artifactTypeID, long obj_id) throws TskCoreException {
		return newBlackboardArtifact(artifactTypeID, obj_id, getArtifactTypeString(artifactTypeID), getArtifactTypeDisplayName(artifactTypeID));
	}

	/**
	 * Add a new blackboard artifact with the given type.
	 *
	 * @param artifactType the type the given artifact should have
	 * @param obj_id the content object id associated with this artifact
	 * @return a new blackboard artifact
	 * @throws TskCoreException exception thrown if a critical error occurs
	 * within tsk core
	 */
	public BlackboardArtifact newBlackboardArtifact(ARTIFACT_TYPE artifactType, long obj_id) throws TskCoreException {
		return newBlackboardArtifact(artifactType.getTypeID(), obj_id, artifactType.getLabel(), artifactType.getDisplayName());
	}

	private BlackboardArtifact newBlackboardArtifact(int artifact_type_id, long obj_id, String artifactTypeName, String artifactDisplayName) throws TskCoreException {
		CaseDbConnection connection = connections.getConnection();
		acquireExclusiveLock();
		ResultSet rs = null;
		try {
			PreparedStatement statement = connection.getPreparedStatement(CaseDbConnection.PREPARED_STATEMENT.INSERT_ARTIFACT);
			statement.clearParameters();
			statement.setLong(1, this.nextArtifactId++);
			statement.setLong(2, obj_id);
			statement.setInt(3, artifact_type_id);
			connection.executeUpdate(statement);
			rs = statement.getGeneratedKeys();
			return new BlackboardArtifact(this, rs.getLong(1), obj_id, artifact_type_id, artifactTypeName, artifactDisplayName);
		} catch (SQLException ex) {
			throw new TskCoreException("Error creating a blackboard artifact", ex);
		} finally {
			closeResultSet(rs);
			releaseExclusiveLock();
		}
	}

	/**
	 * Checks if the content object has children. Note: this is generally more
	 * efficient then preloading all children and checking if the set is empty,
	 * and facilities lazy loading.
	 *
	 * @param content content object to check for children
	 * @return true if has children, false otherwise
	 * @throws TskCoreException exception thrown if a critical error occurs
	 * within tsk core
	 */
	boolean getContentHasChildren(Content content) throws TskCoreException {
		CaseDbConnection connection = connections.getConnection();
		acquireSharedLock();
		ResultSet rs = null;
		try {
			PreparedStatement statement = connection.getPreparedStatement(CaseDbConnection.PREPARED_STATEMENT.COUNT_CHILD_OBJECTS_BY_PARENT);
			statement.clearParameters();
			statement.setLong(1, content.getId());
			rs = connection.executeQuery(statement);
			boolean hasChildren = false;
			if (rs.next()) {
				hasChildren = rs.getInt(1) > 0;
			}
			return hasChildren;
		} catch (SQLException e) {
			throw new TskCoreException("Error checking for children of parent " + content, e);
		} finally {
			closeResultSet(rs);
			releaseSharedLock();
		}
	}

	/**
	 * Counts if the content object children. Note: this is generally more
	 * efficient then preloading all children and counting, and facilities lazy
	 * loading.
	 *
	 * @param content content object to check for children count
	 * @return children count
	 * @throws TskCoreException exception thrown if a critical error occurs
	 * within tsk core
	 */
	int getContentChildrenCount(Content content) throws TskCoreException {
		CaseDbConnection connection = connections.getConnection();
		acquireSharedLock();
		ResultSet rs = null;
		try {
			PreparedStatement statement = connection.getPreparedStatement(CaseDbConnection.PREPARED_STATEMENT.COUNT_CHILD_OBJECTS_BY_PARENT);
			statement.clearParameters();
			statement.setLong(1, content.getId());
			rs = connection.executeQuery(statement);
			int countChildren = -1;
			if (rs.next()) {
				countChildren = rs.getInt(1);
			}
			return countChildren;
		} catch (SQLException e) {
			throw new TskCoreException("Error checking for children of parent " + content, e);
		} finally {
			closeResultSet(rs);
			releaseSharedLock();
		}
	}

	/**
	 * Returns the list of AbstractFile Children of a given type for a given
	 * AbstractFileParent
	 *
	 * @param parent the content parent to get abstract file children for
	 * @param type children type to look for, defined in TSK_DB_FILES_TYPE_ENUM
	 * @throws TskCoreException exception thrown if a critical error occurs
	 * within tsk core
	 */
	List<Content> getAbstractFileChildren(Content parent, TSK_DB_FILES_TYPE_ENUM type) throws TskCoreException {
		CaseDbConnection connection = connections.getConnection();
		acquireSharedLock();
		ResultSet rs = null;
		try {
			PreparedStatement statement = connection.getPreparedStatement(CaseDbConnection.PREPARED_STATEMENT.SELECT_FILES_BY_PARENT_AND_TYPE);
			statement.clearParameters();
			long parentId = parent.getId();
			statement.setLong(1, parentId);
			statement.setShort(2, type.getFileType());
			rs = connection.executeQuery(statement);
			return rsHelper.fileChildren(rs, parentId);
		} catch (SQLException ex) {
			throw new TskCoreException("Error getting AbstractFile children for Content", ex);
		} finally {
			closeResultSet(rs);
			releaseSharedLock();
		}
	}

	/**
	 * Returns the list of all AbstractFile Children for a given
	 * AbstractFileParent
	 *
	 * @param parent the content parent to get abstract file children for
	 * @param type children type to look for, defined in TSK_DB_FILES_TYPE_ENUM
	 * @throws TskCoreException exception thrown if a critical error occurs
	 * within tsk core
	 */
	List<Content> getAbstractFileChildren(Content parent) throws TskCoreException {
		CaseDbConnection connection = connections.getConnection();
		acquireSharedLock();
		ResultSet rs = null;
		try {
			PreparedStatement statement = connection.getPreparedStatement(CaseDbConnection.PREPARED_STATEMENT.SELECT_FILES_BY_PARENT);
			statement.clearParameters();
			long parentId = parent.getId();
			statement.setLong(1, parentId);
			rs = connection.executeQuery(statement);
			return rsHelper.fileChildren(rs, parentId);
		} catch (SQLException ex) {
			throw new TskCoreException("Error getting AbstractFile children for Content", ex);
		} finally {
			closeResultSet(rs);
			releaseSharedLock();
		}
	}

	/**
	 * Get list of IDs for abstract files of a given type that are children of a
	 * given content.
	 *
	 * @param parent Object to find children for
	 * @param type Type of children to find IDs for
	 * @return
	 * @throws TskCoreException
	 */
	List<Long> getAbstractFileChildrenIds(Content parent, TSK_DB_FILES_TYPE_ENUM type) throws TskCoreException {
		CaseDbConnection connection = connections.getConnection();
		acquireSharedLock();
		ResultSet rs = null;
		try {
			PreparedStatement statement = connection.getPreparedStatement(CaseDbConnection.PREPARED_STATEMENT.SELECT_FILE_IDS_BY_PARENT_AND_TYPE);
			statement.clearParameters();
			statement.setLong(1, parent.getId());
			statement.setShort(2, type.getFileType());
			rs = connection.executeQuery(statement);
			List<Long> children = new ArrayList<Long>();
			while (rs.next()) {
				children.add(rs.getLong(1));
			}
			return children;
		} catch (SQLException ex) {
			throw new TskCoreException("Error getting AbstractFile children for Content", ex);
		} finally {
			closeResultSet(rs);
			releaseSharedLock();
		}
	}

	/**
	 * Get list of IDs for abstract files that are children of a given content.
	 *
	 * @param parent Object to find children for
	 * @return
	 * @throws TskCoreException
	 */
	List<Long> getAbstractFileChildrenIds(Content parent) throws TskCoreException {
		CaseDbConnection connection = connections.getConnection();
		acquireSharedLock();
		ResultSet rs = null;
		try {
			PreparedStatement statement = connection.getPreparedStatement(CaseDbConnection.PREPARED_STATEMENT.SELECT_FILE_IDS_BY_PARENT);
			statement.clearParameters();
			statement.setLong(1, parent.getId());
			rs = connection.executeQuery(statement);
			List<Long> children = new ArrayList<Long>();
			while (rs.next()) {
				children.add(rs.getLong(1));
			}
			return children;
		} catch (SQLException ex) {
			throw new TskCoreException("Error getting AbstractFile children for Content", ex);
		} finally {
			closeResultSet(rs);
			releaseSharedLock();
		}
	}

	/**
	 * Stores a pair of object ID and its type
	 */
	static class ObjectInfo {

		long id;
		TskData.ObjectType type;

		ObjectInfo(long id, ObjectType type) {
			this.id = id;
			this.type = type;
		}
	}

	/**
	 * Get info about children of a given Content from the database. TODO: the
	 * results of this method are volumes, file systems, and fs files.
	 *
	 * @param c Parent object to run query against
	 * @throws TskCoreException exception thrown if a critical error occurs
	 * within tsk core
	 */
	Collection<ObjectInfo> getChildrenInfo(Content c) throws TskCoreException {
		CaseDbConnection connection = connections.getConnection();
		acquireSharedLock();
		Statement s = null;
		ResultSet rs = null;
		try {
			s = connection.createStatement();
			rs = connection.executeQuery(s, "SELECT tsk_objects.obj_id, tsk_objects.type " //NON-NLS
					+ "FROM tsk_objects left join tsk_files " //NON-NLS
					+ "ON tsk_objects.obj_id=tsk_files.obj_id " //NON-NLS
					+ "WHERE tsk_objects.par_obj_id = " + c.getId()); //NON-NLS
			Collection<ObjectInfo> infos = new ArrayList<ObjectInfo>();
			while (rs.next()) {
				infos.add(new ObjectInfo(rs.getLong("obj_id"), ObjectType.valueOf(rs.getShort("type")))); //NON-NLS
			}
			return infos;
		} catch (SQLException ex) {
			throw new TskCoreException("Error getting Children Info for Content", ex);
		} finally {
			closeResultSet(rs);
			closeStatement(s);
			releaseSharedLock();
		}
	}

	/**
	 * Get parent info for the parent of the content object
	 *
	 * @param c content object to get parent info for
	 * @return the parent object info with the parent object type and id
	 * @throws TskCoreException exception thrown if a critical error occurs
	 * within tsk core
	 */
	ObjectInfo getParentInfo(Content c) throws TskCoreException {
		// TODO: This should not throw an exception if Content has no parent, 
		// return null instead.
		CaseDbConnection connection = connections.getConnection();
		acquireSharedLock();
		Statement s = null;
		ResultSet rs = null;
		try {
			s = connection.createStatement();
			rs = connection.executeQuery(s, "SELECT parent.obj_id, parent.type " //NON-NLS
					+ "FROM tsk_objects AS parent INNER JOIN tsk_objects AS child " //NON-NLS
					+ "ON child.par_obj_id = parent.obj_id " //NON-NLS
					+ "WHERE child.obj_id = " + c.getId()); //NON-NLS
			if (rs.next()) {
				return new ObjectInfo(rs.getLong(1), ObjectType.valueOf(rs.getShort(2)));
			} else {
				throw new TskCoreException("Given content (id: " + c.getId() + ") has no parent");
			}
		} catch (SQLException ex) {
			throw new TskCoreException("Error getting Parent Info for Content", ex);
		} finally {
			closeResultSet(rs);
			closeStatement(s);
			releaseSharedLock();
		}
	}

	/**
	 * Get parent info for the parent of the content object id
	 *
	 * @param id content object id to get parent info for
	 * @return the parent object info with the parent object type and id
	 * @throws TskCoreException exception thrown if a critical error occurs
	 * within tsk core
	 */
	ObjectInfo getParentInfo(long contentId) throws TskCoreException {
		// TODO: This should not throw an exception if Content has no parent, 
		// return null instead.
		CaseDbConnection connection = connections.getConnection();
		acquireSharedLock();
		Statement s = null;
		ResultSet rs = null;
		try {
			s = connection.createStatement();
			rs = connection.executeQuery(s, "SELECT parent.obj_id, parent.type " //NON-NLS
					+ "FROM tsk_objects AS parent INNER JOIN tsk_objects AS child " //NON-NLS
					+ "ON child.par_obj_id = parent.obj_id " //NON-NLS
					+ "WHERE child.obj_id = " + contentId); //NON-NLS
			if (rs.next()) {
				return new ObjectInfo(rs.getLong(1), ObjectType.valueOf(rs.getShort(2)));
			} else {
				throw new TskCoreException("Given content (id: " + contentId + ") has no parent.");
			}
		} catch (SQLException ex) {
			throw new TskCoreException("Error getting Parent Info for Content: " + contentId, ex);
		} finally {
			closeResultSet(rs);
			closeStatement(s);
			releaseSharedLock();
		}
	}

	/**
	 * Gets parent directory for FsContent object
	 *
	 * @param fsc FsContent to get parent dir for
	 * @return the parent Directory
	 * @throws TskCoreException thrown if critical error occurred within tsk
	 * core
	 */
	Directory getParentDirectory(FsContent fsc) throws TskCoreException {
		// TODO: This should not throw an exception if Content has no parent, 
		// return null instead.
		if (fsc.isRoot()) {
			throw new TskCoreException("Given FsContent (id: " + fsc.getId() + ") is a root object (can't have parent directory).");
		} else {
			ObjectInfo parentInfo = getParentInfo(fsc);
			Directory parent = null;
			if (parentInfo.type == ObjectType.ABSTRACTFILE) {
				parent = getDirectoryById(parentInfo.id, fsc.getFileSystem());
			} else {
				throw new TskCoreException("Parent of FsContent (id: " + fsc.getId() + ") has wrong type to be directory: " + parentInfo.type);
			}
			return parent;
		}
	}

	/**
	 * Get content object by content id
	 *
	 * @param id to get content object for
	 * @return instance of a Content object (one of its subclasses), or null if
	 * not found.
	 * @throws TskCoreException thrown if critical error occurred within tsk
	 * core
	 */
	public Content getContentById(long id) throws TskCoreException {
		CaseDbConnection connection = connections.getConnection();
		acquireSharedLock();
		Statement s = null;
		ResultSet rs = null;
		try {
			s = connection.createStatement();
			rs = connection.executeQuery(s, "SELECT * FROM tsk_objects WHERE obj_id = " + id + " LIMIT  1"); //NON-NLS
			if (!rs.next()) {
				return null;
			}

			AbstractContent content = null;
			long parentId = rs.getLong("par_obj_id"); //NON-NLS
			final TskData.ObjectType type = TskData.ObjectType.valueOf(rs.getShort("type")); //NON-NLS
			switch (type) {
				case IMG:
					content = getImageById(id);
					break;
				case VS:
					content = getVolumeSystemById(id, parentId);
					break;
				case VOL:
					content = getVolumeById(id, parentId);
					break;
				case FS:
					content = getFileSystemById(id, parentId);
					break;
				case ABSTRACTFILE:
					content = getAbstractFileById(id);
					break;
				default:
					throw new TskCoreException("Could not obtain Content object with ID: " + id);
			}
			return content;
		} catch (SQLException ex) {
			throw new TskCoreException("Error getting Content by ID.", ex);
		} finally {
			closeResultSet(rs);
			closeStatement(s);
			releaseSharedLock();
		}
	}

	/**
	 * Get a path of a file in tsk_files_path table or null if there is none
	 *
	 * @param id id of the file to get path for
	 * @return file path or null
	 */
	String getFilePath(long id) {
		CaseDbConnection connection;
		try {
			connection = connections.getConnection();
		} catch (TskCoreException ex) {
			logger.log(Level.SEVERE, "Error getting file path for file " + id, ex); //NON-NLS			
			return null;
		}
		String filePath = null;
		acquireSharedLock();
		ResultSet rs = null;
		try {
			PreparedStatement statement = connection.getPreparedStatement(CaseDbConnection.PREPARED_STATEMENT.SELECT_LOCAL_PATH_FOR_FILE);
			statement.clearParameters();
			statement.setLong(1, id);
			rs = connection.executeQuery(statement);
			if (rs.next()) {
				filePath = rs.getString(1);
			}
		} catch (SQLException ex) {
			logger.log(Level.SEVERE, "Error getting file path for file " + id, ex); //NON-NLS
		} finally {
			closeResultSet(rs);
			releaseSharedLock();
		}
		return filePath;
	}

	/**
	 * Get a parent_path of a file in tsk_files table or null if there is none
	 *
	 * @param id id of the file to get path for
	 * @return file path or null
	 */
	String getFileParentPath(long id) {
		CaseDbConnection connection;
		try {
			connection = connections.getConnection();
		} catch (TskCoreException ex) {
			logger.log(Level.SEVERE, "Error getting parent file path for file " + id, ex); //NON-NLS			
			return null;
		}
		String parentPath = null;
		acquireSharedLock();
		ResultSet rs = null;
		try {
			PreparedStatement statement = connection.getPreparedStatement(CaseDbConnection.PREPARED_STATEMENT.SELECT_PATH_FOR_FILE);
			statement.clearParameters();
			statement.setLong(1, id);
			rs = connection.executeQuery(statement);
			if (rs.next()) {
				parentPath = rs.getString(1);
			}
		} catch (SQLException ex) {
			logger.log(Level.SEVERE, "Error getting file parent_path for file " + id, ex); //NON-NLS
		} finally {
			closeResultSet(rs);
			releaseSharedLock();
		}
		return parentPath;
	}

	/**
	 * Get a name of a file in tsk_files table or null if there is none
	 *
	 * @param id id of the file to get name for
	 * @return file name or null
	 */
	String getFileName(long id) {
		CaseDbConnection connection;
		try {
			connection = connections.getConnection();
		} catch (TskCoreException ex) {
			logger.log(Level.SEVERE, "Error getting file name for file " + id, ex); //NON-NLS			
			return null;
		}
		String fileName = null;
		acquireSharedLock();
		ResultSet rs = null;
		try {
			PreparedStatement statement = connection.getPreparedStatement(CaseDbConnection.PREPARED_STATEMENT.SELECT_FILE_NAME);
			statement.clearParameters();
			statement.setLong(1, id);
			rs = connection.executeQuery(statement);
			if (rs.next()) {
				fileName = rs.getString(1);
			}
		} catch (SQLException ex) {
			logger.log(Level.SEVERE, "Error getting file parent_path for file " + id, ex); //NON-NLS
		} finally {
			closeResultSet(rs);
			releaseSharedLock();
		}
		return fileName;
	}

	/**
	 * Get a derived method for a file, or null if none
	 *
	 * @param id id of the derived file
	 * @return derived method or null if not present
	 * @throws TskCoreException exception throws if core error occurred and
	 * method could not be queried
	 */
	DerivedFile.DerivedMethod getDerivedMethod(long id) throws TskCoreException {
		CaseDbConnection connection = connections.getConnection();
		DerivedFile.DerivedMethod method = null;
		acquireSharedLock();
		ResultSet rs1 = null;
		ResultSet rs2 = null;
		try {
			PreparedStatement statement = connection.getPreparedStatement(CaseDbConnection.PREPARED_STATEMENT.SELECT_DERIVED_FILE);
			statement.clearParameters();
			statement.setLong(1, id);
			rs1 = connection.executeQuery(statement);
			if (rs1.next()) {
				int method_id = rs1.getInt(1);
				String rederive = rs1.getString(1);
				method = new DerivedFile.DerivedMethod(method_id, rederive);
				statement = connection.getPreparedStatement(CaseDbConnection.PREPARED_STATEMENT.SELECT_FILE_DERIVATION_METHOD);
				statement.clearParameters();
				statement.setInt(1, method_id);
				rs2 = connection.executeQuery(statement);
				if (rs2.next()) {
					method.setToolName(rs2.getString(1));
					method.setToolVersion(rs2.getString(2));
					method.setOther(rs2.getString(3));
				}
			}
		} catch (SQLException e) {
			logger.log(Level.SEVERE, "Error getting derived method for file: " + id, e); //NON-NLS
		} finally {
			closeResultSet(rs2);
			closeResultSet(rs1);
			releaseSharedLock();
		}
		return method;
	}

	/**
	 * Get abstract file object from tsk_files table by its id
	 *
	 * @param id id of the file object in tsk_files table
	 * @return AbstractFile object populated, or null if not found.
	 * @throws TskCoreException thrown if critical error occurred within tsk
	 * core and file could not be queried
	 */
	public AbstractFile getAbstractFileById(long id) throws TskCoreException {
		CaseDbConnection connection = connections.getConnection();
		acquireSharedLock();
		ResultSet rs = null;
		try {
			PreparedStatement statement = connection.getPreparedStatement(CaseDbConnection.PREPARED_STATEMENT.SELECT_FILE_BY_ID);
			statement.clearParameters();
			statement.setLong(1, id);
			rs = connection.executeQuery(statement);
			List<AbstractFile> results;
			if ((results = resultSetToAbstractFiles(rs)).size() > 0) {
				return results.get(0);
			} else {
				return null;
			}
		} catch (SQLException ex) {
			throw new TskCoreException("Error getting file by id, id = " + id, ex);
		} finally {
			closeResultSet(rs);
			releaseSharedLock();
		}
	}

	/**
	 * Get the object ID of the file system that a file is located in.
	 *
	 * Note: for FsContent files, this is the real fs for other non-fs
	 * AbstractFile files, this field is used internally for data source id (the
	 * root content obj)
	 *
	 * @param fileId object id of the file to get fs column id for
	 * @return fs_id or -1 if not present
	 */
	private long getFileSystemId(long fileId) {
		CaseDbConnection connection;
		try {
			connection = connections.getConnection();
		} catch (TskCoreException ex) {
			logger.log(Level.SEVERE, "Error getting file system id for file " + fileId, ex); //NON-NLS			
			return -1;
		}
		acquireSharedLock();
		ResultSet rs = null;
		long ret = -1;
		try {
			PreparedStatement statement = connection.getPreparedStatement(CaseDbConnection.PREPARED_STATEMENT.SELECT_FILE_SYSTEM_BY_OBJECT);
			statement.clearParameters();
			statement.setLong(1, fileId);
			rs = connection.executeQuery(statement);
			if (rs.next()) {
				ret = rs.getLong(1);
				if (ret == 0) {
					ret = -1;
				}
			}
		} catch (SQLException e) {
			logger.log(Level.SEVERE, "Error checking file system id of a file, id = " + fileId, e); //NON-NLS
		} finally {
			closeResultSet(rs);
			releaseSharedLock();
		}
		return ret;
	}

	/**
	 * Checks if the file is a (sub)child of the data source (parentless Content
	 * object such as Image or VirtualDirectory representing filesets)
	 *
	 * @param dataSource dataSource to check
	 * @param fileId id of file to check
	 * @return true if the file is in the dataSource hierarchy
	 * @throws TskCoreException thrown if check failed
	 */
	public boolean isFileFromSource(Content dataSource, long fileId) throws TskCoreException {
		if (dataSource.getParent() != null) {
			final String msg = MessageFormat.format(bundle.getString("SleuthkitCase.isFileFromSource.exception.msg.text"), dataSource);
			logger.log(Level.SEVERE, msg);
			throw new IllegalArgumentException(msg);
		}

		//get fs_id for file id
		long fsId = getFileSystemId(fileId);
		if (fsId == -1) {
			return false;
		}

		//if image, check if one of fs in data source
		if (dataSource instanceof Image) {
			Collection<FileSystem> fss = getFileSystems((Image) dataSource);
			for (FileSystem fs : fss) {
				if (fs.getId() == fsId) {
					return true;
				}
			}
			return false;
		} //if VirtualDirectory, check if dataSource id is the fs_id
		else if (dataSource instanceof VirtualDirectory) {
			//fs_obj_id is not a real fs in this case
			//we are currently using this field internally to get to data source of non-fs files quicker
			//this will be fixed in 2.5 schema
			return dataSource.getId() == fsId;
		} else {
			final String msg = MessageFormat.format(bundle.getString("SleuthkitCase.isFileFromSource.exception.msg2.text"), dataSource);
			logger.log(Level.SEVERE, msg);
			throw new IllegalArgumentException(msg);
		}
	}

	/**
	 * @param dataSource the dataSource (Image, parent-less VirtualDirectory) to
	 * search for the given file name
	 * @param fileName Pattern of the name of the file or directory to match
	 * (case insensitive, used in LIKE SQL statement).
	 * @return a list of AbstractFile for files/directories whose name matches
	 * the given fileName
	 * @throws TskCoreException thrown if check failed
	 */
	public List<AbstractFile> findFiles(Content dataSource, String fileName) throws TskCoreException {
		if (dataSource.getParent() != null) {
			final String msg = MessageFormat.format(bundle.getString("SleuthkitCase.isFileFromSource.exception.msg1.text"), dataSource);
			logger.log(Level.SEVERE, msg);
			throw new IllegalArgumentException(msg);
		}

		List<AbstractFile> files = new ArrayList<AbstractFile>();
		CaseDbConnection connection = connections.getConnection();
		acquireSharedLock();
		ResultSet rs = null;
		try {
			PreparedStatement statement = connection.getPreparedStatement(CaseDbConnection.PREPARED_STATEMENT.SELECT_FILES_BY_FILE_SYSTEM_AND_NAME);
			statement.clearParameters();
			if (dataSource instanceof Image) {
				for (FileSystem fileSystem : getFileSystems((Image) dataSource)) {
					statement.setString(1, fileName.toLowerCase());
					statement.setLong(2, fileSystem.getId());
					rs = connection.executeQuery(statement);
					files.addAll(resultSetToAbstractFiles(rs));
				}
			} else if (dataSource instanceof VirtualDirectory) {
				//fs_obj_id is special for non-fs files (denotes data source)
				statement.setString(1, fileName.toLowerCase());
				statement.setLong(2, dataSource.getId());
				rs = connection.executeQuery(statement);
				files = resultSetToAbstractFiles(rs);
			} else {
				final String msg = MessageFormat.format(bundle.getString("SleuthkitCase.findFiles.exception.msg2.text"), dataSource);
				logger.log(Level.SEVERE, msg);
				throw new IllegalArgumentException(msg);
			}
		} catch (SQLException e) {
			throw new TskCoreException(bundle.getString("SleuthkitCase.findFiles.exception.msg3.text"), e);
		} finally {
			closeResultSet(rs);
			releaseSharedLock();
		}
		return files;
	}

	/**
	 * @param dataSource the dataSource (Image, parent-less VirtualDirectory) to
	 * search for the given file name
	 * @param fileName Pattern of the name of the file or directory to match
	 * (case insensitive, used in LIKE SQL statement).
	 * @param dirName Pattern of the name of a parent directory of fileName
	 * (case insensitive, used in LIKE SQL statement)
	 * @return a list of AbstractFile for files/directories whose name matches
	 * fileName and whose parent directory contains dirName.
	 * @throws org.sleuthkit.datamodel.TskCoreException
	 */
	public List<AbstractFile> findFiles(Content dataSource, String fileName, String dirName) throws TskCoreException {
		if (dataSource.getParent() != null) {
			final String msg = MessageFormat.format(bundle.getString("SleuthkitCase.findFiles3.exception.msg1.text"), dataSource);
			logger.log(Level.SEVERE, msg);
			throw new IllegalArgumentException(msg);
		}

		List<AbstractFile> files = new ArrayList<AbstractFile>();
		CaseDbConnection connection = connections.getConnection();
		acquireSharedLock();
		ResultSet rs = null;
		try {
			PreparedStatement statement = connection.getPreparedStatement(CaseDbConnection.PREPARED_STATEMENT.SELECT_FILES_BY_FILE_SYSTEM_AND_PATH);
			statement.clearParameters();
			if (dataSource instanceof Image) {
				for (FileSystem fileSystem : getFileSystems((Image) dataSource)) {
					statement.setString(1, fileName.toLowerCase());
					statement.setString(2, "%" + dirName.toLowerCase() + "%"); //NON-NLS
					statement.setLong(3, fileSystem.getId());
					rs = connection.executeQuery(statement);
					files.addAll(resultSetToAbstractFiles(rs));
				}
			} else if (dataSource instanceof VirtualDirectory) {
				statement.setString(1, fileName.toLowerCase());
				statement.setString(2, "%" + dirName.toLowerCase() + "%"); //NON-NLS
				statement.setLong(3, dataSource.getId());
				rs = connection.executeQuery(statement);
				files = resultSetToAbstractFiles(rs);
			} else {
				final String msg = MessageFormat.format(bundle.getString("SleuthkitCase.findFiles3.exception.msg2.text"), dataSource);
				logger.log(Level.SEVERE, msg);
				throw new IllegalArgumentException(msg);
			}
		} catch (SQLException e) {
			throw new TskCoreException(bundle.getString("SleuthkitCase.findFiles3.exception.msg3.text"), e);
		} finally {
			if (rs != null) {
				try {
					rs.close();
				} catch (SQLException ex) {
					logger.log(Level.WARNING, "Error closing result set after finding files", ex); //NON-NLS
				}
			}
			releaseSharedLock();
		}
		return files;
	}

	/**
	 * wraps the version of addVirtualDirectory that takes a Transaction in a
	 * transaction local to this method
	 *
	 * @param parentId
	 * @param directoryName
	 * @return
	 * @throws TskCoreException
	 */
	public VirtualDirectory addVirtualDirectory(long parentId, String directoryName) throws TskCoreException {
		acquireExclusiveLock();
		CaseDbTransaction localTrans = beginTransaction();
		try {
			VirtualDirectory newVD = addVirtualDirectory(parentId, directoryName, localTrans);
			localTrans.commit();
			return newVD;
		} catch (TskCoreException ex) {
			localTrans.rollback();
			throw ex;
		} finally {
			releaseExclusiveLock();
		}
	}

	/**
	 * Adds a virtual directory to the database and returns a VirtualDirectory
	 * object representing it.
	 *
	 * @param parentId the ID of the parent, or 0 if NULL
	 * @param directoryName the name of the virtual directory to create
	 * @param trans the transaction in the scope of which the operation is to be
	 * performed, managed by the caller
	 * @return a VirtualDirectory object representing the one added to the
	 * database.
	 * @throws TskCoreException
	 */
	public VirtualDirectory addVirtualDirectory(long parentId, String directoryName, CaseDbTransaction trans) throws TskCoreException {
		if (trans == null) {
			throw new TskCoreException("Passed null CaseDbTransaction");
		}

		acquireExclusiveLock();
		ResultSet resultSet = null;
		try {
			// Get the parent path.
			String parentPath = getFileParentPath(parentId);
			if (parentPath == null) {
				parentPath = ""; //NON-NLS
			}
			String parentName = getFileName(parentId);
			if (parentName != null) {
				parentPath = parentPath + "/" + parentName; //NON-NLS
			}

			// Insert a row for the virtual directory into the tsk_objects table.
			// INSERT INTO tsk_objects (par_obj_id, type) VALUES (?, ?)
			CaseDbConnection connection = trans.getConnection();
			PreparedStatement statement = connection.getPreparedStatement(CaseDbConnection.PREPARED_STATEMENT.INSERT_OBJECT);
			statement.clearParameters();
			if (parentId != 0) {
				statement.setLong(1, parentId);
			}
			statement.setLong(2, TskData.ObjectType.ABSTRACTFILE.getObjectType());
			connection.executeUpdate(statement);
			resultSet = statement.getGeneratedKeys();
			long newObjId = resultSet.getLong(1);

			// Insert a row for the virtual directory into the tsk_files table.
			// INSERT INTO tsk_files (obj_id, fs_obj_id, name, type, has_path, dir_type, meta_type, 
			// dir_flags, meta_flags, size, ctime, crtime, atime, mtime, parent_path) 
			// VALUES (?, ?, ?, ?, ?, ?, ?, ?, ?, ?, ?, ?, ?, ?, ?)			
			statement = connection.getPreparedStatement(CaseDbConnection.PREPARED_STATEMENT.INSERT_FILE);
			statement.clearParameters();
			statement.setLong(1, newObjId);

			// If the parent is part of a file system, grab its file system ID
			long parentFs = this.getFileSystemId(parentId);
			if (parentFs != -1) {
				statement.setLong(2, parentFs);
			}
			statement.setString(3, directoryName);

			//type, has_path
			statement.setShort(4, TskData.TSK_DB_FILES_TYPE_ENUM.VIRTUAL_DIR.getFileType());
			statement.setBoolean(5, true);

			//flags
			final TSK_FS_NAME_TYPE_ENUM dirType = TSK_FS_NAME_TYPE_ENUM.DIR;
			statement.setShort(6, dirType.getValue());
			final TSK_FS_META_TYPE_ENUM metaType = TSK_FS_META_TYPE_ENUM.TSK_FS_META_TYPE_DIR;
			statement.setShort(7, metaType.getValue());

			//note: using alloc under assumption that derived files derive from alloc files
			final TSK_FS_NAME_FLAG_ENUM dirFlag = TSK_FS_NAME_FLAG_ENUM.ALLOC;
			statement.setShort(8, dirFlag.getValue());
			final short metaFlags = (short) (TSK_FS_META_FLAG_ENUM.ALLOC.getValue()
					| TSK_FS_META_FLAG_ENUM.USED.getValue());
			statement.setShort(9, metaFlags);

			//size
			long size = 0;
			statement.setLong(10, size);

			//parent path, nulls for params 11-14
			statement.setString(15, parentPath);

			connection.executeUpdate(statement);

			return new VirtualDirectory(this, newObjId, directoryName, dirType,
					metaType, dirFlag, metaFlags, size, null, FileKnown.UNKNOWN,
					parentPath);
		} catch (SQLException e) {
			throw new TskCoreException("Error creating virtual directory '" + directoryName + "'", e);
		} finally {
			closeResultSet(resultSet);
			releaseExclusiveLock();
		}
	}

	/**
	 * Get IDs of the virtual folder roots (at the same level as image), used
	 * for containers such as for local files.
	 *
	 * @return IDs of virtual directory root objects.
	 * @throws org.sleuthkit.datamodel.TskCoreException
	 */
	public List<VirtualDirectory> getVirtualDirectoryRoots() throws TskCoreException {
		CaseDbConnection connection = connections.getConnection();
		acquireSharedLock();
		Statement s = null;
		ResultSet rs = null;
		try {
			s = connection.createStatement();
			rs = connection.executeQuery(s, "SELECT tsk_files.* FROM tsk_objects, tsk_files WHERE " //NON-NLS
					+ "tsk_objects.par_obj_id IS NULL AND " //NON-NLS
					+ "tsk_objects.type = " + TskData.ObjectType.ABSTRACTFILE.getObjectType() + " AND " //NON-NLS
					+ "tsk_objects.obj_id = tsk_files.obj_id AND " //NON-NLS
					+ "tsk_files.type = " + TskData.TSK_DB_FILES_TYPE_ENUM.VIRTUAL_DIR.getFileType()
					+ " ORDER BY tsk_files.dir_type, tsk_files.name COLLATE NOCASE"); //NON-NLS
			List<VirtualDirectory> virtDirRootIds = new ArrayList<VirtualDirectory>();
			while (rs.next()) {
				virtDirRootIds.add(rsHelper.virtualDirectory(rs));
			}
			return virtDirRootIds;
		} catch (SQLException ex) {
			throw new TskCoreException("Error getting local files virtual folder id", ex);
		} finally {
			closeResultSet(rs);
			closeStatement(s);
			releaseSharedLock();
		}
	}

	/**
	 * Adds a carved file to the VirtualDirectory '$CarvedFiles' in the volume
	 * or image given by systemId. Creates $CarvedFiles virtual directory if it
	 * does not exist already.
	 *
	 * @param carvedFileName the name of the carved file to add
	 * @param carvedFileSize the size of the carved file to add
	 * @param containerId the ID of the parent volume, file system, or image
	 * @param data the layout information - a list of offsets that make up this
	 * carved file.
	 * @return A LayoutFile object representing the carved file.
	 * @throws org.sleuthkit.datamodel.TskCoreException
	 */
	public LayoutFile addCarvedFile(String carvedFileName, long carvedFileSize, long containerId, List<TskFileRange> data) throws TskCoreException {

		List<CarvedFileContainer> carvedFileContainer = new ArrayList<CarvedFileContainer>();
		carvedFileContainer.add(new CarvedFileContainer(carvedFileName, carvedFileSize, containerId, data));

		List<LayoutFile> layoutCarvedFiles = addCarvedFiles(carvedFileContainer);
		if (layoutCarvedFiles != null) {
			return layoutCarvedFiles.get(0);
		} else {
			return null;
		}
	}

	/**
	 * Adds a collection of carved files to the VirtualDirectory '$CarvedFiles'
	 * in the volume or image given by systemId. Creates $CarvedFiles virtual
	 * directory if it does not exist already.
	 *
	 * @param filesToAdd a list of CarvedFileContainer files to add as carved
	 * files
	 * @return List<LayoutFile> This is a list of the files added to the
	 * database
	 * @throws org.sleuthkit.datamodel.TskCoreException
	 */
	public List<LayoutFile> addCarvedFiles(List<CarvedFileContainer> filesToAdd) throws TskCoreException {
		if (filesToAdd != null && filesToAdd.isEmpty() == false) {
			List<LayoutFile> addedFiles = new ArrayList<LayoutFile>();
			CaseDbTransaction localTrans = null;
			Statement s = null;
			ResultSet rs = null;
			acquireExclusiveLock();
			try {
				localTrans = beginTransaction();
				CaseDbConnection connection = localTrans.getConnection();

				// get the ID of the appropriate '$CarvedFiles' directory
				long firstItemId = filesToAdd.get(0).getId();
				long id = 0;
				// first, check the cache
				Long carvedDirId = carvedFileContainersCache.get(firstItemId);
				if (carvedDirId != null) {
					id = carvedDirId;
				} else {
					// it's not in the cache. Go to the DB
					// determine if we've got a volume system or file system ID
					Content parent = getContentById(firstItemId);
					if (parent == null) {
						throw new TskCoreException("No Content object found with this ID (" + firstItemId + ").");
					}

					List<Content> children = Collections.<Content>emptyList();
					if (parent instanceof FileSystem) {
						FileSystem fs = (FileSystem) parent;
						children = fs.getRootDirectory().getChildren();
					} else if (parent instanceof Volume
							|| parent instanceof Image) {
						children = parent.getChildren();
					} else {
						throw new TskCoreException("The given ID (" + firstItemId + ") was not an image, volume or file system.");
					}

					// see if any of the children are a '$CarvedFiles' directory
					Content carvedFilesDir = null;
					for (Content child : children) {
						if (child.getName().equals(VirtualDirectory.NAME_CARVED)) {
							carvedFilesDir = child;
							break;
						}
					}

					// if we found it, add it to the cache and grab its ID
					if (carvedFilesDir != null) {
						// add it to the cache
						carvedFileContainersCache.put(firstItemId, carvedFilesDir.getId());
						id = carvedFilesDir.getId();
					} else {
						// a carved files directory does not exist; create one
						VirtualDirectory vd = addVirtualDirectory(firstItemId, VirtualDirectory.NAME_CARVED, localTrans);
						id = vd.getId();
						// add it to the cache
						carvedFileContainersCache.put(firstItemId, id);
					}
				}

				// get the parent path for the $CarvedFiles directory		
				String parentPath = getFileParentPath(id);
				if (parentPath == null) {
					parentPath = ""; //NON-NLS
				}
				String parentName = getFileName(id);
				if (parentName != null) {
					parentPath = parentPath + "/" + parentName; //NON-NLS
				}

				// we should cache this when we start adding lots of carved files...
				boolean isContainerAFs = false;
				s = connection.createStatement();
				rs = connection.executeQuery(s, "select * from tsk_fs_info " //NON-NLS
						+ "where obj_id = " + firstItemId); //NON-NLS
				if (rs.next()) {
					isContainerAFs = true;
				}
				rs.close();
				rs = null;

				for (CarvedFileContainer itemToAdd : filesToAdd) {

					// Insert a row for the carved file into the tsk_objects table.
					// INSERT INTO tsk_objects (par_obj_id, type) VALUES (?, ?)
					PreparedStatement statement = connection.getPreparedStatement(CaseDbConnection.PREPARED_STATEMENT.INSERT_OBJECT);
					statement.clearParameters();
					statement.setLong(1, id);
					statement.setLong(2, TskData.ObjectType.ABSTRACTFILE.getObjectType());
					connection.executeUpdate(statement);
					rs = statement.getGeneratedKeys();
					long newObjId = rs.getLong(1);

					// Insert a row for the carved file into the tsk_files table.
					// INSERT INTO tsk_files (obj_id, fs_obj_id, name, type, has_path, dir_type, meta_type, 
					// dir_flags, meta_flags, size, ctime, crtime, atime, mtime, parent_path) 
					// VALUES (?, ?, ?, ?, ?, ?, ?, ?, ?, ?, ?, ?, ?, ?, ?)			
					statement = connection.getPreparedStatement(CaseDbConnection.PREPARED_STATEMENT.INSERT_FILE);
					statement.clearParameters();
					statement.setLong(1, newObjId);

					// only insert into the fs_obj_id column if container is a FS
					if (isContainerAFs) {
						statement.setLong(2, itemToAdd.getId());
					}
					statement.setString(3, itemToAdd.getName());

					// type
					final TSK_DB_FILES_TYPE_ENUM type = TSK_DB_FILES_TYPE_ENUM.CARVED;
					statement.setShort(4, type.getFileType());

					// has_path
					statement.setBoolean(5, true);

					// dirType
					final TSK_FS_NAME_TYPE_ENUM dirType = TSK_FS_NAME_TYPE_ENUM.REG;
					statement.setShort(6, dirType.getValue());

					// metaType
					final TSK_FS_META_TYPE_ENUM metaType = TSK_FS_META_TYPE_ENUM.TSK_FS_META_TYPE_REG;
					statement.setShort(7, metaType.getValue());

					// dirFlag
					final TSK_FS_NAME_FLAG_ENUM dirFlag = TSK_FS_NAME_FLAG_ENUM.UNALLOC;
					statement.setShort(8, dirFlag.getValue());

					// metaFlags
					final short metaFlags = TSK_FS_META_FLAG_ENUM.UNALLOC.getValue();
					statement.setShort(9, metaFlags);

					// size
					statement.setLong(10, itemToAdd.getSize());

					//parent path, nulls for params 11-14
					statement.setString(15, parentPath);

					connection.executeUpdate(statement);

					// Add a row in the tsk_layout_file table for each TskFileRange.
					// INSERT INTO tsk_file_layout (obj_id, byte_start, byte_len, sequence) 
					// VALUES (?, ?, ?, ?)
					statement = connection.getPreparedStatement(CaseDbConnection.PREPARED_STATEMENT.INSERT_LAYOUT_FILE);
					for (TskFileRange tskFileRange : itemToAdd.getRanges()) {
						statement.clearParameters();

						// set the object ID
						statement.setLong(1, newObjId);

						// set byte_start
						statement.setLong(2, tskFileRange.getByteStart());

						// set byte_len
						statement.setLong(3, tskFileRange.getByteLen());

						// set the sequence number
						statement.setLong(4, tskFileRange.getSequence());

						// execute it
						connection.executeUpdate(statement);
					}

					addedFiles.add(new LayoutFile(this, newObjId, itemToAdd.getName(),
							type, dirType, metaType, dirFlag, metaFlags,
							itemToAdd.getSize(), null, FileKnown.UNKNOWN, parentPath));
				}
				localTrans.commit();
				return addedFiles;
			} catch (SQLException ex) {
				if (null != localTrans) {
					localTrans.rollback();
				}
				throw new TskCoreException("Failed to add carved file to case database", ex);
			} finally {
				closeResultSet(rs);
				closeStatement(s);
				releaseExclusiveLock();
			}
		} else {
			return Collections.emptyList();
		}
	}

	/**
	 * Creates a new derived file object, adds it to database and returns it.
	 *
	 * TODO add support for adding derived method
	 *
	 * @param fileName file name the derived file
	 * @param localPath local path of the derived file, including the file name.
	 * The path is relative to the database path.
	 * @param size size of the derived file in bytes
	 * @param ctime
	 * @param crtime
	 * @param atime
	 * @param mtime
	 * @param isFile whether a file or directory, true if a file
	 * @param parentFile parent file object (derived or local file)
	 * @param rederiveDetails details needed to re-derive file (will be specific
	 * to the derivation method), currently unused
	 * @param toolName name of derivation method/tool, currently unused
	 * @param toolVersion version of derivation method/tool, currently unused
	 * @param otherDetails details of derivation method/tool, currently unused
	 * @return newly created derived file object
	 * @throws TskCoreException exception thrown if the object creation failed
	 * due to a critical system error
	 */
	public DerivedFile addDerivedFile(String fileName, String localPath,
			long size, long ctime, long crtime, long atime, long mtime,
			boolean isFile, AbstractFile parentFile,
			String rederiveDetails, String toolName, String toolVersion, String otherDetails) throws TskCoreException {
		CaseDbConnection connection = connections.getConnection();
		acquireExclusiveLock();
		ResultSet rs = null;
		try {
			connection.beginTransaction();

			final long parentId = parentFile.getId();
			final String parentPath = parentFile.getParentPath() + parentFile.getName() + '/'; //NON-NLS

			// Insert a row for the derived file into the tsk_objects table.
			// INSERT INTO tsk_objects (par_obj_id, type) VALUES (?, ?)
			PreparedStatement statement = connection.getPreparedStatement(CaseDbConnection.PREPARED_STATEMENT.INSERT_OBJECT);
			statement.clearParameters();
			statement.setLong(1, parentId);
			statement.setLong(2, TskData.ObjectType.ABSTRACTFILE.getObjectType());
			connection.executeUpdate(statement);
			rs = statement.getGeneratedKeys();
			long newObjId = rs.getLong(1);
			rs.close();
			rs = null;

			// Insert a row for the virtual directory into the tsk_files table.
			// INSERT INTO tsk_files (obj_id, fs_obj_id, name, type, has_path, dir_type, meta_type, 
			// dir_flags, meta_flags, size, ctime, crtime, atime, mtime, parent_path) 
			// VALUES (?, ?, ?, ?, ?, ?, ?, ?, ?, ?, ?, ?, ?, ?, ?)			
			statement = connection.getPreparedStatement(CaseDbConnection.PREPARED_STATEMENT.INSERT_FILE);
			statement.clearParameters();
			statement.setLong(1, newObjId);

			// If the parentFile is part of a file system, use its file system object ID.
			long fsObjId = this.getFileSystemId(parentId);
			if (fsObjId != -1) {
				statement.setLong(2, fsObjId);
			}
			statement.setString(3, fileName);

			//type, has_path
			statement.setShort(4, TskData.TSK_DB_FILES_TYPE_ENUM.DERIVED.getFileType());
			statement.setBoolean(5, true);

			//flags
			final TSK_FS_NAME_TYPE_ENUM dirType = isFile ? TSK_FS_NAME_TYPE_ENUM.REG : TSK_FS_NAME_TYPE_ENUM.DIR;
			statement.setShort(6, dirType.getValue());
			final TSK_FS_META_TYPE_ENUM metaType = isFile ? TSK_FS_META_TYPE_ENUM.TSK_FS_META_TYPE_REG : TSK_FS_META_TYPE_ENUM.TSK_FS_META_TYPE_DIR;
			statement.setShort(7, metaType.getValue());

			//note: using alloc under assumption that derived files derive from alloc files
			final TSK_FS_NAME_FLAG_ENUM dirFlag = TSK_FS_NAME_FLAG_ENUM.ALLOC;
			statement.setShort(8, dirFlag.getValue());
			final short metaFlags = (short) (TSK_FS_META_FLAG_ENUM.ALLOC.getValue()
					| TSK_FS_META_FLAG_ENUM.USED.getValue());
			statement.setShort(9, metaFlags);

			//size
			statement.setLong(10, size);

			//mactimes
			//long ctime, long crtime, long atime, long mtime,
			statement.setLong(11, ctime);
			statement.setLong(12, crtime);
			statement.setLong(13, atime);
			statement.setLong(14, mtime);

			//parent path
			statement.setString(15, parentPath);

			connection.executeUpdate(statement);

			//add localPath 
			addFilePath(connection, newObjId, localPath);

			connection.commitTransaction();

			//TODO add derived method to tsk_files_derived and tsk_files_derived_method 
			return new DerivedFile(this, newObjId, fileName, dirType, metaType, dirFlag, metaFlags,
					size, ctime, crtime, atime, mtime, null, null, parentPath, localPath, parentId);
		} catch (SQLException ex) {
			connection.rollbackTransaction();
			throw new TskCoreException("Failed to add derived file to case database", ex);
		} finally {
			closeResultSet(rs);
			releaseExclusiveLock();
		}
	}

	/**
	 *
	 * wraps the version of addLocalFile that takes a Transaction in a
	 * transaction local to this method.
	 *
	 * @param fileName
	 * @param localPath
	 * @param size
	 * @param ctime
	 * @param crtime
	 * @param atime
	 * @param mtime
	 * @param isFile
	 * @param parent
	 * @return
	 * @throws TskCoreException
	 */
	public LocalFile addLocalFile(String fileName, String localPath,
			long size, long ctime, long crtime, long atime, long mtime,
			boolean isFile, AbstractFile parent) throws TskCoreException {
		acquireExclusiveLock();
		CaseDbTransaction localTrans = beginTransaction();
		try {
			LocalFile created = addLocalFile(fileName, localPath, size, ctime, crtime, atime, mtime, isFile, parent, localTrans);
			localTrans.commit();
			return created;
		} catch (TskCoreException ex) {
			localTrans.rollback();
			throw ex;
		} finally {
			releaseExclusiveLock();
		}
	}

	/**
	 * Creates a new local file object, adds it to database and returns it.
	 *
	 *
	 * todo: at the moment we trust the transaction and don't do anything to
	 * check it is valid or in the correct state. we should.
	 *
	 *
	 * @param fileName file name the derived file
	 * @param localPath local absolute path of the local file, including the
	 * file name.
	 * @param size size of the derived file in bytes
	 * @param ctime
	 * @param crtime
	 * @param atime
	 * @param mtime
	 * @param isFile whether a file or directory, true if a file
	 * @param parent parent file object (such as virtual directory, another
	 * local file, or FsContent type of file)
	 * @param trans the transaction in the scope of which the operation is to be
	 * performed, managed by the caller
	 * @return newly created derived file object
	 * @throws TskCoreException exception thrown if the object creation failed
	 * due to a critical system error
	 */
	public LocalFile addLocalFile(String fileName, String localPath,
			long size, long ctime, long crtime, long atime, long mtime,
			boolean isFile, AbstractFile parent, CaseDbTransaction trans) throws TskCoreException {
		if (trans == null) {
			throw new TskCoreException("Passed null CaseDbTransaction");
		}

		acquireExclusiveLock();
		ResultSet resultSet = null;
		try {
			long parentId = -1;
			String parentPath;
			if (parent == null) {
				throw new TskCoreException(MessageFormat.format(bundle.getString("SleuthkitCase.addLocalFile.exception.msg1.text"), fileName));
			} else {
				parentId = parent.getId();
				parentPath = parent.getParentPath() + "/" + parent.getName(); //NON-NLS
			}

			// Insert a row for the local/logical file into the tsk_objects table.
			// INSERT INTO tsk_objects (par_obj_id, type) VALUES (?, ?)
			CaseDbConnection connection = connections.getConnection();
			PreparedStatement statement = connection.getPreparedStatement(CaseDbConnection.PREPARED_STATEMENT.INSERT_OBJECT);
			statement.clearParameters();
			statement.setLong(1, parentId);
			statement.setLong(2, TskData.ObjectType.ABSTRACTFILE.getObjectType());
			connection.executeUpdate(statement);
			resultSet = statement.getGeneratedKeys();
			long newObjId = resultSet.getLong(1);
			resultSet.close();
			resultSet = null;

			// Insert a row for the local/logical file into the tsk_files table.
			// INSERT INTO tsk_files (obj_id, fs_obj_id, name, type, has_path, dir_type, meta_type, 
			// dir_flags, meta_flags, size, ctime, crtime, atime, mtime, parent_path) 
			// VALUES (?, ?, ?, ?, ?, ?, ?, ?, ?, ?, ?, ?, ?, ?, ?)			
			statement = connection.getPreparedStatement(CaseDbConnection.PREPARED_STATEMENT.INSERT_FILE);
			statement.clearParameters();
			statement.setLong(1, newObjId);

			// nothing to set for parameter 2, fs_obj_id since local files aren't part of file systems
			statement.setString(3, fileName);

			//type, has_path
			statement.setShort(4, TskData.TSK_DB_FILES_TYPE_ENUM.LOCAL.getFileType());
			statement.setBoolean(5, true);

			//flags
			final TSK_FS_NAME_TYPE_ENUM dirType = isFile ? TSK_FS_NAME_TYPE_ENUM.REG : TSK_FS_NAME_TYPE_ENUM.DIR;
			statement.setShort(6, dirType.getValue());
			final TSK_FS_META_TYPE_ENUM metaType = isFile ? TSK_FS_META_TYPE_ENUM.TSK_FS_META_TYPE_REG : TSK_FS_META_TYPE_ENUM.TSK_FS_META_TYPE_DIR;
			statement.setShort(7, metaType.getValue());

			//note: using alloc under assumption that derived files derive from alloc files
			final TSK_FS_NAME_FLAG_ENUM dirFlag = TSK_FS_NAME_FLAG_ENUM.ALLOC;
			statement.setShort(8, dirFlag.getValue());
			final short metaFlags = (short) (TSK_FS_META_FLAG_ENUM.ALLOC.getValue()
					| TSK_FS_META_FLAG_ENUM.USED.getValue());
			statement.setShort(9, metaFlags);

			//size
			statement.setLong(10, size);

			//mactimes
			//long ctime, long crtime, long atime, long mtime,
			statement.setLong(11, ctime);
			statement.setLong(12, crtime);
			statement.setLong(13, atime);
			statement.setLong(14, mtime);

			//parent path
			statement.setString(15, parentPath);

			connection.executeUpdate(statement);

			//add localPath 
			addFilePath(connection, newObjId, localPath);

			return new LocalFile(this, newObjId, fileName, dirType, metaType, dirFlag, metaFlags,
					size, ctime, crtime, atime, mtime, null, null, parentPath, localPath, parentId);
		} catch (SQLException e) {
			throw new TskCoreException("Error adding local file directory " + fileName + " with local path " + localPath, e);
		} finally {
			closeResultSet(resultSet);
			releaseExclusiveLock();
		}
	}

	/**
	 * Add a path (such as a local path) for a content object to tsk_file_paths
	 *
	 * @param objId object id of the file to add the path for
	 * @param path the path to add
	 * @throws SQLException exception thrown when database error occurred and
	 * path was not added
	 */
	private void addFilePath(CaseDbConnection connection, long objId, String path) throws SQLException {
		PreparedStatement statement = connection.getPreparedStatement(CaseDbConnection.PREPARED_STATEMENT.INSERT_LOCAL_PATH);
		statement.clearParameters();
		statement.setLong(1, objId);
		statement.setString(2, path);
		connection.executeUpdate(statement);
	}

	/**
	 * Find all files in the data source, by name and parent
	 *
	 * @param dataSource the dataSource (Image, parent-less VirtualDirectory) to
	 * search for the given file name
	 * @param fileName Pattern of the name of the file or directory to match
	 * (case insensitive, used in LIKE SQL statement).
	 * @param parentFile Object for parent file/directory to find children in
	 * @return a list of AbstractFile for files/directories whose name matches
	 * fileName and that were inside a directory described by parentFile.
	 */
	public List<AbstractFile> findFiles(Content dataSource, String fileName, AbstractFile parentFile) throws TskCoreException {
		return findFiles(dataSource, fileName, parentFile.getName());
	}

	/**
	 * Count files matching the specific Where clause
	 *
	 * @param sqlWhereClause a SQL where clause appropriate for the desired
	 * files (do not begin the WHERE clause with the word WHERE!)
	 * @return count of files each of which satisfy the given WHERE clause
	 * @throws TskCoreException
	 */
	public long countFilesWhere(String sqlWhereClause) throws TskCoreException {
		CaseDbConnection connection = connections.getConnection();
		acquireSharedLock();
		Statement s = null;
		ResultSet rs = null;
		try {
			s = connection.createStatement();
			rs = connection.executeQuery(s, "SELECT COUNT (*) FROM tsk_files WHERE " + sqlWhereClause); //NON-NLS
			return rs.getLong(1);
		} catch (SQLException e) {
			throw new TskCoreException("SQLException thrown when calling 'SleuthkitCase.findFilesWhere().", e);
		} finally {
			closeResultSet(rs);
			closeStatement(s);
			releaseSharedLock();
		}
	}

	/**
	 * Find and return list of all (abstract) files matching the specific Where
	 * clause
	 *
	 * @param sqlWhereClause a SQL where clause appropriate for the desired
	 * files (do not begin the WHERE clause with the word WHERE!)
	 * @return a list of AbstractFile each of which satisfy the given WHERE
	 * clause
	 * @throws TskCoreException
	 */
	public List<AbstractFile> findAllFilesWhere(String sqlWhereClause) throws TskCoreException {
		CaseDbConnection connection = connections.getConnection();
		acquireSharedLock();
		Statement s = null;
		ResultSet rs = null;
		try {
			s = connection.createStatement();
			rs = connection.executeQuery(s, "SELECT * FROM tsk_files WHERE " + sqlWhereClause); //NON-NLS
			return resultSetToAbstractFiles(rs);
		} catch (SQLException e) {
			throw new TskCoreException("SQLException thrown when calling 'SleuthkitCase.findAllFilesWhere(): " + sqlWhereClause, e);
		} finally {
			closeResultSet(rs);
			closeStatement(s);
			releaseSharedLock();
		}
	}

	/**
	 * Find and return list of all (abstract) ids of files matching the specific
	 * Where clause
	 *
	 * @param sqlWhereClause a SQL where clause appropriate for the desired
	 * files (do not begin the WHERE clause with the word WHERE!)
	 * @return a list of file ids each of which satisfy the given WHERE clause
	 * @throws TskCoreException
	 */
	public List<Long> findAllFileIdsWhere(String sqlWhereClause) throws TskCoreException {
		CaseDbConnection connection = connections.getConnection();
		acquireSharedLock();
		Statement s = null;
		ResultSet rs = null;
		try {
			s = connection.createStatement();
			rs = connection.executeQuery(s, "SELECT obj_id FROM tsk_files WHERE " + sqlWhereClause); //NON-NLS
			List<Long> ret = new ArrayList<Long>();
			while (rs.next()) {
				ret.add(rs.getLong(1));
			}
			return ret;
		} catch (SQLException e) {
			throw new TskCoreException("SQLException thrown when calling 'SleuthkitCase.findAllFileIdsWhere(): " + sqlWhereClause, e);
		} finally {
			closeResultSet(rs);
			closeStatement(s);
			releaseSharedLock();
		}
	}

	/**
	 * Find and return list of files matching the specific Where clause. Use
	 * findAllFilesWhere instead. It returns a more generic data type
	 *
	 * @param sqlWhereClause a SQL where clause appropriate for the desired
	 * files (do not begin the WHERE clause with the word WHERE!)
	 * @return a list of FsContent each of which satisfy the given WHERE clause
	 * @throws TskCoreException
	 */
	@Deprecated	// use findAllFilesWhere instead
	public List<FsContent> findFilesWhere(String sqlWhereClause) throws TskCoreException {
		CaseDbConnection connection = connections.getConnection();
		acquireSharedLock();
		Statement s = null;
		ResultSet rs = null;
		try {
			s = connection.createStatement();
			rs = connection.executeQuery(s, "SELECT * FROM tsk_files WHERE " + sqlWhereClause); //NON-NLS
			return resultSetToFsContents(rs);
		} catch (SQLException e) {
			throw new TskCoreException("SQLException thrown when calling 'SleuthkitCase.findFilesWhere().", e);
		} finally {
			closeResultSet(rs);
			closeStatement(s);
			releaseSharedLock();
		}
	}

	/**
	 * @param dataSource the data source (Image, VirtualDirectory for file-sets,
	 * etc) to search for the given file name
	 * @param filePath The full path to the file(statement) of interest. This
	 * can optionally include the image and volume names. Treated in a case-
	 * insensitive manner.
	 * @return a list of AbstractFile that have the given file path.
	 */
	public List<AbstractFile> openFiles(Content dataSource, String filePath) throws TskCoreException {

		// get the non-unique path (strip of image and volume path segments, if
		// the exist.
		String path = AbstractFile.createNonUniquePath(filePath).toLowerCase();

		// split the file name from the parent path
		int lastSlash = path.lastIndexOf("/"); //NON-NLS

		// if the last slash is at the end, strip it off
		if (lastSlash == path.length()) {
			path = path.substring(0, lastSlash - 1);
			lastSlash = path.lastIndexOf("/"); //NON-NLS
		}

		String parentPath = path.substring(0, lastSlash);
		String fileName = path.substring(lastSlash);

		return findFiles(dataSource, fileName, parentPath);
	}

	/**
	 * Get file layout ranges from tsk_file_layout, for a file with specified id
	 *
	 * @param id of the file to get file layout ranges for
	 * @return list of populated file ranges
	 * @throws TskCoreException thrown if a critical error occurred within tsk
	 * core
	 */
	public List<TskFileRange> getFileRanges(long id) throws TskCoreException {
		CaseDbConnection connection = connections.getConnection();
		acquireSharedLock();
		Statement s = null;
		ResultSet rs = null;
		try {
			s = connection.createStatement();
			rs = connection.executeQuery(s, "select * from tsk_file_layout where obj_id = " + id + " order by sequence");
			List<TskFileRange> ranges = new ArrayList<TskFileRange>();
			while (rs.next()) {
				ranges.add(rsHelper.tskFileRange(rs));
			}
			return ranges;
		} catch (SQLException ex) {
			throw new TskCoreException("Error getting TskFileLayoutRanges by id, id = " + id, ex);
		} finally {
			closeResultSet(rs);
			closeStatement(s);
			releaseSharedLock();
		}
	}

	/**
	 * Get am image by the image object id
	 *
	 * @param id of the image object
	 * @return Image object populated
	 * @throws TskCoreException thrown if a critical error occurred within tsk
	 * core
	 */
	public Image getImageById(long id) throws TskCoreException {
		CaseDbConnection connection = connections.getConnection();
		acquireSharedLock();
		Statement s1 = null;
		ResultSet rs1 = null;
		Statement s2 = null;
		ResultSet rs2 = null;
		try {
			s1 = connection.createStatement();
			rs1 = connection.executeQuery(s1, "SELECT * FROM tsk_image_info WHERE obj_id = " + id); //NON-NLS
			if (rs1.next()) {
				s2 = connection.createStatement();
				rs2 = connection.executeQuery(s2, "select * from tsk_image_names where obj_id = " + rs1.getLong("obj_id")); //NON-NLS
				List<String> imagePaths = new ArrayList<String>();
				while (rs2.next()) {
					imagePaths.add(rsHelper.imagePath(rs2));
				}
				return rsHelper.image(rs1, imagePaths.toArray(new String[imagePaths.size()]));
			} else {
				throw new TskCoreException("No image found for id: " + id);
			}
		} catch (SQLException ex) {
			throw new TskCoreException("Error getting Image by id, id = " + id, ex);
		} finally {
			closeResultSet(rs2);
			closeStatement(s2);
			closeResultSet(rs1);
			closeStatement(s1);
			releaseSharedLock();
		}
	}

	/**
	 * Get a volume system by the volume system object id
	 *
	 * @param id id of the volume system
	 * @param parent image containing the volume system
	 * @return populated VolumeSystem object
	 * @throws TskCoreException thrown if a critical error occurred within tsk
	 * core
	 */
	VolumeSystem getVolumeSystemById(long id, Image parent) throws TskCoreException {
		CaseDbConnection connection = connections.getConnection();
		acquireSharedLock();
		Statement s = null;
		ResultSet rs = null;
		try {
			s = connection.createStatement();
			rs = connection.executeQuery(s, "select * from tsk_vs_info " //NON-NLS
					+ "where obj_id = " + id); //NON-NLS
			if (rs.next()) {
				return rsHelper.volumeSystem(rs, parent);
			} else {
				throw new TskCoreException("No volume system found for id:" + id);
			}
		} catch (SQLException ex) {
			throw new TskCoreException("Error getting Volume System by ID.", ex);
		} finally {
			closeResultSet(rs);
			closeStatement(s);
			releaseSharedLock();
		}
	}

	/**
	 * @param id ID of the desired VolumeSystem
	 * @param parentId ID of the VolumeSystem'statement parent
	 * @return the VolumeSystem with the given ID
	 * @throws TskCoreException
	 */
	VolumeSystem getVolumeSystemById(long id, long parentId) throws TskCoreException {
		VolumeSystem vs = getVolumeSystemById(id, null);
		vs.setParentId(parentId);
		return vs;
	}

	/**
	 * Get a file system by the object id
	 *
	 * @param id of the filesystem
	 * @param parent parent Image of the file system
	 * @return populated FileSystem object
	 * @throws TskCoreException thrown if a critical error occurred within tsk
	 * core
	 */
	FileSystem getFileSystemById(long id, Image parent) throws TskCoreException {
		return getFileSystemByIdHelper(id, parent);
	}

	/**
	 * @param id ID of the desired FileSystem
	 * @param parentId ID of the FileSystem'statement parent
	 * @return the desired FileSystem
	 * @throws TskCoreException
	 */
	FileSystem getFileSystemById(long id, long parentId) throws TskCoreException {
		Volume vol = null;
		FileSystem fs = getFileSystemById(id, vol);
		fs.setParentId(parentId);
		return fs;
	}

	/**
	 * Get a file system by the object id
	 *
	 * @param id of the filesystem
	 * @param parent parent Volume of the file system
	 * @return populated FileSystem object
	 * @throws TskCoreException thrown if a critical error occurred within tsk
	 * core
	 */
	FileSystem getFileSystemById(long id, Volume parent) throws TskCoreException {
		return getFileSystemByIdHelper(id, parent);
	}

	/**
	 * Get file system by id and Content parent
	 *
	 * @param id of the filesystem to get
	 * @param parent a direct parent Content object
	 * @return populated FileSystem object
	 * @throws TskCoreException thrown if a critical error occurred within tsk
	 * core
	 */
	private FileSystem getFileSystemByIdHelper(long id, Content parent) throws TskCoreException {
		// see if we already have it
		// @@@ NOTE: this is currently kind of bad in that we are ignoring the parent value,
		// but it should be the same...
		synchronized (fileSystemIdMap) {
			if (fileSystemIdMap.containsKey(id)) {
				return fileSystemIdMap.get(id);
			}
		}
		CaseDbConnection connection = connections.getConnection();
		acquireSharedLock();
		Statement s = null;
		ResultSet rs = null;
		try {
			s = connection.createStatement();
			rs = connection.executeQuery(s, "select * from tsk_fs_info " //NON-NLS
					+ "where obj_id = " + id); //NON-NLS
			if (rs.next()) {
				FileSystem fs = rsHelper.fileSystem(rs, parent);
				// save it for the next call
				synchronized (fileSystemIdMap) {
					fileSystemIdMap.put(id, fs);
				}
				return fs;
			} else {
				throw new TskCoreException("No file system found for id:" + id);
			}
		} catch (SQLException ex) {
			throw new TskCoreException("Error getting File System by ID", ex);
		} finally {
			closeResultSet(rs);
			closeStatement(s);
			releaseSharedLock();
		}
	}

	/**
	 * Get volume by id
	 *
	 * @param id
	 * @param parent volume system
	 * @return populated Volume object
	 * @throws TskCoreException thrown if a critical error occurred within tsk
	 * core
	 */
	Volume getVolumeById(long id, VolumeSystem parent) throws TskCoreException {
		CaseDbConnection connection = connections.getConnection();
		acquireSharedLock();
		Statement s = null;
		ResultSet rs = null;
		try {
			s = connection.createStatement();
			rs = connection.executeQuery(s, "select * from tsk_vs_parts " //NON-NLS
					+ "where obj_id = " + id); //NON-NLS
			if (rs.next()) {
				return rsHelper.volume(rs, parent);
			} else {
				throw new TskCoreException("No volume found for id:" + id);
			}
		} catch (SQLException ex) {
			throw new TskCoreException("Error getting Volume by ID", ex);
		} finally {
			closeResultSet(rs);
			closeStatement(s);
			releaseSharedLock();
		}
	}

	/**
	 * @param id ID of the desired Volume
	 * @param parentId ID of the Volume'statement parent
	 * @return the desired Volume
	 * @throws TskCoreException
	 */
	Volume getVolumeById(long id, long parentId) throws TskCoreException {
		Volume vol = getVolumeById(id, null);
		vol.setParentId(parentId);
		return vol;
	}

	/**
	 * Get a directory by id
	 *
	 * @param id of the directory object
	 * @param parentFs parent file system
	 * @return populated Directory object
	 * @throws TskCoreException thrown if a critical error occurred within tsk
	 * core
	 */
	Directory getDirectoryById(long id, FileSystem parentFs) throws TskCoreException {
		CaseDbConnection connection = connections.getConnection();
		acquireSharedLock();
		Statement s = null;
		ResultSet rs = null;
		try {
			s = connection.createStatement();
			rs = connection.executeQuery(s, "SELECT * FROM tsk_files " //NON-NLS
					+ "WHERE obj_id = " + id);
			Directory temp = null; //NON-NLS
			if (rs.next()) {
				final short type = rs.getShort("type"); //NON-NLS
				if (type == TSK_DB_FILES_TYPE_ENUM.FS.getFileType()) {
					if (rs.getShort("meta_type") == TSK_FS_META_TYPE_ENUM.TSK_FS_META_TYPE_DIR.getValue()) { //NON-NLS
						temp = rsHelper.directory(rs, parentFs);
					}
				} else if (type == TSK_DB_FILES_TYPE_ENUM.VIRTUAL_DIR.getFileType()) {
					throw new TskCoreException("Expecting an FS-type directory, got virtual, id: " + id);
				}
			} else {
				throw new TskCoreException("No Directory found for id:" + id);
			}
			return temp;
		} catch (SQLException ex) {
			throw new TskCoreException("Error getting Directory by ID", ex);
		} finally {
			closeResultSet(rs);
			closeStatement(s);
			releaseSharedLock();
		}
	}

	/**
	 * Helper to return FileSystems in an Image
	 *
	 * @param image Image to lookup FileSystem for
	 * @return Collection of FileSystems in the image
	 */
	public Collection<FileSystem> getFileSystems(Image image) {
		List<FileSystem> fileSystems = new ArrayList<FileSystem>();
		CaseDbConnection connection;
		try {
			connection = connections.getConnection();
		} catch (TskCoreException ex) {
			logger.log(Level.SEVERE, "Error getting file systems for image " + image.getId(), ex); //NON-NLS			
			return fileSystems;
		}
		acquireSharedLock();
		Statement s = null;
		ResultSet rs = null;
		try {
			s = connection.createStatement();

			// Get all the file systems.
			List<FileSystem> allFileSystems = new ArrayList<FileSystem>();
			try {
				rs = connection.executeQuery(s, "SELECT * FROM tsk_fs_info"); //NON-NLS
				while (rs.next()) {
					allFileSystems.add(rsHelper.fileSystem(rs, null));
				}
			} catch (SQLException ex) {
				logger.log(Level.SEVERE, "There was a problem while trying to obtain all file systems", ex); //NON-NLS
			} finally {
				closeResultSet(rs);
				rs = null;
			}

			// For each file system, find the image to which it belongs by iteratively
			// climbing the tsk_ojbects hierarchy only taking those file systems
			// that belong to this image.
			for (FileSystem fs : allFileSystems) {
				Long imageID = null;
				Long currentObjID = fs.getId();
				while (imageID == null) {
					try {
						rs = connection.executeQuery(s, "SELECT * FROM tsk_objects WHERE tsk_objects.obj_id = " + currentObjID); //NON-NLS
						currentObjID = rs.getLong("par_obj_id"); //NON-NLS
						if (rs.getInt("type") == TskData.ObjectType.IMG.getObjectType()) { //NON-NLS
							imageID = rs.getLong("obj_id"); //NON-NLS
						}
					} catch (SQLException ex) {
						logger.log(Level.SEVERE, "There was a problem while trying to obtain this image's file systems", ex); //NON-NLS
					} finally {
						closeResultSet(rs);
						rs = null;
					}
				}

				// see if imageID is this image'statement ID
				if (imageID == image.getId()) {
					fileSystems.add(fs);
				}
			}
		} catch (SQLException ex) {
			logger.log(Level.SEVERE, "Error getting case database connection", ex); //NON-NLS
		} finally {
			closeResultSet(rs);
			closeStatement(s);
			releaseSharedLock();
		}
		return fileSystems;
	}

	/**
	 * Returns the list of direct children for a given Image
	 *
	 * @param img image to get children for
	 * @return list of Contents (direct image children)
	 * @throws TskCoreException thrown if a critical error occurred within tsk
	 * core
	 */
	List<Content> getImageChildren(Image img) throws TskCoreException {
		Collection<ObjectInfo> childInfos = getChildrenInfo(img);
		List<Content> children = new ArrayList<Content>();
		for (ObjectInfo info : childInfos) {
			if (info.type == ObjectType.VS) {
				children.add(getVolumeSystemById(info.id, img));
			} else if (info.type == ObjectType.FS) {
				children.add(getFileSystemById(info.id, img));
			} else if (info.type == ObjectType.ABSTRACTFILE) {
				children.add(getAbstractFileById(info.id));
			} else {
				throw new TskCoreException("Image has child of invalid type: " + info.type);
			}
		}
		return children;
	}

	/**
	 * Returns the list of direct children IDs for a given Image
	 *
	 * @param img image to get children for
	 * @return list of IDs (direct image children)
	 * @throws TskCoreException thrown if a critical error occurred within tsk
	 * core
	 */
	List<Long> getImageChildrenIds(Image img) throws TskCoreException {
		Collection<ObjectInfo> childInfos = getChildrenInfo(img);
		List<Long> children = new ArrayList<Long>();
		for (ObjectInfo info : childInfos) {
			if (info.type == ObjectType.VS
					|| info.type == ObjectType.FS
					|| info.type == ObjectType.ABSTRACTFILE) {
				children.add(info.id);
			} else {
				throw new TskCoreException("Image has child of invalid type: " + info.type);
			}
		}
		return children;
	}

	/**
	 * Returns the list of direct children for a given VolumeSystem
	 *
	 * @param vs volume system to get children for
	 * @return list of volume system children objects
	 * @throws TskCoreException thrown if a critical error occurred within tsk
	 * core
	 */
	List<Content> getVolumeSystemChildren(VolumeSystem vs) throws TskCoreException {
		Collection<ObjectInfo> childInfos = getChildrenInfo(vs);
		List<Content> children = new ArrayList<Content>();
		for (ObjectInfo info : childInfos) {
			if (info.type == ObjectType.VOL) {
				children.add(getVolumeById(info.id, vs));
			} else if (info.type == ObjectType.ABSTRACTFILE) {
				children.add(getAbstractFileById(info.id));
			} else {
				throw new TskCoreException("VolumeSystem has child of invalid type: " + info.type);
			}
		}
		return children;
	}

	/**
	 * Returns the list of direct children IDs for a given VolumeSystem
	 *
	 * @param vs volume system to get children for
	 * @return list of volume system children IDs
	 * @throws TskCoreException thrown if a critical error occurred within tsk
	 * core
	 */
	List<Long> getVolumeSystemChildrenIds(VolumeSystem vs) throws TskCoreException {
		Collection<ObjectInfo> childInfos = getChildrenInfo(vs);
		List<Long> children = new ArrayList<Long>();
		for (ObjectInfo info : childInfos) {
			if (info.type == ObjectType.VOL || info.type == ObjectType.ABSTRACTFILE) {
				children.add(info.id);
			} else {
				throw new TskCoreException("VolumeSystem has child of invalid type: " + info.type);
			}
		}
		return children;
	}

	/**
	 * Returns a list of direct children for a given Volume
	 *
	 * @param vol volume to get children of
	 * @return list of Volume children
	 * @throws TskCoreException thrown if a critical error occurred within tsk
	 * core
	 */
	List<Content> getVolumeChildren(Volume vol) throws TskCoreException {
		Collection<ObjectInfo> childInfos = getChildrenInfo(vol);
		List<Content> children = new ArrayList<Content>();
		for (ObjectInfo info : childInfos) {
			if (info.type == ObjectType.FS) {
				children.add(getFileSystemById(info.id, vol));
			} else if (info.type == ObjectType.ABSTRACTFILE) {
				children.add(getAbstractFileById(info.id));
			} else {
				throw new TskCoreException("Volume has child of invalid type: " + info.type);
			}
		}
		return children;
	}

	/**
	 * Returns a list of direct children IDs for a given Volume
	 *
	 * @param vol volume to get children of
	 * @return list of Volume children IDs
	 * @throws TskCoreException thrown if a critical error occurred within tsk
	 * core
	 */
	List<Long> getVolumeChildrenIds(Volume vol) throws TskCoreException {
		final Collection<ObjectInfo> childInfos = getChildrenInfo(vol);
		final List<Long> children = new ArrayList<Long>();
		for (ObjectInfo info : childInfos) {
			if (info.type == ObjectType.FS || info.type == ObjectType.ABSTRACTFILE) {
				children.add(info.id);
			} else {
				throw new TskCoreException("Volume has child of invalid type: " + info.type);
			}
		}
		return children;
	}

	/**
	 * Returns a map of image object IDs to a list of fully qualified file paths
	 * for that image
	 *
	 * @return map of image object IDs to file paths
	 * @throws TskCoreException thrown if a critical error occurred within tsk
	 * core
	 */
	public Map<Long, List<String>> getImagePaths() throws TskCoreException {
		CaseDbConnection connection = connections.getConnection();
		acquireSharedLock();
		Statement s1 = null;
		Statement s2 = null;
		ResultSet rs1 = null;
		ResultSet rs2 = null;
		try {
			s1 = connection.createStatement();
			rs1 = connection.executeQuery(s1, "select obj_id from tsk_image_info"); //NON-NLS
			s2 = connection.createStatement();
			Map<Long, List<String>> imgPaths = new LinkedHashMap<Long, List<String>>();
			while (rs1.next()) {
				long obj_id = rs1.getLong("obj_id"); //NON-NLS
				rs2 = connection.executeQuery(s2, "select * from tsk_image_names where obj_id = " + obj_id); //NON-NLS
				List<String> paths = new ArrayList<String>();
				while (rs2.next()) {
					paths.add(rsHelper.imagePath(rs2));
				}
				rs2.close();
				rs2 = null;
				imgPaths.put(obj_id, paths);
			}
			return imgPaths;
		} catch (SQLException ex) {
			throw new TskCoreException("Error getting image paths.", ex);
		} finally {
			closeResultSet(rs2);
			closeStatement(s2);
			closeResultSet(rs1);
			closeStatement(s1);
			releaseSharedLock();
		}
	}

	/**
	 * @return a collection of Images associated with this instance of
	 * SleuthkitCase
	 * @throws TskCoreException
	 */
	public List<Image> getImages() throws TskCoreException {
		CaseDbConnection connection = connections.getConnection();
		acquireSharedLock();
		Statement s = null;
		ResultSet rs = null;
		try {
			s = connection.createStatement();
			rs = connection.executeQuery(s, "SELECT obj_id FROM tsk_image_info"); //NON-NLS
			Collection<Long> imageIDs = new ArrayList<Long>();
			while (rs.next()) {
				imageIDs.add(rs.getLong("obj_id")); //NON-NLS
			}
			List<Image> images = new ArrayList<Image>();
			for (long id : imageIDs) {
				images.add(getImageById(id));
			}
			return images;
		} catch (SQLException ex) {
			throw new TskCoreException("Error retrieving images.", ex);
		} finally {
			closeResultSet(rs);
			closeStatement(s);
			releaseSharedLock();
		}
	}

	/**
	 * Get last (max) object id of content object in tsk_objects.
	 *
	 * @return currently max id
	 * @throws TskCoreException exception thrown when database error occurs and
	 * last object id could not be queried
	 */
	public long getLastObjectId() throws TskCoreException {
		CaseDbConnection connection = connections.getConnection();
		acquireExclusiveLock();
		ResultSet rs = null;
		try {
			PreparedStatement statement = connection.getPreparedStatement(CaseDbConnection.PREPARED_STATEMENT.SELECT_MAX_OBJECT_ID);
			rs = connection.executeQuery(statement);
			long id = -1;
			if (rs.next()) {
				id = rs.getLong(1);
			}
			return id;
		} catch (SQLException e) {
			throw new TskCoreException("Error getting last object id", e);
		} finally {
			closeResultSet(rs);
			releaseExclusiveLock();
		}
	}

	/**
	 * Set the file paths for the image given by obj_id
	 *
	 * @param obj_id the ID of the image to update
	 * @param paths the fully qualified path to the files that make up the image
	 * @throws TskCoreException exception thrown when critical error occurs
	 * within tsk core and the update fails
	 */
	public void setImagePaths(long obj_id, List<String> paths) throws TskCoreException {
		CaseDbConnection connection = connections.getConnection();
		acquireExclusiveLock();
		Statement statement = null;
		try {
			connection.beginTransaction();
			statement = connection.createStatement();
			connection.executeUpdate(statement, "DELETE FROM tsk_image_names WHERE obj_id = " + obj_id); //NON-NLS
			for (int i = 0; i < paths.size(); i++) {
				connection.executeUpdate(statement, "INSERT INTO tsk_image_names VALUES (" + obj_id + ", \"" + paths.get(i) + "\", " + i + ")"); //NON-NLS
			}
			connection.commitTransaction();
		} catch (SQLException ex) {
			connection.rollbackTransaction();
			throw new TskCoreException("Error updating image paths.", ex);
		} finally {
			closeStatement(statement);
			releaseExclusiveLock();
		}
	}

	/**
	 * Creates file object from a SQL query result set of rows from the
	 * tsk_files table. Assumes that the query was of the form "SELECT * FROM
	 * tsk_files WHERE XYZ".
	 *
	 * @param rs ResultSet to get content from. Caller is responsible for
	 * closing it.
	 * @return list of file objects from tsk_files table containing the results
	 * @throws SQLException if the query fails
	 */
	private List<AbstractFile> resultSetToAbstractFiles(ResultSet rs) throws SQLException {
		ArrayList<AbstractFile> results = new ArrayList<AbstractFile>();
		try {
			while (rs.next()) {
				final short type = rs.getShort("type"); //NON-NLS
				if (type == TSK_DB_FILES_TYPE_ENUM.FS.getFileType()) {
					FsContent result;
					if (rs.getShort("meta_type") == TSK_FS_META_TYPE_ENUM.TSK_FS_META_TYPE_DIR.getValue()) { //NON-NLS
						result = rsHelper.directory(rs, null);
					} else {
						result = rsHelper.file(rs, null);
					}
					results.add(result);
				} else if (type == TSK_DB_FILES_TYPE_ENUM.VIRTUAL_DIR.getFileType()) {
					final VirtualDirectory virtDir = rsHelper.virtualDirectory(rs);
					results.add(virtDir);
				} else if (type == TSK_DB_FILES_TYPE_ENUM.UNALLOC_BLOCKS.getFileType()
						|| type == TSK_DB_FILES_TYPE_ENUM.CARVED.getFileType()) {
					TSK_DB_FILES_TYPE_ENUM atype = TSK_DB_FILES_TYPE_ENUM.valueOf(type);
					String parentPath = rs.getString("parent_path"); //NON-NLS
					if (parentPath == null) {
						parentPath = ""; //NON-NLS
					}
					LayoutFile lf = new LayoutFile(this, rs.getLong("obj_id"), //NON-NLS
							rs.getString("name"), //NON-NLS
							atype,
							TSK_FS_NAME_TYPE_ENUM.valueOf(rs.getShort("dir_type")), TSK_FS_META_TYPE_ENUM.valueOf(rs.getShort("meta_type")), //NON-NLS
							TSK_FS_NAME_FLAG_ENUM.valueOf(rs.getShort("dir_flags")), rs.getShort("meta_flags"), //NON-NLS
							rs.getLong("size"), //NON-NLS
							rs.getString("md5"), FileKnown.valueOf(rs.getByte("known")), parentPath); //NON-NLS
					results.add(lf);
				} else if (type == TSK_DB_FILES_TYPE_ENUM.DERIVED.getFileType()) {
					final DerivedFile df;
					df = rsHelper.derivedFile(rs, AbstractContent.UNKNOWN_ID);
					results.add(df);
				} else if (type == TSK_DB_FILES_TYPE_ENUM.LOCAL.getFileType()) {
					final LocalFile lf;
					lf = rsHelper.localFile(rs, AbstractContent.UNKNOWN_ID);
					results.add(lf);
				}

			} //end for each resultSet
		} catch (SQLException e) {
			logger.log(Level.SEVERE, "Error getting abstract files from result set", e); //NON-NLS
		}

		return results;
	}

	/**
	 * Creates FsContent objects from SQL query result set on tsk_files table
	 *
	 * @param rs the result set with the query results
	 * @return list of fscontent objects matching the query
	 * @throws SQLException if SQL query result getting failed
	 */
	private List<FsContent> resultSetToFsContents(ResultSet rs) throws SQLException {
		List<FsContent> results = new ArrayList<FsContent>();
		List<AbstractFile> temp = resultSetToAbstractFiles(rs);
		for (AbstractFile f : temp) {
			final TSK_DB_FILES_TYPE_ENUM type = f.getType();
			if (type.equals(TskData.TSK_DB_FILES_TYPE_ENUM.FS)) {
				results.add((FsContent) f);
			}
		}
		return results;
	}

	/**
	 * Process a read-only query on the tsk database, any table Can be used to
	 * e.g. to find files of a given criteria. resultSetToFsContents() will
	 * convert the results to useful objects. MUST CALL closeRunQuery() when
	 * done
	 *
	 * @param query the given string query to run
	 * @return	the resultSet from running the query. Caller MUST CALL
	 * closeRunQuery(resultSet) as soon as possible, when done with retrieving
	 * data from the resultSet
	 * @throws SQLException if error occurred during the query
	 * @deprecated use specific datamodel methods that encapsulate SQL layer
	 */
	@Deprecated
	public ResultSet runQuery(String query) throws SQLException {
		CaseDbConnection connection;
		try {
			connection = connections.getConnection();
		} catch (TskCoreException ex) {
			throw new SQLException("Error getting connection for ad hoc query", ex);
		}
		acquireSharedLock();
		try {
			return connection.executeQuery(connection.createStatement(), query);
		} finally {
			//TODO unlock should be done in closeRunQuery()
			//but currently not all code calls closeRunQuery - need to fix this
			releaseSharedLock();
		}
	}

	/**
	 * Closes ResultSet and its Statement previously retrieved from runQuery()
	 *
	 * @param resultSet with its Statement to close
	 * @throws SQLException of closing the query results failed
	 * @deprecated use specific datamodel methods that encapsulate SQL layer
	 */
	@Deprecated
	public void closeRunQuery(ResultSet resultSet) throws SQLException {
		final Statement statement = resultSet.getStatement();
		resultSet.close();
		if (statement != null) {
			statement.close();
		}
	}

	/**
	 * This method allows developers to run arbitrary SQL "SELECT"
<<<<<<< HEAD
	 * queries. The CaseDbQuery object will take care to acquiring
	 * the necessary database lock and when used in a try-with-resources
	 * block will automatically take care of releasing the lock.
=======
	 * queries. The CaseDbQuery object will take care of acquiring
	 * the necessary database lock and when used in a try-with-resources
	 * block will automatically take care of releasing the lock.
	 * If you do not use a try-with-resources block you must call 
	 * CaseDbQuery.close() once you are done processing the results of
	 * the query.
>>>>>>> f8bd8d29
	 * @param query The query string to execute.
	 * @return A CaseDbQuery instance.
	 * @throws TskCoreException 
	 */
	public CaseDbQuery executeQuery(String query) throws TskCoreException {
		return new CaseDbQuery(query);
	}
	
	@Override
	public void finalize() throws Throwable {
		try {
			close();
		} finally {
			super.finalize();
		}
	}

	/**
	 * Call to free resources when done with instance.
	 */
	public void close() {
		System.err.println(this.hashCode() + " closed"); //NON-NLS
		System.err.flush();
		acquireExclusiveLock();
		connections.close();
		fileSystemIdMap.clear();

		try {
			if (this.caseHandle != null) {
				this.caseHandle.free();
				this.caseHandle = null;

			}
		} catch (TskCoreException ex) {
			logger.log(Level.WARNING,
					"Error freeing case handle.", ex); //NON-NLS
		} finally {
			releaseExclusiveLock();
		}
	}

	/**
	 * Store the known status for the FsContent in the database Note: will not
	 * update status if content is already 'Known Bad'
	 *
	 * @param	file	The AbstractFile object
	 * @param	fileKnown	The object'statement known status
	 * @return	true if the known status was updated, false otherwise
	 * @throws TskCoreException thrown if a critical error occurred within tsk
	 * core
	 */
	public boolean setKnown(AbstractFile file, FileKnown fileKnown) throws TskCoreException {
		long id = file.getId();
		FileKnown currentKnown = file.getKnown();
		if (currentKnown.compareTo(fileKnown) > 0) {
			return false;
		}
		CaseDbConnection connection = connections.getConnection();
		acquireExclusiveLock();
		Statement statement = null;
		try {
			statement = connection.createStatement();
			connection.executeUpdate(statement, "UPDATE tsk_files " //NON-NLS
					+ "SET known='" + fileKnown.getFileKnownValue() + "' " //NON-NLS
					+ "WHERE obj_id=" + id); //NON-NLS
			file.setKnown(fileKnown);
		} catch (SQLException ex) {
			throw new TskCoreException("Error setting Known status.", ex);
		} finally {
			closeStatement(statement);
			releaseExclusiveLock();
		}
		return true;
	}

	/**
	 * Store the md5Hash for the file in the database
	 *
	 * @param	file	The file object
	 * @param	md5Hash	The object'statement md5Hash
	 * @throws TskCoreException thrown if a critical error occurred within tsk
	 * core
	 */
	void setMd5Hash(AbstractFile file, String md5Hash) throws TskCoreException {
		if(md5Hash == null){
			return;
		}
		long id = file.getId();
		CaseDbConnection connection = connections.getConnection();
		acquireExclusiveLock();
		try {
			PreparedStatement statement = connection.getPreparedStatement(CaseDbConnection.PREPARED_STATEMENT.UPDATE_FILE_MD5);
			statement.clearParameters();
			statement.setString(1, md5Hash.toLowerCase());
			statement.setLong(2, id);
			connection.executeUpdate(statement);
			file.setMd5Hash(md5Hash.toLowerCase());
		} catch (SQLException ex) {
			throw new TskCoreException("Error setting MD5 hash", ex);
		} finally {
			releaseExclusiveLock();
		}
	}

	/**
	 * Return the number of objects in the database of a given file type.
	 *
	 * @param contentType Type of file to count
	 * @return Number of objects with that type.
	 * @throws TskCoreException thrown if a critical error occurred within tsk
	 * core
	 */
	public int countFsContentType(TskData.TSK_FS_META_TYPE_ENUM contentType) throws TskCoreException {
		CaseDbConnection connection = connections.getConnection();
		acquireSharedLock();
		Statement s = null;
		ResultSet rs = null;
		try {
			s = connection.createStatement();
			Short contentShort = contentType.getValue();
			rs = connection.executeQuery(s, "SELECT COUNT(*) FROM tsk_files WHERE meta_type = '" + contentShort.toString() + "'"); //NON-NLS
			int count = 0;
			if (rs.next()) {
				count = rs.getInt(1);
			}
			return count;
		} catch (SQLException ex) {
			throw new TskCoreException("Error getting number of objects.", ex);
		} finally {
			closeResultSet(rs);
			closeStatement(s);
			releaseSharedLock();
		}
	}

	/**
	 * Escape the single quotes in the given string so they can be added to the
	 * SQL caseDbConnection
	 *
	 * @param text
	 * @return text the escaped version
	 */
	private static String escapeForBlackboard(String text) {
		if (text != null) {
			text = text.replaceAll("'", "''");
		}
		return text;
	}

	/**
	 * Find all the files with the given MD5 hash.
	 *
	 * @param md5Hash hash value to match files with
	 * @return List of AbstractFile with the given hash
	 */
	public List<AbstractFile> findFilesByMd5(String md5Hash) {
		if(md5Hash == null){
			return Collections.<AbstractFile>emptyList();
		}
		CaseDbConnection connection;
		try {
			connection = connections.getConnection();
		} catch (TskCoreException ex) {
			logger.log(Level.SEVERE, "Error finding files by md5 hash " + md5Hash, ex); //NON-NLS			
			return Collections.<AbstractFile>emptyList();
		}
		acquireSharedLock();
		Statement s = null;
		ResultSet rs = null;
		try {
			s = connection.createStatement();
			rs = connection.executeQuery(s, "SELECT * FROM tsk_files WHERE " //NON-NLS
					+ " md5 = '" + md5Hash.toLowerCase() + "' " //NON-NLS
					+ "AND size > 0"); //NON-NLS
			return resultSetToAbstractFiles(rs);
		} catch (SQLException ex) {
			logger.log(Level.WARNING, "Error querying database.", ex); //NON-NLS
			return Collections.<AbstractFile>emptyList();
		} finally {
			closeResultSet(rs);
			closeStatement(s);
			releaseSharedLock();
		}
	}

	/**
	 * Query all the files to verify if they have an MD5 hash associated with
	 * them.
	 *
	 * @return true if all files have an MD5 hash
	 */
	public boolean allFilesMd5Hashed() {
		CaseDbConnection connection;
		try {
			connection = connections.getConnection();
		} catch (TskCoreException ex) {
			logger.log(Level.SEVERE, "Error checking md5 hashing status", ex); //NON-NLS			
			return false;
		}
		boolean allFilesAreHashed = false;
		acquireSharedLock();
		Statement s = null;
		ResultSet rs = null;
		try {
			s = connection.createStatement();
			rs = connection.executeQuery(s, "SELECT COUNT(*) FROM tsk_files " //NON-NLS
					+ "WHERE dir_type = '" + TskData.TSK_FS_NAME_TYPE_ENUM.REG.getValue() + "' " //NON-NLS
					+ "AND md5 IS NULL " //NON-NLS
					+ "AND size > '0'"); //NON-NLS
			if (rs.next() && rs.getInt(1) == 0) {
				allFilesAreHashed = true;
			}
		} catch (SQLException ex) {
			logger.log(Level.WARNING, "Failed to query whether all files have MD5 hashes", ex); //NON-NLS
		} finally {
			closeResultSet(rs);
			closeStatement(s);
			releaseSharedLock();
		}
		return allFilesAreHashed;
	}

	/**
	 * Query all the files and counts how many have an MD5 hash.
	 *
	 * @return the number of files with an MD5 hash
	 */
	public int countFilesMd5Hashed() {
		CaseDbConnection connection;
		try {
			connection = connections.getConnection();
		} catch (TskCoreException ex) {
			logger.log(Level.SEVERE, "Error getting database connection for hashed files count", ex); //NON-NLS			
			return 0;
		}
		int count = 0;
		acquireSharedLock();
		Statement s = null;
		ResultSet rs = null;
		try {
			s = connection.createStatement();
			rs = connection.executeQuery(s, "SELECT COUNT(*) FROM tsk_files " //NON-NLS
					+ "WHERE md5 IS NOT NULL " //NON-NLS
					+ "AND size > '0'"); //NON-NLS
			if (rs.next()) {
				count = rs.getInt(1);
			}
		} catch (SQLException ex) {
			logger.log(Level.WARNING, "Failed to query for all the files.", ex); //NON-NLS
		} finally {
			closeResultSet(rs);
			closeStatement(s);
			releaseSharedLock();
		}
		return count;
	}

	/**
	 * This is a temporary workaround to avoid an API change.
	 *
	 * @deprecated
	 */
	@Deprecated
	public interface ErrorObserver {

		void receiveError(String context, String errorMessage);
	}

	/**
	 * This is a temporary workaround to avoid an API change.
	 *
	 * @deprecated
	 * @param observer The observer to add.
	 */
	@Deprecated
	public void addErrorObserver(ErrorObserver observer) {
		errorObservers.add(observer);
	}

	/**
	 * This is a temporary workaround to avoid an API change.
	 *
	 * @deprecated
	 * @param observer The observer to remove.
	 */
	@Deprecated
	public void removerErrorObserver(ErrorObserver observer) {
		int i = errorObservers.indexOf(observer);
		if (i >= 0) {
			errorObservers.remove(i);
		}
	}

	/**
	 * This is a temporary workaround to avoid an API change.
	 *
	 * @deprecated
	 * @param context The context in which the error occurred.
	 * @param errorMessage A description of the error that occurred.
	 */
	@Deprecated
	public void submitError(String context, String errorMessage) {
		for (ErrorObserver observer : errorObservers) {
			observer.receiveError(context, errorMessage);
		}
	}

	/**
	 * Selects all of the rows from the tag_names table in the case database.
	 *
	 * @return A list, possibly empty, of TagName data transfer objects (DTOs)
	 * for the rows.
	 * @throws TskCoreException
	 */
	public List<TagName> getAllTagNames() throws TskCoreException {
		CaseDbConnection connection = connections.getConnection();
		acquireSharedLock();
		ResultSet resultSet = null;
		try {
			// SELECT * FROM tag_names
			PreparedStatement statement = connection.getPreparedStatement(CaseDbConnection.PREPARED_STATEMENT.SELECT_TAG_NAMES);
			resultSet = connection.executeQuery(statement);
			ArrayList<TagName> tagNames = new ArrayList<TagName>();
			while (resultSet.next()) {
				tagNames.add(new TagName(resultSet.getLong("tag_name_id"), resultSet.getString("display_name"), resultSet.getString("description"), TagName.HTML_COLOR.getColorByName(resultSet.getString("color")))); //NON-NLS
			}
			return tagNames;
		} catch (SQLException ex) {
			throw new TskCoreException("Error selecting rows from tag_names table", ex);
		} finally {
			closeResultSet(resultSet);
			releaseSharedLock();
		}
	}

	/**
	 * Selects all of the rows from the tag_names table in the case database for
	 * which there is at least one matching row in the content_tags or
	 * blackboard_artifact_tags tables.
	 *
	 * @return A list, possibly empty, of TagName data transfer objects (DTOs)
	 * for the rows.
	 * @throws TskCoreException
	 */
	public List<TagName> getTagNamesInUse() throws TskCoreException {
		CaseDbConnection connection = connections.getConnection();
		acquireSharedLock();
		ResultSet resultSet = null;
		try {
			// SELECT * FROM tag_names WHERE tag_name_id IN (SELECT tag_name_id from content_tags UNION SELECT tag_name_id FROM blackboard_artifact_tags)
			PreparedStatement statement = connection.getPreparedStatement(CaseDbConnection.PREPARED_STATEMENT.SELECT_TAG_NAMES_IN_USE);
			resultSet = connection.executeQuery(statement);
			ArrayList<TagName> tagNames = new ArrayList<TagName>();
			while (resultSet.next()) {
				tagNames.add(new TagName(resultSet.getLong("tag_name_id"), resultSet.getString("display_name"), resultSet.getString("description"), TagName.HTML_COLOR.getColorByName(resultSet.getString("color")))); //NON-NLS
			}
			return tagNames;
		} catch (SQLException ex) {
			throw new TskCoreException("Error selecting rows from tag_names table", ex);
		} finally {
			closeResultSet(resultSet);
			releaseSharedLock();
		}
	}

	/**
	 * Inserts row into the tags_names table in the case database.
	 *
	 * @param displayName The display name for the new tag name.
	 * @param description The description for the new tag name.
	 * @param color The HTML color to associate with the new tag name.
	 * @return A TagName data transfer object (DTO) for the new row.
	 * @throws TskCoreException
	 */
	public TagName addTagName(String displayName, String description, TagName.HTML_COLOR color) throws TskCoreException {
		CaseDbConnection connection = connections.getConnection();
		acquireExclusiveLock();
		ResultSet resultSet = null;
		try {
			// INSERT INTO tag_names (display_name, description, color) VALUES (?, ?, ?)			
			PreparedStatement statement = connection.getPreparedStatement(CaseDbConnection.PREPARED_STATEMENT.INSERT_TAG_NAME);
			statement.clearParameters();
			statement.setString(1, displayName);
			statement.setString(2, description);
			statement.setString(3, color.getName());
			connection.executeUpdate(statement);
			resultSet = statement.getGeneratedKeys();
			return new TagName(resultSet.getLong(1), displayName, description, color);
		} catch (SQLException ex) {
			throw new TskCoreException("Error adding row for " + displayName + " tag name to tag_names table", ex);
		} finally {
			closeResultSet(resultSet);
			releaseExclusiveLock();
		}
	}

	/**
	 * Inserts a row into the content_tags table in the case database.
	 *
	 * @param content The content to tag.
	 * @param tagName The name to use for the tag.
	 * @param comment A comment to store with the tag.
	 * @param beginByteOffset Designates the beginning of a tagged section.
	 * @param endByteOffset Designates the end of a tagged section.
	 * @return A ContentTag data transfer object (DTO) for the new row.
	 * @throws TskCoreException
	 */
	public ContentTag addContentTag(Content content, TagName tagName, String comment, long beginByteOffset, long endByteOffset) throws TskCoreException {
		CaseDbConnection connection = connections.getConnection();
		acquireExclusiveLock();
		ResultSet resultSet = null;
		try {
			// INSERT INTO content_tags (obj_id, tag_name_id, comment, begin_byte_offset, end_byte_offset) VALUES (?, ?, ?, ?, ?)
			PreparedStatement statement = connection.getPreparedStatement(CaseDbConnection.PREPARED_STATEMENT.INSERT_CONTENT_TAG);
			statement.clearParameters();
			statement.setLong(1, content.getId());
			statement.setLong(2, tagName.getId());
			statement.setString(3, comment);
			statement.setLong(4, beginByteOffset);
			statement.setLong(5, endByteOffset);
			connection.executeUpdate(statement);
			resultSet = statement.getGeneratedKeys();
			return new ContentTag(resultSet.getLong(1), content, tagName, comment, beginByteOffset, endByteOffset);
		} catch (SQLException ex) {
			throw new TskCoreException("Error adding row to content_tags table (obj_id = " + content.getId() + ", tag_name_id = " + tagName.getId() + ")", ex);
		} finally {
			closeResultSet(resultSet);
			releaseExclusiveLock();
		}
	}

	/*
	 * Deletes a row from the content_tags table in the case database.
	 * @param tag A ContentTag data transfer object (DTO) for the row to delete.
	 * @throws TskCoreException 
	 */
	public void deleteContentTag(ContentTag tag) throws TskCoreException {
		CaseDbConnection connection = connections.getConnection();
		acquireExclusiveLock();
		try {
			// DELETE FROM content_tags WHERE tag_id = ?		
			PreparedStatement statement = connection.getPreparedStatement(CaseDbConnection.PREPARED_STATEMENT.DELETE_CONTENT_TAG);
			statement.clearParameters();
			statement.setLong(1, tag.getId());
			connection.executeUpdate(statement);
		} catch (SQLException ex) {
			throw new TskCoreException("Error deleting row from content_tags table (id = " + tag.getId() + ")", ex);
		} finally {
			releaseExclusiveLock();
		}
	}

	/**
	 * Selects all of the rows from the content_tags table in the case database.
	 *
	 * @return A list, possibly empty, of ContentTag data transfer objects
	 * (DTOs) for the rows.
	 * @throws TskCoreException
	 */
	public List<ContentTag> getAllContentTags() throws TskCoreException {
		CaseDbConnection connection = connections.getConnection();
		acquireSharedLock();
		ResultSet resultSet = null;
		try {
			// SELECT * FROM content_tags INNER JOIN tag_names ON content_tags.tag_name_id = tag_names.tag_name_id
			PreparedStatement statement = connection.getPreparedStatement(CaseDbConnection.PREPARED_STATEMENT.SELECT_CONTENT_TAGS);
			resultSet = connection.executeQuery(statement);
			ArrayList<ContentTag> tags = new ArrayList<ContentTag>();
			while (resultSet.next()) {
				TagName tagName = new TagName(resultSet.getLong(2), resultSet.getString("display_name"), resultSet.getString("description"), TagName.HTML_COLOR.getColorByName(resultSet.getString("color")));  //NON-NLS
				Content content = getContentById(resultSet.getLong("obj_id")); //NON-NLS
				tags.add(new ContentTag(resultSet.getLong("tag_id"), content, tagName, resultSet.getString("comment"), resultSet.getLong("begin_byte_offset"), resultSet.getLong("end_byte_offset")));  //NON-NLS
			}
			return tags;
		} catch (SQLException ex) {
			throw new TskCoreException("Error selecting rows from content_tags table", ex);
		} finally {
			closeResultSet(resultSet);
			releaseSharedLock();
		}
	}

	/**
	 * Gets a count of the rows in the content_tags table in the case database
	 * with a specified foreign key into the tag_names table.
	 *
	 * @param tagName A data transfer object (DTO) for the tag name to match.
	 * @return The count, possibly zero.
	 * @throws TskCoreException
	 */
	public long getContentTagsCountByTagName(TagName tagName) throws TskCoreException {
		if (tagName.getId() == Tag.ID_NOT_SET) {
			throw new TskCoreException("TagName object is invalid, id not set");
		}
		CaseDbConnection connection = connections.getConnection();
		acquireSharedLock();
		ResultSet resultSet = null;
		try {
			// SELECT COUNT(*) FROM content_tags WHERE tag_name_id = ?
			PreparedStatement statement = connection.getPreparedStatement(CaseDbConnection.PREPARED_STATEMENT.COUNT_CONTENT_TAGS_BY_TAG_NAME);
			statement.clearParameters();
			statement.setLong(1, tagName.getId());
			resultSet = connection.executeQuery(statement);
			if (resultSet.next()) {
				return resultSet.getLong(1);
			} else {
				throw new TskCoreException("Error getting content_tags row count for tag name (tag_name_id = " + tagName.getId() + ")");
			}
		} catch (SQLException ex) {
			throw new TskCoreException("Error getting content_tags row count for tag name (tag_name_id = " + tagName.getId() + ")", ex);
		} finally {
			closeResultSet(resultSet);
			releaseSharedLock();
		}
	}

	/**
	 * Selects the rows in the content_tags table in the case database with a
	 * specified foreign key into the tag_names table.
	 *
	 * @param tagName A data transfer object (DTO) for the tag name to match.
	 * @return A list, possibly empty, of ContentTag data transfer objects
	 * (DTOs) for the rows.
	 * @throws TskCoreException
	 */
	public List<ContentTag> getContentTagsByTagName(TagName tagName) throws TskCoreException {
		if (tagName.getId() == Tag.ID_NOT_SET) {
			throw new TskCoreException("TagName object is invalid, id not set");
		}
		CaseDbConnection connection = connections.getConnection();
		acquireSharedLock();
		ResultSet resultSet = null;
		try {
			// SELECT * FROM content_tags WHERE tag_name_id = ?
			PreparedStatement statement = connection.getPreparedStatement(CaseDbConnection.PREPARED_STATEMENT.SELECT_CONTENT_TAGS_BY_TAG_NAME);
			statement.clearParameters();
			statement.setLong(1, tagName.getId());
			resultSet = connection.executeQuery(statement);
			ArrayList<ContentTag> tags = new ArrayList<ContentTag>();
			while (resultSet.next()) {
				ContentTag tag = new ContentTag(resultSet.getLong("tag_id"), getContentById(resultSet.getLong("obj_id")), tagName, resultSet.getString("comment"), resultSet.getLong("begin_byte_offset"), resultSet.getLong("end_byte_offset"));  //NON-NLS
				tags.add(tag);
			}
			resultSet.close();
			return tags;
		} catch (SQLException ex) {
			throw new TskCoreException("Error getting content_tags rows (tag_name_id = " + tagName.getId() + ")", ex);
		} finally {
			closeResultSet(resultSet);
			releaseSharedLock();
		}
	}

	/**
	 * Selects the rows in the content_tags table in the case database with a
	 * specified foreign key into the tsk_objects table.
	 *
	 * @param content A data transfer object (DTO) for the content to match.
	 * @return A list, possibly empty, of ContentTag data transfer objects
	 * (DTOs) for the rows.
	 * @throws TskCoreException
	 */
	public List<ContentTag> getContentTagsByContent(Content content) throws TskCoreException {
		CaseDbConnection connection = connections.getConnection();
		acquireSharedLock();
		ResultSet resultSet = null;
		try {
			// SELECT * FROM content_tags INNER JOIN tag_names ON content_tags.tag_name_id = tag_names.tag_name_id WHERE content_tags.obj_id = ?
			PreparedStatement statement = connection.getPreparedStatement(CaseDbConnection.PREPARED_STATEMENT.SELECT_CONTENT_TAGS_BY_CONTENT);
			statement.clearParameters();
			statement.setLong(1, content.getId());
			resultSet = connection.executeQuery(statement);
			ArrayList<ContentTag> tags = new ArrayList<ContentTag>();
			while (resultSet.next()) {
				TagName tagName = new TagName(resultSet.getLong(2), resultSet.getString("display_name"), resultSet.getString("description"), TagName.HTML_COLOR.getColorByName(resultSet.getString("color")));  //NON-NLS
				ContentTag tag = new ContentTag(resultSet.getLong("tag_id"), content, tagName, resultSet.getString("comment"), resultSet.getLong("begin_byte_offset"), resultSet.getLong("end_byte_offset"));  //NON-NLS
				tags.add(tag);
			}
			return tags;
		} catch (SQLException ex) {
			throw new TskCoreException("Error getting content tags data for content (obj_id = " + content.getId() + ")", ex);
		} finally {
			closeResultSet(resultSet);
			releaseSharedLock();
		}
	}

	/**
	 * Inserts a row into the blackboard_artifact_tags table in the case
	 * database.
	 *
	 * @param artifact The blackboard artifact to tag.
	 * @param tagName The name to use for the tag.
	 * @param comment A comment to store with the tag.
	 * @return A BlackboardArtifactTag data transfer object (DTO) for the new
	 * row.
	 * @throws TskCoreException
	 */
	public BlackboardArtifactTag addBlackboardArtifactTag(BlackboardArtifact artifact, TagName tagName, String comment) throws TskCoreException {
		CaseDbConnection connection = connections.getConnection();
		acquireExclusiveLock();
		ResultSet resultSet = null;
		try {
			// INSERT INTO blackboard_artifact_tags (artifact_id, tag_name_id, comment, begin_byte_offset, end_byte_offset) VALUES (?, ?, ?, ?, ?)			
			PreparedStatement statement = connection.getPreparedStatement(CaseDbConnection.PREPARED_STATEMENT.INSERT_ARTIFACT_TAG);
			statement.clearParameters();
			statement.setLong(1, artifact.getArtifactID());
			statement.setLong(2, tagName.getId());
			statement.setString(3, comment);
			connection.executeUpdate(statement);
			resultSet = statement.getGeneratedKeys();
			return new BlackboardArtifactTag(resultSet.getLong(1), artifact, getContentById(artifact.getObjectID()), tagName, comment);
		} catch (SQLException ex) {
			throw new TskCoreException("Error adding row to blackboard_artifact_tags table (obj_id = " + artifact.getArtifactID() + ", tag_name_id = " + tagName.getId() + ")", ex);
		} finally {
			closeResultSet(resultSet);
			releaseExclusiveLock();
		}
	}

	/*
	 * Deletes a row from the blackboard_artifact_tags table in the case database.
	 * @param tag A BlackboardArtifactTag data transfer object (DTO) representing the row to delete.
	 * @throws TskCoreException 
	 */
	public void deleteBlackboardArtifactTag(BlackboardArtifactTag tag) throws TskCoreException {
		CaseDbConnection connection = connections.getConnection();
		acquireExclusiveLock();
		try {
			// DELETE FROM blackboard_artifact_tags WHERE tag_id = ?
			PreparedStatement statement = connection.getPreparedStatement(CaseDbConnection.PREPARED_STATEMENT.DELETE_ARTIFACT_TAG);
			statement.clearParameters();
			statement.setLong(1, tag.getId());
			connection.executeUpdate(statement);
		} catch (SQLException ex) {
			throw new TskCoreException("Error deleting row from blackboard_artifact_tags table (id = " + tag.getId() + ")", ex);
		} finally {
			releaseExclusiveLock();
		}
	}

	/**
	 * Selects all of the rows from the blackboard_artifacts_tags table in the
	 * case database.
	 *
	 * @return A list, possibly empty, of BlackboardArtifactTag data transfer
	 * objects (DTOs) for the rows.
	 * @throws TskCoreException
	 */
	public List<BlackboardArtifactTag> getAllBlackboardArtifactTags() throws TskCoreException {
		CaseDbConnection connection = connections.getConnection();
		acquireSharedLock();
		ResultSet resultSet = null;
		try {
			// SELECT * FROM blackboard_artifact_tags INNER JOIN tag_names ON blackboard_artifact_tags.tag_name_id = tag_names.tag_name_id
			PreparedStatement statement = connection.getPreparedStatement(CaseDbConnection.PREPARED_STATEMENT.SELECT_ARTIFACT_TAGS);
			resultSet = connection.executeQuery(statement);
			ArrayList<BlackboardArtifactTag> tags = new ArrayList<BlackboardArtifactTag>();
			while (resultSet.next()) {
				TagName tagName = new TagName(resultSet.getLong(2), resultSet.getString("display_name"), resultSet.getString("description"), TagName.HTML_COLOR.getColorByName(resultSet.getString("color")));  //NON-NLS
				BlackboardArtifact artifact = getBlackboardArtifact(resultSet.getLong("artifact_id")); //NON-NLS
				Content content = getContentById(artifact.getObjectID());
				BlackboardArtifactTag tag = new BlackboardArtifactTag(resultSet.getLong("tag_id"), artifact, content, tagName, resultSet.getString("comment"));  //NON-NLS
				tags.add(tag);
			}
			return tags;
		} catch (SQLException ex) {
			throw new TskCoreException("Error selecting rows from blackboard_artifact_tags table", ex);
		} finally {
			closeResultSet(resultSet);
			releaseSharedLock();
		}
	}

	/**
	 * Gets a count of the rows in the blackboard_artifact_tags table in the
	 * case database with a specified foreign key into the tag_names table.
	 *
	 * @param tagName A data transfer object (DTO) for the tag name to match.
	 * @return The count, possibly zero.
	 * @throws TskCoreException
	 */
	public long getBlackboardArtifactTagsCountByTagName(TagName tagName) throws TskCoreException {
		if (tagName.getId() == Tag.ID_NOT_SET) {
			throw new TskCoreException("TagName object is invalid, id not set");
		}
		CaseDbConnection connection = connections.getConnection();
		acquireSharedLock();
		ResultSet resultSet = null;
		try {
			// SELECT COUNT(*) FROM blackboard_artifact_tags WHERE tag_name_id = ?
			PreparedStatement statement = connection.getPreparedStatement(CaseDbConnection.PREPARED_STATEMENT.COUNT_ARTIFACTS_BY_TAG_NAME);
			statement.clearParameters();
			statement.setLong(1, tagName.getId());
			resultSet = connection.executeQuery(statement);
			if (resultSet.next()) {
				return resultSet.getLong(1);
			} else {
				throw new TskCoreException("Error getting blackboard_artifact_tags row count for tag name (tag_name_id = " + tagName.getId() + ")");
			}
		} catch (SQLException ex) {
			throw new TskCoreException("Error getting blackboard artifact_content_tags row count for tag name (tag_name_id = " + tagName.getId() + ")", ex);
		} finally {
			closeResultSet(resultSet);
			releaseSharedLock();
		}
	}

	/**
	 * Selects the rows in the blackboard_artifacts_tags table in the case
	 * database with a specified foreign key into the tag_names table.
	 *
	 * @param tagName A data transfer object (DTO) for the tag name to match.
	 * @return A list, possibly empty, of BlackboardArtifactTag data transfer
	 * objects (DTOs) for the rows.
	 * @throws TskCoreException
	 */
	public List<BlackboardArtifactTag> getBlackboardArtifactTagsByTagName(TagName tagName) throws TskCoreException {
		if (tagName.getId() == Tag.ID_NOT_SET) {
			throw new TskCoreException("TagName object is invalid, id not set");
		}
		CaseDbConnection connection = connections.getConnection();
		acquireSharedLock();
		ResultSet resultSet = null;
		try {
			// SELECT * FROM blackboard_artifact_tags WHERE tag_name_id = ?
			PreparedStatement statement = connection.getPreparedStatement(CaseDbConnection.PREPARED_STATEMENT.SELECT_ARTIFACT_TAGS_BY_TAG_NAME);
			statement.clearParameters();
			statement.setLong(1, tagName.getId());
			resultSet = connection.executeQuery(statement);
			ArrayList<BlackboardArtifactTag> tags = new ArrayList<BlackboardArtifactTag>();
			while (resultSet.next()) {
				BlackboardArtifact artifact = getBlackboardArtifact(resultSet.getLong("artifact_id")); //NON-NLS
				Content content = getContentById(artifact.getObjectID());
				BlackboardArtifactTag tag = new BlackboardArtifactTag(resultSet.getLong("tag_id"), artifact, content, tagName, resultSet.getString("comment"));  //NON-NLS
				tags.add(tag);
			}
			return tags;
		} catch (SQLException ex) {
			throw new TskCoreException("Error getting blackboard artifact tags data (tag_name_id = " + tagName.getId() + ")", ex);
		} finally {
			closeResultSet(resultSet);
			releaseSharedLock();
		}
	}

	/**
	 * Selects the rows in the blackboard_artifacts_tags table in the case
	 * database with a specified foreign key into the blackboard_artifacts
	 * table.
	 *
	 * @param artifact A data transfer object (DTO) for the artifact to match.
	 * @return A list, possibly empty, of BlackboardArtifactTag data transfer
	 * objects (DTOs) for the rows.
	 * @throws TskCoreException
	 */
	public List<BlackboardArtifactTag> getBlackboardArtifactTagsByArtifact(BlackboardArtifact artifact) throws TskCoreException {
		CaseDbConnection connection = connections.getConnection();
		acquireSharedLock();
		ResultSet resultSet = null;
		try {
			// SELECT * FROM blackboard_artifact_tags INNER JOIN tag_names ON blackboard_artifact_tags.tag_name_id = tag_names.tag_name_id WHERE blackboard_artifact_tags.artifact_id = ?			
			PreparedStatement statement = connection.getPreparedStatement(CaseDbConnection.PREPARED_STATEMENT.SELECT_ARTIFACT_TAGS_BY_ARTIFACT);
			statement.clearParameters();
			statement.setLong(1, artifact.getArtifactID());
			resultSet = connection.executeQuery(statement);
			ArrayList<BlackboardArtifactTag> tags = new ArrayList<BlackboardArtifactTag>();
			while (resultSet.next()) {
				TagName tagName = new TagName(resultSet.getLong(2), resultSet.getString("display_name"), resultSet.getString("description"), TagName.HTML_COLOR.getColorByName(resultSet.getString("color")));  //NON-NLS
				Content content = getContentById(artifact.getObjectID());
				BlackboardArtifactTag tag = new BlackboardArtifactTag(resultSet.getLong("tag_id"), artifact, content, tagName, resultSet.getString("comment"));  //NON-NLS
				tags.add(tag);
			}
			return tags;
		} catch (SQLException ex) {
			throw new TskCoreException("Error getting blackboard artifact tags data (artifact_id = " + artifact.getArtifactID() + ")", ex);
		} finally {
			closeResultSet(resultSet);
			releaseSharedLock();
		}
	}

	/**
	 * Inserts a row into the reports table in the case database.
	 *
	 * @param localPath The path of the report file, must be in the database
	 * directory (case directory in Autopsy) or one of its subdirectories.
	 * @param sourceModuleName The name of the module that created the report.
	 * @param reportName The report name, may be empty.
	 * @return A Report data transfer object (DTO) for the new row.
	 * @throws TskCoreException
	 */
	public Report addReport(String localPath, String sourceModuleName, String reportName) throws TskCoreException {
		// Make sure the local path of the report is in the database directory
		// or one of its subdirectories.
		String relativePath = ""; //NON-NLS
		try {
			relativePath = new File(getDbDirPath()).toURI().relativize(new File(localPath).toURI()).getPath();
		} catch (IllegalArgumentException ex) {
			String errorMessage = String.format("Local path %s not in the database directory or one of its subdirectories", localPath);
			throw new TskCoreException(errorMessage, ex);
		}

		// Figure out the create time of the report.
		long createTime = 0;
		try {
			java.io.File tempFile = new java.io.File(localPath);
			// Convert to UNIX epoch (seconds, not milliseconds).
			createTime = tempFile.lastModified() / 1000;
		} catch (Exception ex) {
			throw new TskCoreException("Could not get create time for report at " + localPath, ex);
		}

		// Write the report data to the database.
		CaseDbConnection connection = connections.getConnection();
		acquireExclusiveLock();
		ResultSet resultSet = null;
		try {
			// INSERT INTO reports (path, crtime, src_module_name, display_name) VALUES (?, ?, ?, ?)			
			PreparedStatement statement = connection.getPreparedStatement(CaseDbConnection.PREPARED_STATEMENT.INSERT_REPORT);
			statement.clearParameters();
			statement.setString(1, relativePath);
			statement.setLong(2, createTime);
			statement.setString(3, sourceModuleName);
			statement.setString(4, reportName);
			connection.executeUpdate(statement);
			resultSet = statement.getGeneratedKeys();
			return new Report(resultSet.getLong(1), localPath, createTime, sourceModuleName, reportName);
		} catch (SQLException ex) {
			throw new TskCoreException("Error adding report " + localPath + " to reports table", ex);
		} finally {
			closeResultSet(resultSet);
			releaseExclusiveLock();
		}
	}

	/**
	 * Selects all of the rows from the reports table in the case database.
	 *
	 * @return A list, possibly empty, of Report data transfer objects (DTOs)
	 * for the rows.
	 * @throws TskCoreException
	 */
	public List<Report> getAllReports() throws TskCoreException {
		CaseDbConnection connection = connections.getConnection();
		acquireSharedLock();
		ResultSet resultSet = null;
		try {
			PreparedStatement statement = connection.getPreparedStatement(CaseDbConnection.PREPARED_STATEMENT.SELECT_REPORTS);
			resultSet = connection.executeQuery(statement);
			ArrayList<Report> reports = new ArrayList<Report>();
			while (resultSet.next()) {
				reports.add(new Report(resultSet.getLong("report_id"), //NON-NLS
						getDbDirPath() + java.io.File.separator + resultSet.getString("path"), //NON-NLS
						resultSet.getLong("crtime"), //NON-NLS
						resultSet.getString("src_module_name"), //NON-NLS
						resultSet.getString("report_name")));  //NON-NLS
			}
			return reports;
		} catch (SQLException ex) {
			throw new TskCoreException("Error querying reports table", ex);
		} finally {
			closeResultSet(resultSet);
			releaseSharedLock();
		}
	}

	private static void closeResultSet(ResultSet resultSet) {
		if (resultSet != null) {
			try {
				resultSet.close();
			} catch (SQLException ex) {
				logger.log(Level.SEVERE, "Error closing ResultSet", ex); //NON-NLS
			}
		}
	}

	private static void closeStatement(Statement statement) {
		if (statement != null) {
			try {
				statement.close();
			} catch (SQLException ex) {
				logger.log(Level.SEVERE, "Error closing Statement", ex); //NON-NLS
			}
		}
	}

	/**
	 * An abstract base class for objects that store a case database connection
	 * for each thread that requests one.
	 */
	private abstract static class ConnectionPerThreadDispenser extends ThreadLocal<CaseDbConnection> {

		private final HashSet<CaseDbConnection> databaseConnections = new HashSet<CaseDbConnection>();

		synchronized CaseDbConnection getConnection() throws TskCoreException {
			CaseDbConnection connection = get();
			if (!connection.isOpen()) {
				throw new TskCoreException("Case database connection for current thread is not open");
			}
			databaseConnections.add(connection);
			return connection;
		}

		public synchronized void close() {
			for (CaseDbConnection entry : databaseConnections) {
				entry.close();
			}
			databaseConnections.clear();
		}

		@Override
		abstract public CaseDbConnection initialValue();
	}

	/**
	 * Stores a SQLite case database connection for each thread that requests
	 * one.
	 */
	private final static class SQLiteConnections extends ConnectionPerThreadDispenser {

		private final String dbPath;

		SQLiteConnections(String dbPath) {
			this.dbPath = dbPath;
		}

		@Override
		public CaseDbConnection initialValue() {
			return new SQLiteConnection(dbPath);
		}

	}

	/**
	 * Stores a PostgreSQL case database connection for each thread that
	 * requests one.
	 */
	private final static class PostgreSQLConnections extends ConnectionPerThreadDispenser {

		private final String host;
		private final int port;
		private final String dbName;
		private final String userName;
		private final String password;

		PostgreSQLConnections(String host, int port, String dbName, String userName, String password) {
			this.host = host;
			this.port = port;
			this.dbName = dbName;
			this.userName = userName;
			this.password = password;
		}

		@Override
		public CaseDbConnection initialValue() {
			return new PostgreSQLConnection(host, port, dbName, userName, password);
		}

	}

	/**
	 * An abstract base class for case database connection objects.
	 */
	private abstract static class CaseDbConnection {

		enum PREPARED_STATEMENT {

			SELECT_ATTRIBUTES_OF_ARTIFACT("SELECT artifact_id, source, context, attribute_type_id, value_type, " //NON-NLS
					+ "value_byte, value_text, value_int32, value_int64, value_double " //NON-NLS
					+ "FROM blackboard_attributes WHERE artifact_id = ?"), //NON-NLS
			SELECT_ARTIFACT_BY_ID("SELECT obj_id, artifact_type_id FROM blackboard_artifacts WHERE artifact_id = ?"), //NON-NLS
			SELECT_ARTIFACTS_BY_TYPE("SELECT artifact_id, obj_id FROM blackboard_artifacts " //NON-NLS
					+ "WHERE artifact_type_id = ?"), //NON-NLS
			COUNT_ARTIFACTS_OF_TYPE("SELECT COUNT(*) FROM blackboard_artifacts WHERE artifact_type_id = ?"), //NON-NLS
			COUNT_ARTIFACTS_FROM_SOURCE("SELECT COUNT(*) FROM blackboard_artifacts WHERE obj_id = ?"), //NON-NLS
			SELECT_ARTIFACTS_BY_SOURCE_AND_TYPE("SELECT artifact_id FROM blackboard_artifacts WHERE obj_id = ? AND artifact_type_id = ?"), //NON-NLS
			COUNT_ARTIFACTS_BY_SOURCE_AND_TYPE("SELECT COUNT(*) FROM blackboard_artifacts WHERE obj_id = ? AND artifact_type_id = ?"), //NON-NLS
			SELECT_FILES_BY_PARENT("SELECT tsk_files.* " //NON-NLS
					+ "FROM tsk_objects INNER JOIN tsk_files " //NON-NLS
					+ "ON tsk_objects.obj_id=tsk_files.obj_id " //NON-NLS
					+ "WHERE (tsk_objects.par_obj_id = ? ) " //NON-NLS
					+ "ORDER BY tsk_files.dir_type, tsk_files.name COLLATE NOCASE"), //NON-NLS
			SELECT_FILES_BY_PARENT_AND_TYPE("SELECT tsk_files.* " //NON-NLS
					+ "FROM tsk_objects INNER JOIN tsk_files " //NON-NLS
					+ "ON tsk_objects.obj_id=tsk_files.obj_id " //NON-NLS
					+ "WHERE (tsk_objects.par_obj_id = ? AND tsk_files.type = ? ) " //NON-NLS
					+ "ORDER BY tsk_files.dir_type, tsk_files.name COLLATE NOCASE"), //NON-NLS
			SELECT_FILE_IDS_BY_PARENT("SELECT tsk_files.obj_id FROM tsk_objects INNER JOIN tsk_files " //NON-NLS
					+ "ON tsk_objects.obj_id=tsk_files.obj_id WHERE (tsk_objects.par_obj_id = ?)"), //NON-NLS
			SELECT_FILE_IDS_BY_PARENT_AND_TYPE("SELECT tsk_files.obj_id " //NON-NLS
					+ "FROM tsk_objects INNER JOIN tsk_files " //NON-NLS
					+ "ON tsk_objects.obj_id=tsk_files.obj_id " //NON-NLS
					+ "WHERE (tsk_objects.par_obj_id = ? " //NON-NLS
					+ "AND tsk_files.type = ? )"), //NON-NLS
			SELECT_FILE_BY_ID("SELECT * FROM tsk_files WHERE obj_id = ? LIMIT 1"), //NON-NLS
			INSERT_ARTIFACT("INSERT INTO blackboard_artifacts (artifact_id, obj_id, artifact_type_id) " //NON-NLS
					+ "VALUES (?, ?, ?)"), //NON-NLS
			INSERT_STRING_ATTRIBUTE("INSERT INTO blackboard_attributes (artifact_id, artifact_type_id, source, context, attribute_type_id, value_type, value_text) " //NON-NLS
					+ "VALUES (?,?,?,?,?,?,?)"), //NON-NLS
			INSERT_BYTE_ATTRIBUTE("INSERT INTO blackboard_attributes (artifact_id, artifact_type_id, source, context, attribute_type_id, value_type, value_byte) " //NON-NLS
					+ "VALUES (?,?,?,?,?,?,?)"), //NON-NLS
			INSERT_INT_ATTRIBUTE("INSERT INTO blackboard_attributes (artifact_id, artifact_type_id, source, context, attribute_type_id, value_type, value_int32) " //NON-NLS
					+ "VALUES (?,?,?,?,?,?,?)"), //NON-NLS
			INSERT_LONG_ATTRIBUTE("INSERT INTO blackboard_attributes (artifact_id, artifact_type_id, source, context, attribute_type_id, value_type, value_int64) " //NON-NLS
					+ "VALUES (?,?,?,?,?,?,?)"), //NON-NLS
			INSERT_DOUBLE_ATTRIBUTE("INSERT INTO blackboard_attributes (artifact_id, artifact_type_id, source, context, attribute_type_id, value_type, value_double) " //NON-NLS
					+ "VALUES (?,?,?,?,?,?,?)"), //NON-NLS
			SELECT_FILES_BY_FILE_SYSTEM_AND_NAME("SELECT * FROM tsk_files WHERE LOWER(name) LIKE ? and LOWER(name) NOT LIKE '%journal%' AND fs_obj_id = ?"), //NON-NLS
			SELECT_FILES_BY_FILE_SYSTEM_AND_PATH("SELECT * FROM tsk_files WHERE LOWER(name) LIKE ? AND LOWER(name) NOT LIKE '%journal%' AND LOWER(parent_path) LIKE ? AND fs_obj_id = ?"), //NON-NLS
			UPDATE_FILE_MD5("UPDATE tsk_files SET md5 = ? WHERE obj_id = ?"), //NON-NLS
			SELECT_LOCAL_PATH_FOR_FILE("SELECT path FROM tsk_files_path WHERE obj_id = ?"), //NON-NLS
			SELECT_PATH_FOR_FILE("SELECT parent_path FROM tsk_files WHERE obj_id = ?"), //NON-NLS
			SELECT_FILE_NAME("SELECT name FROM tsk_files WHERE obj_id = ?"), //NON-NLS
			SELECT_DERIVED_FILE("SELECT derived_id, rederive FROM tsk_files_derived WHERE obj_id = ?"), //NON-NLS
			SELECT_FILE_DERIVATION_METHOD("SELECT tool_name, tool_version, other FROM tsk_files_derived_method WHERE derived_id = ?"), //NON-NLS
			SELECT_MAX_OBJECT_ID("SELECT MAX(obj_id) from tsk_objects"), //NON-NLS
			INSERT_OBJECT("INSERT INTO tsk_objects (par_obj_id, type) VALUES (?, ?)"), //NON-NLS
			INSERT_FILE("INSERT INTO tsk_files (obj_id, fs_obj_id, name, type, has_path, dir_type, meta_type, dir_flags, meta_flags, size, ctime, crtime, atime, mtime, parent_path) " //NON-NLS
					+ "VALUES (?, ?, ?, ?, ?, ?, ?, ?, ?, ?, ?, ?, ?, ?, ?)"), //NON-NLS
			INSERT_LAYOUT_FILE("INSERT INTO tsk_file_layout (obj_id, byte_start, byte_len, sequence) " //NON-NLS
					+ "VALUES (?, ?, ?, ?)"), //NON-NLS
			INSERT_LOCAL_PATH("INSERT INTO tsk_files_path (obj_id, path) VALUES (?, ?)"), //NON-NLS
			COUNT_CHILD_OBJECTS_BY_PARENT("SELECT COUNT(obj_id) FROM tsk_objects WHERE par_obj_id = ?"), //NON-NLS
			SELECT_FILE_SYSTEM_BY_OBJECT("SELECT fs_obj_id from tsk_files WHERE obj_id=?"), //NON-NLS
			SELECT_TAG_NAMES("SELECT * FROM tag_names"), //NON-NLS
			SELECT_TAG_NAMES_IN_USE("SELECT * FROM tag_names " //NON-NLS
					+ "WHERE tag_name_id IN " //NON-NLS
					+ "(SELECT tag_name_id from content_tags UNION SELECT tag_name_id FROM blackboard_artifact_tags)"), //NON-NLS
			INSERT_TAG_NAME("INSERT INTO tag_names (display_name, description, color) VALUES (?, ?, ?)"), //NON-NLS
			INSERT_CONTENT_TAG("INSERT INTO content_tags (obj_id, tag_name_id, comment, begin_byte_offset, end_byte_offset) VALUES (?, ?, ?, ?, ?)"), //NON-NLS
			DELETE_CONTENT_TAG("DELETE FROM content_tags WHERE tag_id = ?"), //NON-NLS
			COUNT_CONTENT_TAGS_BY_TAG_NAME("SELECT COUNT(*) FROM content_tags WHERE tag_name_id = ?"), //NON-NLS
			SELECT_CONTENT_TAGS("SELECT * FROM content_tags INNER JOIN tag_names ON content_tags.tag_name_id = tag_names.tag_name_id"), //NON-NLS
			SELECT_CONTENT_TAGS_BY_TAG_NAME("SELECT * FROM content_tags WHERE tag_name_id = ?"), //NON-NLS
			SELECT_CONTENT_TAGS_BY_CONTENT("SELECT * FROM content_tags INNER JOIN tag_names ON content_tags.tag_name_id = tag_names.tag_name_id WHERE content_tags.obj_id = ?"), //NON-NLS
			INSERT_ARTIFACT_TAG("INSERT INTO blackboard_artifact_tags (artifact_id, tag_name_id, comment) VALUES (?, ?, ?)"), //NON-NLS
			DELETE_ARTIFACT_TAG("DELETE FROM blackboard_artifact_tags WHERE tag_id = ?"), //NON-NLS
			SELECT_ARTIFACT_TAGS("SELECT * FROM blackboard_artifact_tags INNER JOIN tag_names ON blackboard_artifact_tags.tag_name_id = tag_names.tag_name_id"), //NON-NLS
			COUNT_ARTIFACTS_BY_TAG_NAME("SELECT COUNT(*) FROM blackboard_artifact_tags WHERE tag_name_id = ?"), //NON-NLS
			SELECT_ARTIFACT_TAGS_BY_TAG_NAME("SELECT * FROM blackboard_artifact_tags WHERE tag_name_id = ?"), //NON-NLS
			SELECT_ARTIFACT_TAGS_BY_ARTIFACT("SELECT * FROM blackboard_artifact_tags INNER JOIN tag_names ON blackboard_artifact_tags.tag_name_id = tag_names.tag_name_id WHERE blackboard_artifact_tags.artifact_id = ?"), //NON-NLS
			SELECT_REPORTS("SELECT * FROM reports"), //NON-NLS
			INSERT_REPORT("INSERT INTO reports (path, crtime, src_module_name, report_name) VALUES (?, ?, ?, ?)");	 //NON-NLS
			private final String sql;

			private PREPARED_STATEMENT(String sql) {
				this.sql = sql;
			}

			String getSQL() {
				return sql;
			}
		}

		private final Connection connection;
		private final Map<PREPARED_STATEMENT, PreparedStatement> preparedStatements;

<<<<<<< HEAD
		CaseDbConnection(Connection connection) {
			this.connection = connection;
			preparedStatements = new EnumMap<PREPARED_STATEMENT, PreparedStatement>(PREPARED_STATEMENT.class);
=======
		CaseDbConnection(String dbPath) {
			this.preparedStatements = new EnumMap<PREPARED_STATEMENT, PreparedStatement>(PREPARED_STATEMENT.class);
			Statement statement = null;
			try {
				SQLiteConfig config = new SQLiteConfig();
				
				// Reduce I/O operations, we have no OS crash recovery anyway.
				config.setSynchronous(SQLiteConfig.SynchronousMode.OFF);
				
				// The original comment for "read_uncommited" indicating that it
				// was being set to "allow query while in transaction". I don't fully
				// understand why this is needed since all it does it expose dirty writes
				// within one transaction to other queries. There was also the suggestion
				// that it may have helped to increase performance.
				config.setReadUncommited(true);
				
				// Enforce foreign key constraints.
				config.enforceForeignKeys(true);
				
				this.connection = DriverManager.getConnection("jdbc:sqlite:" + dbPath, config.toProperties()); //NON-NLS
			} catch (SQLException ex) {
				// The exception is caught and logged here because this 
				// constructor will be called by an override of 
				// ThreadLocal<T>.initialValue() which cannot throw. Calls to 
				// ConnectionPerThreadDispenser.getConnection() will detect
				// the error state via isOpen() and throw an appropriate 
				// exception.
				SleuthkitCase.logger.log(Level.SEVERE, "Error setting up case database connection for thread", ex); //NON-NLS
				if (this.connection != null) {
					try {
						this.connection.close();
					} catch (SQLException e) {
						SleuthkitCase.logger.log(Level.SEVERE, "Failed to close connection", e);
					}
					this.connection = null;
				}
			}
>>>>>>> f8bd8d29
		}

		boolean isOpen() {
			return this.connection != null;
		}

		PreparedStatement getPreparedStatement(PREPARED_STATEMENT statementKey) throws SQLException {
			// Lazy statement preparation.
			PreparedStatement statement;
			if (this.preparedStatements.containsKey(statementKey)) {
				statement = this.preparedStatements.get(statementKey);
			} else {
				statement = prepareStatement(statementKey.getSQL());
				this.preparedStatements.put(statementKey, statement);
			}
			return statement;
		}

		PreparedStatement prepareStatement(String sqlStatement) throws SQLException {
			PreparedStatement statement = null;
			boolean locked = true;
			while (locked) {
				try {
					statement = this.connection.prepareStatement(sqlStatement);
					locked = false;
				} catch (SQLException ex) {
					handleException(ex);
				}
			}
			return statement;
		}

		Statement createStatement() throws SQLException {
			Statement statement = null;
			boolean locked = true;
			while (locked) {
				try {
					statement = this.connection.createStatement();
					locked = false;
				} catch (SQLException ex) {
					handleException(ex);
				}
			}
			return statement;
		}

		void beginTransaction() throws SQLException {
			boolean locked = true;
			while (locked) {
				try {
					connection.setAutoCommit(false);
					locked = false;
				} catch (SQLException ex) {
					handleException(ex);
				}
			}
		}

		void commitTransaction() throws SQLException {
			boolean locked = true;

			// Exceptions can be thrown on a call to commit so we will retry
			// until it succeeds.
			while (locked) {
				try {
					connection.commit();
					locked = false;
				} catch (SQLException ex) {
					logger.log(Level.SEVERE, String.format("Exception commiting transaction: Error code: %d SQLState: %s", ex.getErrorCode(), ex.getSQLState()), ex);
				}
			}

			// You must turn auto commit back on when done with the transaction.
			try {
				connection.setAutoCommit(true);
			}
			catch (SQLException ex) {
				logger.log(Level.SEVERE, String.format("Exception resetting auto commit: Error code: %d SQLState: %s", ex.getErrorCode(), ex.getSQLState()), ex);
			}
		}

		/**
		 * A rollback that logs exceptions and does not throw, intended for
		 * "internal" use in SleuthkitCase methods where the exception that
		 * motivated the rollback is the exception to report to the client.
		 */
		void rollbackTransaction() {
			try {
				connection.rollback();
			} catch (SQLException e) {
				logger.log(Level.SEVERE, "Error rolling back transaction", e);
			}
			try {
				connection.setAutoCommit(true);
			} catch (SQLException e) {
				logger.log(Level.SEVERE, "Error restoring auto-commit", e);
			}
		}

		/**
		 * A rollback that throws, intended for use by the CaseDbTransaction
		 * class where client code is managing the transaction and the client
		 * may wish to know that the rollback failed.
		 *
		 * @throws SQLException
		 */
		void rollbackTransactionWithThrow() throws SQLException {
			try {
				connection.rollback();
			} finally {
				connection.setAutoCommit(true);
			}
		}

		ResultSet executeQuery(Statement statement, String query) throws SQLException {
			ResultSet resultSet = null;
			boolean locked = true;
			while (locked) {
				try {
					resultSet = statement.executeQuery(query);
					locked = false;
				} catch (SQLException ex) {
					handleException(ex);
				}
			}
			return resultSet;
		}

		ResultSet executeQuery(PreparedStatement statement) throws SQLException {
			ResultSet resultSet = null;
			boolean locked = true;
			while (locked) {
				try {
					resultSet = statement.executeQuery();
					locked = false;
				} catch (SQLException ex) {
					handleException(ex);
				}
			}
			return resultSet;
		}

		void executeUpdate(Statement statement, String update) throws SQLException {
			boolean locked = true;
			while (locked) {
				try {
					statement.executeUpdate(update);
					locked = false;
				} catch (SQLException ex) {
					handleException(ex);
				}
			}
		}

		void executeUpdate(PreparedStatement statement) throws SQLException {
			boolean locked = true;
			while (locked) {
				try {
					statement.executeUpdate();
					locked = false;
				} catch (SQLException ex) {
					handleException(ex);
				}
			}
		}

		/**
		 * Close the connection to the database.
		 */
		void close() {
			try {
				connection.close();
			} catch (SQLException ex) {
				logger.log(Level.SEVERE, "Unable to close connection to case database", ex);
			}
		}

		abstract void handleException(SQLException ex) throws SQLException;

	}

	/**
	 * A connection to an SQLite case database.
	 */
	private static final class SQLiteConnection extends CaseDbConnection {

		private static final int DATABASE_LOCKED_ERROR = 0; // This should be 6 according to documentation, but it has been observed to be 0.
		private static final int SQLITE_BUSY_ERROR = 5;

		SQLiteConnection(String dbPath) {
			super(createConnection(dbPath));
		}

		static Connection createConnection(String dbPath) {
			Connection connection = null;
			try {
				SQLiteConfig config = new SQLiteConfig();
				
				// Reduce I/O operations, we have no OS crash recovery anyway.
				config.setSynchronous(SQLiteConfig.SynchronousMode.OFF);
				
				// The original comment for "read_uncommited" indicating that it
				// was being set to "allow query while in transaction". I don't fully
				// understand why this is needed since all it does it expose dirty writes
				// within one transaction to other queries. There was also the suggestion
				// that it may have helped to increase performance.
				config.setReadUncommited(true);
				
				// Enforce foreign key constraints.
				config.enforceForeignKeys(true);
				
				connection = DriverManager.getConnection("jdbc:sqlite:" + dbPath, config.toProperties()); //NON-NLS
			} catch (SQLException ex) {
				// The exception is caught and logged here because this 
				// constructor will be called by an override of 
				// ThreadLocal<T>.initialValue() which cannot throw. Calls to 
				// ConnectionPerThreadDispenser.getConnection() will detect
				// the error state via isOpen() and throw an appropriate 
				// exception.
				SleuthkitCase.logger.log(Level.SEVERE, "Error setting up case database connection for thread", ex); //NON-NLS
				if (connection != null) {
					try {
						connection.close();
					} catch (SQLException e) {
						SleuthkitCase.logger.log(Level.SEVERE, "Failed to close connection", e);
					}
					connection = null;
				}
			}
			return connection;
		}

		@Override
		void handleException(SQLException ex) throws SQLException {
			if (ex.getErrorCode() != SQLITE_BUSY_ERROR && ex.getErrorCode() != DATABASE_LOCKED_ERROR) {
				throw ex;
			}
		}

	}

	/**
	 * A connection to a PostgreSQL case database.
	 */
	private static final class PostgreSQLConnection extends CaseDbConnection {

		PostgreSQLConnection(String host, int port, String dbName, String userName, String password) {
			super(createConnection(host, port, dbName, userName, password));
		}

		static Connection createConnection(String host, int port, String dbName, String userName, String password) {
			return null;
		}

		@Override
		void handleException(SQLException ex) throws SQLException {
			throw ex;
		}

	}

	/**
	 * Wraps the transactional capabilities of a CaseDbConnection object to
	 * support use cases where control of a transaction is given to a
	 * SleuthkitCase client. Note that this class does not implement the
	 * Transaction interface because that sort of flexibility and its associated
	 * complexity is not needed. Also, TskCoreExceptions are thrown to be
	 * consistent with the outer SleuthkitCase class.
	 */
	public static final class CaseDbTransaction {

		private final CaseDbConnection connection;

		private CaseDbTransaction(CaseDbConnection connection) throws TskCoreException {
			this.connection = connection;
			try {
				this.connection.beginTransaction();
			} catch (SQLException ex) {
				throw new TskCoreException("Failed to create transaction on case database", ex);
			}
		}

		/**
		 * The implementations of the public APIs that take a CaseDbTransaction
		 * object need access to the underlying CaseDbConnection.
		 *
		 * @return The CaseDbConnection instance for this instance of
		 * CaseDbTransaction.
		 */
		private CaseDbConnection getConnection() {
			return this.connection;
		}

		/**
		 * Commits the transaction on the case database that was begun when this
		 * object was constructed.
		 *
		 * @throws TskCoreException
		 */
		public void commit() throws TskCoreException {
			try {
				this.connection.commitTransaction();
			} catch (SQLException ex) {
				throw new TskCoreException("Failed to commit transaction on case database", ex);
			}
		}

		/**
		 * Rolls back the transaction on the case database that was begun when
		 * this object was constructed.
		 *
		 * @throws TskCoreException
		 */
		public void rollback() throws TskCoreException {
			try {
				this.connection.rollbackTransactionWithThrow();
			} catch (SQLException ex) {
				throw new TskCoreException("Case database transaction rollback failed", ex);
			}
		}

	}
	
	/**
	 * The CaseDbQuery supports the use case where developers have a 
	 * need for data that is not exposed through the SleuthkitCase API.
	 * A CaseDbQuery instance gets created through the SleuthkitCase
	 * executeDbQuery() method. It wraps the ResultSet and takes care
	 * of acquiring and releasing the appropriate database lock.
	 * It implements AutoCloseable so that it can be used in a try-with
	 * -resources block freeing developers from having to remember to
	 * close the result set and releasing the lock.
	 * 
	 */
	public final class CaseDbQuery implements AutoCloseable {
		private ResultSet resultSet;
		
		private CaseDbQuery(String query) throws TskCoreException {
			if (!query.regionMatches(true, 0, "SELECT", 0, "SELECT".length())) {
				throw new TskCoreException("Unsupported query: Only SELECT queries are supported.");
			}
			
			CaseDbConnection connection;
			
			try {
				connection = connections.getConnection();
			} catch (TskCoreException ex) {
				throw new TskCoreException("Error getting connection for query: ", ex);
			}

			try {
				SleuthkitCase.this.acquireSharedLock();		
				resultSet = connection.executeQuery(connection.createStatement(), query);
			}
			catch (SQLException ex)
			{
				SleuthkitCase.this.releaseSharedLock();
				throw new TskCoreException("Error executing query: ", ex);				
			}
		}
		
		/**
		 * Get the result set for this query.
		 * @return The result set.
		 */
		public ResultSet getResultSet() {
			return resultSet;
		}
		
		@Override
		public void close() throws TskCoreException {
			try {
				if (resultSet != null) {
					final Statement statement = resultSet.getStatement();
					if (statement != null) {
						statement.close();
					}
					resultSet.close();
				}

				SleuthkitCase.this.releaseSharedLock();				
			}
			catch (SQLException ex) {
				throw new TskCoreException("Error closing query: ", ex);
			}
		}	
	}
	
	/**
	 * The CaseDbQuery supports the use case where developers have a 
	 * need for data that is not exposed through the SleuthkitCase API.
	 * A CaseDbQuery instance gets created through the SleuthkitCase
	 * executeDbQuery() method. It wraps the ResultSet and takes care
	 * of acquiring and releasing the appropriate database lock.
	 * It implements AutoCloseable so that it can be used in a try-with
	 * -resources block freeing developers from having to remember to
	 * close the result set and releasing the lock.
	 * 
	 */
	public final class CaseDbQuery implements AutoCloseable {
		private ResultSet resultSet;
		
		private CaseDbQuery(String query) throws TskCoreException {
			if (!query.regionMatches(true, 0, "SELECT", 0, "SELECT".length())) {
				throw new TskCoreException("Unsupported query: Only SELECT queries are supported.");
			}
			
			CaseDbConnection connection;
			
			try {
				connection = connections.getConnection();
			} catch (TskCoreException ex) {
				throw new TskCoreException("Error getting connection for query: ", ex);
			}

			try {
				SleuthkitCase.this.acquireSharedLock();		
				resultSet = connection.executeQuery(connection.createStatement(), query);
			}
			catch (SQLException ex)
			{
				SleuthkitCase.this.releaseSharedLock();
				throw new TskCoreException("Error executing query: ", ex);				
			}
		}
		
		/**
		 * Get the result set for this query.
		 * @return The result set.
		 */
		public ResultSet getResultSet() {
			return resultSet;
		}
		
		@Override
		public void close() throws TskCoreException {
			try {
				if (resultSet != null) {
					final Statement statement = resultSet.getStatement();
					if (statement != null) {
						statement.close();
					}
					resultSet.close();
				}

				SleuthkitCase.this.releaseSharedLock();				
			}
			catch (SQLException ex) {
				throw new TskCoreException("Error closing query: ", ex);
			}
		}	
	}
}<|MERGE_RESOLUTION|>--- conflicted
+++ resolved
@@ -4175,18 +4175,12 @@
 
 	/**
 	 * This method allows developers to run arbitrary SQL "SELECT"
-<<<<<<< HEAD
-	 * queries. The CaseDbQuery object will take care to acquiring
-	 * the necessary database lock and when used in a try-with-resources
-	 * block will automatically take care of releasing the lock.
-=======
 	 * queries. The CaseDbQuery object will take care of acquiring
 	 * the necessary database lock and when used in a try-with-resources
 	 * block will automatically take care of releasing the lock.
 	 * If you do not use a try-with-resources block you must call 
 	 * CaseDbQuery.close() once you are done processing the results of
 	 * the query.
->>>>>>> f8bd8d29
 	 * @param query The query string to execute.
 	 * @return A CaseDbQuery instance.
 	 * @throws TskCoreException 
@@ -5245,49 +5239,9 @@
 		private final Connection connection;
 		private final Map<PREPARED_STATEMENT, PreparedStatement> preparedStatements;
 
-<<<<<<< HEAD
 		CaseDbConnection(Connection connection) {
 			this.connection = connection;
 			preparedStatements = new EnumMap<PREPARED_STATEMENT, PreparedStatement>(PREPARED_STATEMENT.class);
-=======
-		CaseDbConnection(String dbPath) {
-			this.preparedStatements = new EnumMap<PREPARED_STATEMENT, PreparedStatement>(PREPARED_STATEMENT.class);
-			Statement statement = null;
-			try {
-				SQLiteConfig config = new SQLiteConfig();
-				
-				// Reduce I/O operations, we have no OS crash recovery anyway.
-				config.setSynchronous(SQLiteConfig.SynchronousMode.OFF);
-				
-				// The original comment for "read_uncommited" indicating that it
-				// was being set to "allow query while in transaction". I don't fully
-				// understand why this is needed since all it does it expose dirty writes
-				// within one transaction to other queries. There was also the suggestion
-				// that it may have helped to increase performance.
-				config.setReadUncommited(true);
-				
-				// Enforce foreign key constraints.
-				config.enforceForeignKeys(true);
-				
-				this.connection = DriverManager.getConnection("jdbc:sqlite:" + dbPath, config.toProperties()); //NON-NLS
-			} catch (SQLException ex) {
-				// The exception is caught and logged here because this 
-				// constructor will be called by an override of 
-				// ThreadLocal<T>.initialValue() which cannot throw. Calls to 
-				// ConnectionPerThreadDispenser.getConnection() will detect
-				// the error state via isOpen() and throw an appropriate 
-				// exception.
-				SleuthkitCase.logger.log(Level.SEVERE, "Error setting up case database connection for thread", ex); //NON-NLS
-				if (this.connection != null) {
-					try {
-						this.connection.close();
-					} catch (SQLException e) {
-						SleuthkitCase.logger.log(Level.SEVERE, "Failed to close connection", e);
-					}
-					this.connection = null;
-				}
-			}
->>>>>>> f8bd8d29
 		}
 
 		boolean isOpen() {
@@ -5675,69 +5629,4 @@
 			}
 		}	
 	}
-	
-	/**
-	 * The CaseDbQuery supports the use case where developers have a 
-	 * need for data that is not exposed through the SleuthkitCase API.
-	 * A CaseDbQuery instance gets created through the SleuthkitCase
-	 * executeDbQuery() method. It wraps the ResultSet and takes care
-	 * of acquiring and releasing the appropriate database lock.
-	 * It implements AutoCloseable so that it can be used in a try-with
-	 * -resources block freeing developers from having to remember to
-	 * close the result set and releasing the lock.
-	 * 
-	 */
-	public final class CaseDbQuery implements AutoCloseable {
-		private ResultSet resultSet;
-		
-		private CaseDbQuery(String query) throws TskCoreException {
-			if (!query.regionMatches(true, 0, "SELECT", 0, "SELECT".length())) {
-				throw new TskCoreException("Unsupported query: Only SELECT queries are supported.");
-			}
-			
-			CaseDbConnection connection;
-			
-			try {
-				connection = connections.getConnection();
-			} catch (TskCoreException ex) {
-				throw new TskCoreException("Error getting connection for query: ", ex);
-			}
-
-			try {
-				SleuthkitCase.this.acquireSharedLock();		
-				resultSet = connection.executeQuery(connection.createStatement(), query);
-			}
-			catch (SQLException ex)
-			{
-				SleuthkitCase.this.releaseSharedLock();
-				throw new TskCoreException("Error executing query: ", ex);				
-			}
-		}
-		
-		/**
-		 * Get the result set for this query.
-		 * @return The result set.
-		 */
-		public ResultSet getResultSet() {
-			return resultSet;
-		}
-		
-		@Override
-		public void close() throws TskCoreException {
-			try {
-				if (resultSet != null) {
-					final Statement statement = resultSet.getStatement();
-					if (statement != null) {
-						statement.close();
-					}
-					resultSet.close();
-				}
-
-				SleuthkitCase.this.releaseSharedLock();				
-			}
-			catch (SQLException ex) {
-				throw new TskCoreException("Error closing query: ", ex);
-			}
-		}	
-	}
 }