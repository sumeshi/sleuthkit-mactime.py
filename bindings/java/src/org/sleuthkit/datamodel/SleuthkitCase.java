--- conflicted
+++ resolved
@@ -189,13 +189,6 @@
 			}
 		} finally {
 			closeResultSet(resultSet);
-<<<<<<< HEAD
-			if(this.dbType==DbType.POSTGRESQL) {
-				int newPrimaryKeyIndex = Collections.max(Arrays.asList(ARTIFACT_TYPE.values())).getTypeID()+1;
-				statement.execute("ALTER SEQUENCE blackboard_artifact_types_artifact_type_id_seq RESTART WITH "+newPrimaryKeyIndex);
-			}
-=======
->>>>>>> 6be55473
 			closeStatement(statement);
 		}
 	}
@@ -221,13 +214,7 @@
 				resultSet.close();
 				resultSet = null;
 			}
-<<<<<<< HEAD
-		} finally {
-			closeResultSet(resultSet);
 			if (this.dbType == DbType.POSTGRESQL) {
-=======
-			if (dbType == DbType.POSTGRESQL) {
->>>>>>> 6be55473
 				int newPrimaryKeyIndex = Collections.max(Arrays.asList(ATTRIBUTE_TYPE.values())).getTypeID() + 1;
 				statement.execute("ALTER SEQUENCE blackboard_attribute_types_attribute_type_id_seq RESTART WITH " + newPrimaryKeyIndex);
 			}
