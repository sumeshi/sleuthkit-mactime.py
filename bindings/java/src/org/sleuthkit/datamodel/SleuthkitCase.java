--- conflicted
+++ resolved
@@ -5419,17 +5419,11 @@
 			// Add a row to data_source_info
 			preparedStatement = connection.getPreparedStatement(PREPARED_STATEMENT.INSERT_DATA_SOURCE_INFO);
 			statement = connection.createStatement();
-<<<<<<< HEAD
-			statement.executeUpdate("INSERT INTO data_source_info (obj_id, device_id, time_zone) "
-					+ "VALUES(" + newObjId + ", '" + deviceId + "', '" + timezone + "');");
-
-=======
 			preparedStatement.setLong(1, newObjId);
 			preparedStatement.setString(2, deviceId);
 			preparedStatement.setString(3, timezone);
 			connection.executeUpdate(preparedStatement);
-			
->>>>>>> 3512de78
+
 			// Create the new Image object
 			return new Image(this, newObjId, type.getValue(), deviceId, sectorSize, displayName,
 					imagePaths.toArray(new String[imagePaths.size()]), timezone, md5, sha1, sha256, size);
@@ -10363,14 +10357,9 @@
 		UPDATE_IMAGE_NAME("UPDATE tsk_image_info SET display_name = ? WHERE obj_id = ?"),
 		DELETE_IMAGE_NAME("DELETE FROM tsk_image_names WHERE obj_id = ?"),
 		INSERT_IMAGE_NAME("INSERT INTO tsk_image_names (obj_id, name, sequence) VALUES (?, ?, ?)"),
-<<<<<<< HEAD
 		INSERT_IMAGE_INFO("INSERT INTO tsk_image_info (obj_id, type, ssize, tzone, size, md5, sha1, sha256, display_name)"
 				+ " VALUES (?, ?, ?, ?, ?, ?, ?, ?, ?)"),
-=======
-		INSERT_IMAGE_INFO("INSERT INTO tsk_image_info (obj_id, type, ssize, tzone, size, md5, sha1, sha256, display_name)" + 
-				" VALUES (?, ?, ?, ?, ?, ?, ?, ?, ?)"),
 		INSERT_DATA_SOURCE_INFO("INSERT INTO data_source_info (obj_id, device_id, time_zone) VALUES (?, ?, ?)"),
->>>>>>> 3512de78
 		INSERT_VS_INFO("INSERT INTO tsk_vs_info (obj_id, vs_type, img_offset, block_size) VALUES (?, ?, ?, ?)"),
 		INSERT_VS_PART_SQLITE("INSERT INTO tsk_vs_parts (obj_id, addr, start, length, desc, flags) VALUES (?, ?, ?, ?, ?, ?)"),
 		INSERT_VS_PART_POSTGRESQL("INSERT INTO tsk_vs_parts (obj_id, addr, start, length, descr, flags) VALUES (?, ?, ?, ?, ?, ?)"),
