/*
 * Sleuth Kit Data Model
 *
 * Copyright 2018 Basis Technology Corp.
 * Contact: carrier <at> sleuthkit <dot> org
 *
 * Licensed under the Apache License, Version 2.0 (the "License");
 * you may not use this file except in compliance with the License.
 * You may obtain a copy of the License at
 *
 *	 http://www.apache.org/licenses/LICENSE-2.0
 *
 * Unless required by applicable law or agreed to in writing, software
 * distributed under the License is distributed on an "AS IS" BASIS,
 * WITHOUT WARRANTIES OR CONDITIONS OF ANY KIND, either express or implied.
 * See the License for the specific language governing permissions and
 * limitations under the License.
 */
package org.sleuthkit.datamodel;

import java.sql.ResultSet;
import java.sql.SQLException;
import java.sql.Statement;
import java.util.ArrayList;
<<<<<<< HEAD
=======
import java.util.Arrays;
>>>>>>> c2639a0f
import java.util.Collection;
import java.util.List;

/**
 * A representation of the blackboard, a place where artifacts and their
 * attributes are posted.
 *
 */
public final class Blackboard {

	private final SleuthkitCase caseDb;

	/**
	 * Constructs a representation of the blackboard, a place where artifacts
	 * and their attributes are posted.
	 *
	 * @param casedb The case database.
	 */
	Blackboard(SleuthkitCase casedb) {
		this.caseDb = casedb;
	}

<<<<<<< HEAD
	/**
	 * Posts the artifact. The artifact should be complete (all attributes have
	 * been added) before being posted. Posting the artifact includes making any
	 * events that may be derived from it, and broadcasting a notification that
	 * the artifact is ready for further analysis.
	 *
	 * @param artifact The artifact to be posted.
	 *
	 * @throws BlackboardException If there is a problem posting the artifact.
	 */
	public synchronized void postArtifact(BlackboardArtifact artifact) throws BlackboardException {
		if (null == caseDb) {
			throw new BlackboardException("Blackboard has been closed");
		}

		try {
			caseDb.getTimelineManager().addEventsFromArtifact(artifact);
		} catch (TskCoreException ex) {
			throw new BlackboardException("Failed to add events for artifact: " + artifact, ex);
		}
		caseDb.postTSKEvent(new ArtifactPostedEvent(artifact));

	}

	/**
	 * Posts a Collection of artifacts. The artifacts should be complete (all
	 * attributes have been added) before being posted. Posting the artifacts
	 * includes making any events that may be derived from them, and
	 * broadcasting notifications that the artifacts are ready for further
	 * analysis.
	 *
	 * @param artifacts The artifacts to be posted.
	 *
	 * @throws BlackboardException If there is a problem posting the artifacts.
	 */
	public synchronized void postArtifacts(Collection<BlackboardArtifact> artifacts) throws BlackboardException {
		/*
		 * For now this just posts them one by one, but in the future it could
		 * be smarter and use transactions, post a single bulk event, etc.
		 */
		for (BlackboardArtifact artifact : artifacts) {
			postArtifact(artifact);
		}
	}

	/**
	 * Gets an artifact type, creating it if it does not already exist. Use this
	 * method to define custom artifact types.
	 *
	 * @param typeName    The type name of the artifact type.
	 * @param displayName The display name of the artifact type.
	 *
	 * @return A type object representing the artifact type.
	 *
	 * @throws BlackboardException If there is a problem getting or adding the
	 *                             artifact type.
	 */
	public synchronized BlackboardArtifact.Type getOrAddArtifactType(String typeName, String displayName) throws BlackboardException {
		if (null == caseDb) {
			throw new BlackboardException("Blackboard has been closed");
		}
		try {
			return caseDb.addBlackboardArtifactType(typeName, displayName);
		} catch (TskDataException typeExistsEx) {
			try {
				return caseDb.getArtifactType(typeName);
			} catch (TskCoreException ex) {
				throw new BlackboardException("Failed to get or add artifact type", ex);
			}
		} catch (TskCoreException ex) {
			throw new BlackboardException("Failed to get or add artifact type", ex);
		}
	}

	/**
	 * Gets an attribute type, creating it if it does not already exist. Use
	 * this method to define custom attribute types.
	 *
	 * @param typeName    The type name of the attribute type.
	 * @param valueType   The value type of the attribute type.
	 * @param displayName The display name of the attribute type.
	 *
	 * @return A type object representing the attribute type.
	 *
	 * @throws BlackboardException If there is a problem getting or adding the
	 *                             attribute type.
	 */
	public synchronized BlackboardAttribute.Type getOrAddAttributeType(String typeName, BlackboardAttribute.TSK_BLACKBOARD_ATTRIBUTE_VALUE_TYPE valueType, String displayName) throws BlackboardException {
		if (null == caseDb) {
			throw new BlackboardException("Blackboard has been closed");
		}
		try {
			return caseDb.addArtifactAttributeType(typeName, valueType, displayName);
		} catch (TskDataException typeExistsEx) {
			try {
				return caseDb.getAttributeType(typeName);
			} catch (TskCoreException ex) {
				throw new BlackboardException("Failed to get or add attribute type", ex);
			}
		} catch (TskCoreException ex) {
			throw new BlackboardException("Failed to get or add attribute type", ex);
		}
	}

=======
>>>>>>> c2639a0f
	/**
	 * Gets the list of all artifact types in use for the given data source.
	 * Gets both standard and custom types.
	 *
	 * @param dataSourceObjId data source object id
	 *
	 * @return The list of artifact types
	 *
	 * @throws TskCoreException exception thrown if a critical error occurred
	 *                          within tsk core
	 */
	public List<BlackboardArtifact.Type> getArtifactTypesInUse(long dataSourceObjId) throws TskCoreException {

		final String queryString = "SELECT DISTINCT arts.artifact_type_id AS artifact_type_id, "
				+ "types.type_name AS type_name, types.display_name AS display_name "
				+ "FROM blackboard_artifact_types AS types "
				+ "INNER JOIN blackboard_artifacts AS arts "
				+ "ON arts.artifact_type_id = types.artifact_type_id "
				+ "WHERE arts.data_source_obj_id = " + dataSourceObjId;
<<<<<<< HEAD
=======

		SleuthkitCase.CaseDbConnection connection = caseDb.getConnection();
>>>>>>> c2639a0f
		caseDb.acquireSingleUserCaseReadLock();
		try (SleuthkitCase.CaseDbConnection connection = caseDb.getConnection();
				Statement statement = connection.createStatement();
				ResultSet resultSet = connection.executeQuery(statement, queryString);) {

			List<BlackboardArtifact.Type> uniqueArtifactTypes = new ArrayList<>();
			while (resultSet.next()) {
				uniqueArtifactTypes.add(new BlackboardArtifact.Type(resultSet.getInt("artifact_type_id"),
						resultSet.getString("type_name"), resultSet.getString("display_name")));
			}
			return uniqueArtifactTypes;
		} catch (SQLException ex) {
			throw new TskCoreException("Error getting artifact types is use for data source." + ex.getMessage(), ex);
		} finally {
			caseDb.releaseSingleUserCaseReadLock();
		}
<<<<<<< HEAD
=======

>>>>>>> c2639a0f
	}

	/**
	 * Get count of all blackboard artifacts of a given type for the given data
	 * source. Does not include rejected artifacts.
	 *
	 * @param artifactTypeID  artifact type id (must exist in database)
	 * @param dataSourceObjId data source object id
	 *
	 * @return count of blackboard artifacts
	 *
	 * @throws TskCoreException exception thrown if a critical error occurs
	 *                          within TSK core
	 */
	public long getArtifactsCount(int artifactTypeID, long dataSourceObjId) throws TskCoreException {
		return getArtifactsCountHelper(artifactTypeID,
				"blackboard_artifacts.data_source_obj_id = '" + dataSourceObjId + "';");
	}

	/**
	 * Get all blackboard artifacts of a given type. Does not included rejected
	 * artifacts.
	 *
	 * @param artifactTypeID  artifact type to get
	 * @param dataSourceObjId data source to look under
	 *
	 * @return list of blackboard artifacts
	 *
	 * @throws TskCoreException exception thrown if a critical error occurs
	 *                          within TSK core
	 */
	public List<BlackboardArtifact> getArtifacts(int artifactTypeID, long dataSourceObjId) throws TskCoreException {
		return caseDb.getArtifactsHelper("blackboard_artifacts.data_source_obj_id = " + dataSourceObjId
				+ " AND blackboard_artifact_types.artifact_type_id = " + artifactTypeID + ";");
	}

	/**
	 * Gets count of blackboard artifacts of given type that match a given WHERE
	 * clause. Uses a SELECT COUNT(*) FROM blackboard_artifacts statement
	 *
	 * @param artifactTypeID artifact type to count
	 * @param whereClause    The WHERE clause to append to the SELECT statement.
	 *
	 * @return A count of matching BlackboardArtifact .
	 *
	 * @throws TskCoreException If there is a problem querying the case
	 *                          database.
	 */
	private long getArtifactsCountHelper(int artifactTypeID, String whereClause) throws TskCoreException {
		String queryString = "SELECT COUNT(*) AS count FROM blackboard_artifacts "
				+ "WHERE blackboard_artifacts.artifact_type_id = " + artifactTypeID
				+ " AND blackboard_artifacts.review_status_id !=" + BlackboardArtifact.ReviewStatus.REJECTED.getID()
				+ " AND " + whereClause;

		SleuthkitCase.CaseDbConnection connection = caseDb.getConnection();
		caseDb.acquireSingleUserCaseReadLock();
		Statement statement = null;
		ResultSet resultSet = null;

		try {
			statement = connection.createStatement();
			resultSet = connection.executeQuery(statement, queryString); //NON-NLS	
			long count = 0;
			if (resultSet.next()) {
				count = resultSet.getLong("count");
			}
			return count;
		} catch (SQLException ex) {
			throw new TskCoreException("Error getting artifact types is use for data source." + ex.getMessage(), ex);
		} finally {
			SleuthkitCase.closeResultSet(resultSet);
			SleuthkitCase.closeStatement(statement);
			connection.close();
			caseDb.releaseSingleUserCaseReadLock();
		}
	}

	/**
<<<<<<< HEAD
	 * A Blackboard exception.
	 */
	public static final class BlackboardException extends Exception {

		private static final long serialVersionUID = 1L;

		/**
		 * Constructs a blackboard exception with the specified message.
		 *
		 * @param message The message.
		 */
		BlackboardException(String message) {
			super(message);
		}

		/**
		 * Constructs a blackboard exception with the specified message and
		 * cause.
		 *
		 * @param message The message.
		 * @param cause   The cause.
		 */
		BlackboardException(String message, Throwable cause) {
			super(message, cause);
		}
	}

	/**
	 * Event published by SleuthkitCase when an artifact is posted. A posted
	 * artifact is complete (all attributes have been added) and ready for
	 * further processing.
	 */
	final public static class ArtifactPostedEvent {

		private final BlackboardArtifact artifact;

		public BlackboardArtifact getArtifact() {
			return artifact;
		}

		ArtifactPostedEvent(BlackboardArtifact artifact) {
			this.artifact = artifact;
		}
=======
	 * Determine if an artifact of a given type exists for given content with a
	 * specific list of attributes.
	 *
	 * @param content        The content whose artifacts need to be looked at.
	 * @param artifactType   The type of artifact to look for.
	 * @param attributesList The list of attributes to look for.
	 *
	 * @return True if the specific artifact exists; otherwise false.
	 *
	 * @throws TskCoreException If there is a problem getting artifacts or
	 *                          attributes.
	 */
	public boolean artifactExists(Content content, BlackboardArtifact.ARTIFACT_TYPE artifactType,
			Collection<BlackboardAttribute> attributesList) throws TskCoreException {

		ArrayList<BlackboardArtifact> artifactsList;

		/*
		 * Get the content's artifacts.
		 */
		artifactsList = content.getArtifacts(artifactType);
		if (artifactsList.isEmpty()) {
			return false;
		}

		/*
		 * Get each artifact's attributes and analyze them for matches.
		 */
		for (BlackboardArtifact artifact : artifactsList) {
			if (attributesMatch(artifact.getAttributes(), attributesList)) {
				/*
				 * The exact artifact exists, so we don't need to look any
				 * further.
				 */
				return true;
			}
		}

		/*
		 * None of the artifacts have the exact set of attribute type/value
		 * combinations. The provided content does not have the artifact being
		 * sought.
		 */
		return false;
	}

	/**
	 * Determine if the expected attributes can all be found in the supplied
	 * file attributes list.
	 *
	 * @param fileAttributesList     The list of attributes to analyze.
	 * @param expectedAttributesList The list of attribute to check for.
	 *
	 * @return True if all attributes are found; otherwise false.
	 */
	private boolean attributesMatch(Collection<BlackboardAttribute> fileAttributesList, Collection<BlackboardAttribute> expectedAttributesList) {
		for (BlackboardAttribute expectedAttribute : expectedAttributesList) {
			boolean match = false;
			for (BlackboardAttribute fileAttribute : fileAttributesList) {
				BlackboardAttribute.Type attributeType = fileAttribute.getAttributeType();
				
				if (attributeType.getTypeID() != expectedAttribute.getAttributeType().getTypeID()) {
					continue;
				}
				
				Object fileAttributeValue;
				Object expectedAttributeValue;
				switch (attributeType.getValueType()) {
					case BYTE:
						fileAttributeValue = fileAttribute.getValueBytes();
						expectedAttributeValue = expectedAttribute.getValueBytes();
						break;
					case DOUBLE:
						fileAttributeValue = fileAttribute.getValueDouble();
						expectedAttributeValue = expectedAttribute.getValueDouble();
						break;
					case INTEGER:
						fileAttributeValue = fileAttribute.getValueInt();
						expectedAttributeValue = expectedAttribute.getValueInt();
						break;
					case LONG: // Fall-thru
					case DATETIME:
						fileAttributeValue = fileAttribute.getValueLong();
						expectedAttributeValue = expectedAttribute.getValueLong();
						break;
					case STRING:
						fileAttributeValue = fileAttribute.getValueString();
						expectedAttributeValue = expectedAttribute.getValueString();
						break;
					default:
						fileAttributeValue = fileAttribute.getDisplayString();
						expectedAttributeValue = expectedAttribute.getDisplayString();
						break;
				}

				/*
				 * If the exact attribute was found, mark it as a match to
				 * continue looping through the expected attributes list.
				 */
				if (fileAttributeValue instanceof byte[]) {
					if (Arrays.equals((byte[]) fileAttributeValue, (byte[]) expectedAttributeValue)) {
						match = true;
						break;
					}
				}
				else if (fileAttributeValue.equals(expectedAttributeValue)) {
					match = true;
					break;
				}
			}
			if (!match) {
				/*
				 * The exact attribute type/value combination was not found.
				 */
				return false;
			}
		}

		/*
		 * All attribute type/value combinations were found in the provided
		 * attributes list.
		 */
		return true;
>>>>>>> c2639a0f
	}
}<|MERGE_RESOLUTION|>--- conflicted
+++ resolved
@@ -22,17 +22,13 @@
 import java.sql.SQLException;
 import java.sql.Statement;
 import java.util.ArrayList;
-<<<<<<< HEAD
-=======
 import java.util.Arrays;
->>>>>>> c2639a0f
 import java.util.Collection;
 import java.util.List;
 
 /**
  * A representation of the blackboard, a place where artifacts and their
  * attributes are posted.
- *
  */
 public final class Blackboard {
 
@@ -48,7 +44,6 @@
 		this.caseDb = casedb;
 	}
 
-<<<<<<< HEAD
 	/**
 	 * Posts the artifact. The artifact should be complete (all attributes have
 	 * been added) before being posted. Posting the artifact includes making any
@@ -153,8 +148,6 @@
 		}
 	}
 
-=======
->>>>>>> c2639a0f
 	/**
 	 * Gets the list of all artifact types in use for the given data source.
 	 * Gets both standard and custom types.
@@ -174,11 +167,7 @@
 				+ "INNER JOIN blackboard_artifacts AS arts "
 				+ "ON arts.artifact_type_id = types.artifact_type_id "
 				+ "WHERE arts.data_source_obj_id = " + dataSourceObjId;
-<<<<<<< HEAD
-=======
-
-		SleuthkitCase.CaseDbConnection connection = caseDb.getConnection();
->>>>>>> c2639a0f
+
 		caseDb.acquireSingleUserCaseReadLock();
 		try (SleuthkitCase.CaseDbConnection connection = caseDb.getConnection();
 				Statement statement = connection.createStatement();
@@ -195,10 +184,6 @@
 		} finally {
 			caseDb.releaseSingleUserCaseReadLock();
 		}
-<<<<<<< HEAD
-=======
-
->>>>>>> c2639a0f
 	}
 
 	/**
@@ -276,63 +261,18 @@
 		}
 	}
 
-	/**
-<<<<<<< HEAD
-	 * A Blackboard exception.
-	 */
-	public static final class BlackboardException extends Exception {
-
-		private static final long serialVersionUID = 1L;
-
-		/**
-		 * Constructs a blackboard exception with the specified message.
-		 *
-		 * @param message The message.
-		 */
-		BlackboardException(String message) {
-			super(message);
-		}
-
-		/**
-		 * Constructs a blackboard exception with the specified message and
-		 * cause.
-		 *
-		 * @param message The message.
-		 * @param cause   The cause.
-		 */
-		BlackboardException(String message, Throwable cause) {
-			super(message, cause);
-		}
-	}
-
-	/**
-	 * Event published by SleuthkitCase when an artifact is posted. A posted
-	 * artifact is complete (all attributes have been added) and ready for
-	 * further processing.
-	 */
-	final public static class ArtifactPostedEvent {
-
-		private final BlackboardArtifact artifact;
-
-		public BlackboardArtifact getArtifact() {
-			return artifact;
-		}
-
-		ArtifactPostedEvent(BlackboardArtifact artifact) {
-			this.artifact = artifact;
-		}
-=======
+	/*
 	 * Determine if an artifact of a given type exists for given content with a
 	 * specific list of attributes.
 	 *
-	 * @param content        The content whose artifacts need to be looked at.
-	 * @param artifactType   The type of artifact to look for.
-	 * @param attributesList The list of attributes to look for.
+	 * @param content The content whose artifacts need to be looked at. @param
+	 * artifactType The type of artifact to look for. @param attributesList The
+	 * list of attributes to look for.
 	 *
 	 * @return True if the specific artifact exists; otherwise false.
 	 *
 	 * @throws TskCoreException If there is a problem getting artifacts or
-	 *                          attributes.
+	 * attributes.
 	 */
 	public boolean artifactExists(Content content, BlackboardArtifact.ARTIFACT_TYPE artifactType,
 			Collection<BlackboardAttribute> attributesList) throws TskCoreException {
@@ -382,11 +322,11 @@
 			boolean match = false;
 			for (BlackboardAttribute fileAttribute : fileAttributesList) {
 				BlackboardAttribute.Type attributeType = fileAttribute.getAttributeType();
-				
+
 				if (attributeType.getTypeID() != expectedAttribute.getAttributeType().getTypeID()) {
 					continue;
 				}
-				
+
 				Object fileAttributeValue;
 				Object expectedAttributeValue;
 				switch (attributeType.getValueType()) {
@@ -426,8 +366,7 @@
 						match = true;
 						break;
 					}
-				}
-				else if (fileAttributeValue.equals(expectedAttributeValue)) {
+				} else if (fileAttributeValue.equals(expectedAttributeValue)) {
 					match = true;
 					break;
 				}
@@ -445,6 +384,51 @@
 		 * attributes list.
 		 */
 		return true;
->>>>>>> c2639a0f
+	}
+
+	/**
+	 * A Blackboard exception.
+	 */
+	public static final class BlackboardException extends Exception {
+
+		private static final long serialVersionUID = 1L;
+
+		/**
+		 * Constructs a blackboard exception with the specified message.
+		 *
+		 * @param message The message.
+		 */
+		BlackboardException(String message) {
+			super(message);
+		}
+
+		/**
+		 * Constructs a blackboard exception with the specified message and
+		 * cause.
+		 *
+		 * @param message The message.
+		 * @param cause   The cause.
+		 */
+		BlackboardException(String message, Throwable cause) {
+			super(message, cause);
+		}
+	}
+
+	/**
+	 * Event published by SleuthkitCase when an artifact is posted. A posted
+	 * artifact is complete (all attributes have been added) and ready for
+	 * further processing.
+	 */
+	final public static class ArtifactPostedEvent {
+
+		private final BlackboardArtifact artifact;
+
+		public BlackboardArtifact getArtifact() {
+			return artifact;
+		}
+
+		ArtifactPostedEvent(BlackboardArtifact artifact) {
+			this.artifact = artifact;
+		}
 	}
 }