/*
 * Sleuth Kit Data Model
 *
 * Copyright 2011-2016 Basis Technology Corp.
 * Contact: carrier <at> sleuthkit <dot> org
 *
 * Licensed under the Apache License, Version 2.0 (the "License");
 * you may not use this file except in compliance with the License.
 * You may obtain a copy of the License at
 *
 *  http://www.apache.org/licenses/LICENSE-2.0
 *
 * Unless required by applicable law or agreed to in writing, software
 * distributed under the License is distributed on an "AS IS" BASIS,
 * WITHOUT WARRANTIES OR CONDITIONS OF ANY KIND, either express or implied.
 * See the License for the specific language governing permissions and
 * limitations under the License.
 */
package org.sleuthkit.datamodel;

import com.google.common.base.Optional;
import java.util.ArrayList;
import java.util.Collection;
import java.util.Collections;
import java.util.HashSet;
import java.util.List;
import java.util.Optional;
import java.util.Set;
import java.util.logging.Level;
import java.util.logging.Logger;
import org.sleuthkit.datamodel.Blackboard.BlackboardException;
import org.sleuthkit.datamodel.BlackboardArtifact.ARTIFACT_TYPE;
import org.sleuthkit.datamodel.BlackboardAttribute.ATTRIBUTE_TYPE;
import org.sleuthkit.datamodel.SleuthkitCase.CaseDbTransaction;
import org.sleuthkit.datamodel.SleuthkitCase.ObjectInfo;

/**
 * Implements some general methods from the Content interface common across many
 * content sub types
 */
public abstract class AbstractContent implements Content {

	private final static BlackboardArtifact.Type GEN_INFO_TYPE = new BlackboardArtifact.Type(ARTIFACT_TYPE.TSK_GEN_INFO);
	public final static long UNKNOWN_ID = -1;
	private final SleuthkitCase db;
	private final long objId;
	private final String name;
	private volatile Content parent;
	private volatile String uniquePath;
	protected long parentId;
	private volatile boolean hasChildren;
	private volatile boolean checkedHasChildren;
	private volatile int childrenCount;
	private BlackboardArtifact genInfoArtifact = null;

	protected AbstractContent(SleuthkitCase db, long obj_id, String name) {
		this.db = db;
		this.objId = obj_id;
		this.name = name;
		this.parentId = UNKNOWN_ID;

		checkedHasChildren = false;
		hasChildren = false;
		childrenCount = -1;
	}

	@Override
	public String getName() {
		return this.name;
	}

	/*
	 * This base implementation simply walks the hierarchy appending its own
	 * name to the result of calling its parent's getUniquePath() method (with
	 * interleaving forward slashes).
	 */
	@Override
	public String getUniquePath() throws TskCoreException {
		// It is possible that multiple threads could be doing this calculation
		// simultaneously, but it's worth the potential extra processing to prevent deadlocks.
		if (uniquePath == null) {
			String tempUniquePath = "";
			if (!name.isEmpty()) {
				tempUniquePath = "/" + getName();
			}

			Content myParent = getParent();
			if (myParent != null) {
				tempUniquePath = myParent.getUniquePath() + tempUniquePath;
			}

			// Don't update uniquePath until it is complete.
			uniquePath = tempUniquePath;
		}
		return uniquePath;
	}

	@Override
	public boolean hasChildren() throws TskCoreException {
		if (checkedHasChildren == true) {
			return hasChildren;
		}

		hasChildren = this.getSleuthkitCase().getHasChildren(this);
		checkedHasChildren = true;

		return hasChildren;
	}

	@Override
	public int getChildrenCount() throws TskCoreException {
		if (childrenCount != -1) {
			return childrenCount;
		}

		childrenCount = this.getSleuthkitCase().getContentChildrenCount(this);

		hasChildren = childrenCount > 0;
		checkedHasChildren = true;

		return childrenCount;
	}

	@Override
	public Content getParent() throws TskCoreException {
		// It is possible that multiple threads could be doing this calculation
		// simultaneously, but it's worth the potential extra processing to prevent deadlocks.
		if (parent == null) {
			ObjectInfo parentInfo;
			parentInfo = db.getParentInfo(this);
			if (parentInfo == null) {
				parent = null;
			} else {
				parent = db.getContentById(parentInfo.getId());
			}
		}
		return parent;
	}

	void setParent(Content parent) {
		this.parent = parent;
	}

	/**
	 * Set the ID of the this AbstractContent's parent
	 *
	 * @param parentId the ID of the parent. Note: use
	 *                 AbstractContent.UNKNOWN_ID if the parent's ID is not
	 *                 known.
	 */
	void setParentId(long parentId) {
		this.parentId = parentId;
	}

	@Override
	public long getId() {
		return this.objId;
	}

	/**
	 * Gets all children of this abstract content, if any.
	 *
	 * @return A list of the children.
	 *
	 * @throws TskCoreException if there was an error querying the case
	 *                          database.
	 */
	@Override
	public List<Content> getChildren() throws TskCoreException {
		List<Content> children = new ArrayList<Content>();

		children.addAll(getSleuthkitCase().getAbstractFileChildren(this));
		children.addAll(getSleuthkitCase().getBlackboardArtifactChildren(this));

		return children;

	}

	/**
	 * Gets the object ids of objects, if any, that are children of this
	 * abstract content.
	 *
	 * @return A list of the object ids.
	 *
	 * @throws TskCoreException if there was an error querying the case
	 *                          database.
	 */
	@Override
	public List<Long> getChildrenIds() throws TskCoreException {

		List<Long> childrenIDs = new ArrayList<Long>();

		childrenIDs.addAll(getSleuthkitCase().getAbstractFileChildrenIds(this));
		childrenIDs.addAll(getSleuthkitCase().getBlackboardArtifactChildrenIds(this));

		return childrenIDs;
	}

	// classes should override this if they can be a data source 
	@Override
	public Content getDataSource() throws TskCoreException {
		Content myParent = getParent();
		if (myParent == null) {
			return null;
		}

		return myParent.getDataSource();
	}

	/**
	 * Return whether this content has a Pool above it
	 *
	 * @return true if there is a Pool object in the parent structure
	 *
	 * @throws TskCoreException
	 */
	boolean isPoolContent() throws TskCoreException {
		return getPool() != null;
	}

	/**
	 * Get the pool volume
	 *
	 * @return the volume above this content and below a Pool object or null if
	 *         not found
	 *
	 * @throws TskCoreException
	 */
	Volume getPoolVolume() throws TskCoreException {
		Content myParent = getParent();
		if (myParent == null) {
			return null;
		}

		if (!(myParent instanceof AbstractContent)) {
			return null;
		}

		if (myParent instanceof Volume) {
			// This is potentially it, but need to check that this is a volume under a pool
			if (((Volume) myParent).isPoolContent()) {
				return (Volume) myParent;
			} else {
				// There are no pools in the hierarchy, so we're done
				return null;
			}
		}

		// Try one level higher
		return ((AbstractContent) myParent).getPoolVolume();
	}

	/**
	 * Get the pool
	 *
	 * @return the pool above this content or null if not found
	 *
	 * @throws TskCoreException
	 */
	Pool getPool() throws TskCoreException {
		Content myParent = getParent();
		if (myParent == null) {
			return null;
		}

		if (!(myParent instanceof AbstractContent)) {
			return null;
		}

		if (myParent instanceof Pool) {
			return (Pool) myParent;
		}

		// Try one level higher
		return ((AbstractContent) myParent).getPool();
	}

	/**
	 * Gets handle of SleuthkitCase to which this content belongs
	 *
	 * @return the case handle
	 */
	public SleuthkitCase getSleuthkitCase() {
		return db;
	}

	@Override
	public boolean equals(Object obj) {
		if (obj == null) {
			return false;
		}
		if (getClass() != obj.getClass()) {
			return false;
		}
		final AbstractContent other = (AbstractContent) obj;
		if (this.objId != other.objId) {
			return false;
		}

		try {
			// New children may have been added to an existing content
			// object in which case they are not equal.
			if (this.getChildrenCount() != other.getChildrenCount()) {
				return false;
			}
		} catch (TskCoreException ex) {
			Logger.getLogger(AbstractContent.class.getName()).log(Level.SEVERE, null, ex);
		}

		return true;
	}

	@Override
	public int hashCode() {
		int hash = 7 + (int) (this.objId ^ (this.objId >>> 32));
		try {
			hash = 41 * hash + this.getChildrenCount();
		} catch (TskCoreException ex) {
			Logger.getLogger(AbstractContent.class.getName()).log(Level.SEVERE, null, ex);
		}
		return hash;
	}

	@Deprecated
	@Override
	public BlackboardArtifact newArtifact(int artifactTypeID) throws TskCoreException {
		// don't let them make more than 1 GEN_INFO
		if (artifactTypeID == ARTIFACT_TYPE.TSK_GEN_INFO.getTypeID()) {
			return getGenInfoArtifact(true);
		}
		BlackboardArtifact.Type artifactType = db.getArtifactType(artifactTypeID);
		if (artifactType == null) {
			throw new TskCoreException("Unable to identify artifact type id of: " + artifactTypeID);
		}

		if (artifactType.getCategory() == null) {
			throw new TskCoreException(String.format("Unable to determine category for artifact type: %s (id: %d)",
					artifactType.getDisplayName() == null ? "<null>" : artifactType.getDisplayName(),
					artifactType.getTypeID()));
		}

		long thisObjId = getId();
		Long dsObjId = getDataSource() != null ? getDataSource().getId() : null;

		switch (artifactType.getCategory()) {
			case DATA_ARTIFACT:
				return db.getBlackboard().newDataArtifact(artifactType, thisObjId, dsObjId, Collections.emptyList(), getOsAccount());
			case ANALYSIS_RESULT: {
				try {
					AnalysisResultAdded addedResult = db.getBlackboard().newAnalysisResult(
							artifactType, thisObjId, dsObjId, Score.SCORE_UNKNOWN,
							null, null, null,
							Collections.emptyList());
					return addedResult.getAnalysisResult();
				} catch (BlackboardException ex) {
					throw new TskCoreException(String.format("Unable to create analysis artifact type of %s (id: %d)",
							artifactType.getDisplayName() == null ? "<null>" : artifactType.getDisplayName(),
							artifactType.getTypeID()));
				}
			}
			default:
				throw new TskCoreException(String.format("Unknown category: %s for artifact type id: %d",
						artifactType.getCategory().getName(), artifactTypeID));
		}
	}

	@Override
	public AnalysisResultAdded newAnalysisResult(BlackboardArtifact.Type artifactType, Score score, String conclusion, String configuration, String justification, Collection<BlackboardAttribute> attributesList) throws TskCoreException {

		long dataSourceObjectId = this.getDataSource().getId();
		CaseDbTransaction trans = db.beginTransaction();
		try {
			AnalysisResultAdded resultAdded = db.getBlackboard().newAnalysisResult(artifactType, objId, dataSourceObjectId, score, conclusion, configuration, justification, attributesList, trans);

			trans.commit();
			return resultAdded;
		} catch (BlackboardException ex) {
			trans.rollback();
			throw new TskCoreException(String.format("Error adding analysis result to content with objId = %d.", objId), ex);
		}
	}

	@Override
	public DataArtifact newDataArtifact(BlackboardArtifact.Type artifactType, Collection<BlackboardAttribute> attributesList, Long osAccountId) throws TskCoreException {
		// TODO
		DataArtifact artifact =  db.getBlackboard().newDataArtifact(artifactType, objId, this.getDataSource().getId(), attributesList, osAccountId);

<<<<<<< HEAD
		DataArtifact artifact = db.getBlackboard().newDataArtifact(artifactType, objId, this.getDataSource().getId(), attributesList, osAccount);
		if (osAccount != null) {
			db.getOsAccountManager().newOsAccountInstance(osAccount, (DataSource) getDataSource(), OsAccountInstance.OsAccountInstanceType.LAUNCHED);
=======
		if(osAccountId != null) {
			db.getOsAccountManager().newOsAccountInstance(osAccountId, getDataSource().getId(), OsAccountInstance.OsAccountInstanceType.LAUNCHED);
>>>>>>> 992783dd
		}
		return artifact;
	}

	@Deprecated
	@SuppressWarnings("deprecation")
	@Override
	public BlackboardArtifact newArtifact(BlackboardArtifact.ARTIFACT_TYPE type) throws TskCoreException {
		return newArtifact(type.getTypeID());
	}

	@Override
	public ArrayList<BlackboardArtifact> getArtifacts(String artifactTypeName) throws TskCoreException {
		return getArtifacts(db.getArtifactType(artifactTypeName).getTypeID());
	}

	@Override
	public ArrayList<BlackboardArtifact> getArtifacts(int artifactTypeID) throws TskCoreException {
		if (artifactTypeID == ARTIFACT_TYPE.TSK_GEN_INFO.getTypeID()) {
			if (genInfoArtifact == null) // don't make one if it doesn't already exist
			{
				getGenInfoArtifact(false);
			}

			ArrayList<BlackboardArtifact> list = new ArrayList<BlackboardArtifact>();
			// genInfoArtifact coudl still be null if there isn't an artifact
			if (genInfoArtifact != null) {
				list.add(genInfoArtifact);
			}
			return list;
		}
		return db.getBlackboardArtifacts(artifactTypeID, objId);
	}

	@Override
	public ArrayList<BlackboardArtifact> getArtifacts(BlackboardArtifact.ARTIFACT_TYPE type) throws TskCoreException {
		return getArtifacts(type.getTypeID());
	}

	@Override
	public BlackboardArtifact getGenInfoArtifact() throws TskCoreException {
		return getGenInfoArtifact(true);
	}

	/**
	 * Returns the OS Account associated with this content if this is a file.
	 * Otherwise, returns null.
	 *
	 * @return The OS Account associated with this content if this is a file.
	 *         Otherwise, returns null.
	 *
	 * @throws TskCoreException
	 */
	private OsAccount getOsAccount() throws TskCoreException {
		Optional<Long> osAccountId = (this instanceof AbstractFile)
				? ((AbstractFile) this).getOsAccountObjectId()
				: Optional.empty();

		return osAccountId.isPresent()
				? db.getOsAccountManager().getOsAccountByObjectId(osAccountId.get())
				: null;
	}

	@Override
	public BlackboardArtifact getGenInfoArtifact(boolean create) throws TskCoreException {
		if (genInfoArtifact != null) {
			return genInfoArtifact;
		}

		// go to db directly to avoid infinite loop
		ArrayList<BlackboardArtifact> arts = db.getBlackboardArtifacts(BlackboardArtifact.ARTIFACT_TYPE.TSK_GEN_INFO, objId);
		BlackboardArtifact retArt;
		if (arts.isEmpty()) {
			if (create) {
				long thisObjId = getId();
				Long dsObjId = getDataSource() != null ? getDataSource().getId() : null;
				OsAccount osAccount = getOsAccount();

				retArt = db.getBlackboard().newDataArtifact(
						GEN_INFO_TYPE,
						thisObjId,
						dsObjId,
						Collections.emptyList(),
						osAccount);
			} else {
				return null;
			}
		} else {
			retArt = arts.get(0);
		}
		genInfoArtifact = retArt;
		return retArt;
	}

	@Override
	public ArrayList<BlackboardAttribute> getGenInfoAttributes(ATTRIBUTE_TYPE attr_type) throws TskCoreException {
		ArrayList<BlackboardAttribute> returnList = new ArrayList<BlackboardAttribute>();

		if (genInfoArtifact == null) {
			getGenInfoArtifact(false);
			if (genInfoArtifact == null) {
				return returnList;
			}
		}

		for (BlackboardAttribute attribute : genInfoArtifact.getAttributes()) {
			if (attribute.getAttributeType().getTypeID() == attr_type.getTypeID()) {
				returnList.add(attribute);
			}
		}

		return returnList;
	}

	@Override
	public ArrayList<BlackboardArtifact> getAllArtifacts() throws TskCoreException {
		return db.getMatchingArtifacts("WHERE obj_id = " + objId); //NON-NLS
	}

	@Override
	public List<AnalysisResult> getAllAnalysisResults() throws TskCoreException {
		return db.getBlackboard().getAnalysisResults(objId);
	}

	@Override
	public Score getAggregateScore() throws TskCoreException {
		return db.getScoringManager().getAggregateScore(objId);
	}

	@Override
	public List<AnalysisResult> getAnalysisResults(BlackboardArtifact.Type artifactType) throws TskCoreException {
		return db.getBlackboard().getAnalysisResults(objId, artifactType.getTypeID()); //NON-NLS
	}

	@Override
	public long getArtifactsCount(String artifactTypeName) throws TskCoreException {
		return db.getBlackboardArtifactsCount(artifactTypeName, objId);
	}

	@Override
	public long getArtifactsCount(int artifactTypeID) throws TskCoreException {
		return db.getBlackboardArtifactsCount(artifactTypeID, objId);
	}

	@Override
	public long getArtifactsCount(ARTIFACT_TYPE type) throws TskCoreException {
		return db.getBlackboardArtifactsCount(type, objId);
	}

	@Override
	public long getAllArtifactsCount() throws TskCoreException {
		return db.getBlackboardArtifactsCount(objId);
	}

	@Override
	public Set<String> getHashSetNames() throws TskCoreException {
		Set<String> hashNames = new HashSet<String>();
		ArrayList<BlackboardArtifact> artifacts = getArtifacts(BlackboardArtifact.ARTIFACT_TYPE.TSK_HASHSET_HIT);

		for (BlackboardArtifact a : artifacts) {
			BlackboardAttribute attribute = a.getAttribute(new BlackboardAttribute.Type(ATTRIBUTE_TYPE.TSK_SET_NAME));
			if (attribute != null) {
				hashNames.add(attribute.getValueString());
			}
		}
		return Collections.unmodifiableSet(hashNames);
	}

	@Override
	public String toString() {
		return toString(true);
	}

	public String toString(boolean preserveState) {
		if (preserveState) {
			return "AbstractContent [\t" + "objId " + String.format("%010d", objId) + "\t" //NON-NLS
					+ "name " + name + "\t" + "parentId " + parentId + "\t" //NON-NLS
					+ "\t" + "checkedHasChildren " + checkedHasChildren //NON-NLS
					+ "\t" + "hasChildren " + hasChildren //NON-NLS
					+ "\t" + "childrenCount " + childrenCount //NON-NLS
					+ "uniquePath " + uniquePath + "]\t"; //NON-NLS
		} else {
			try {
				if (getParent() != null) {
					return "AbstractContent [\t" + "objId " + String.format("%010d", objId) //NON-NLS
							+ "\t" + "name " + name //NON-NLS
							+ "\t" + "checkedHasChildren " + checkedHasChildren //NON-NLS
							+ "\t" + "hasChildren " + hasChildren //NON-NLS
							+ "\t" + "childrenCount " + childrenCount //NON-NLS
							+ "\t" + "getUniquePath " + getUniquePath() //NON-NLS
							+ "\t" + "getParent " + getParent().getId() + "]\t"; //NON-NLS
				} else {
					return "AbstractContent [\t" + "objId " //NON-NLS
							+ String.format("%010d", objId) + "\t" + "name " + name //NON-NLS
							+ "\t" + "checkedHasChildren " + checkedHasChildren //NON-NLS
							+ "\t" + "hasChildren " + hasChildren //NON-NLS
							+ "\t" + "childrenCount " + childrenCount //NON-NLS
							+ "\t" + "uniquePath " + getUniquePath() //NON-NLS
							+ "\t" + "parentId " + parentId + "]\t"; //NON-NLS
				}
			} catch (TskCoreException ex) {
				Logger.getLogger(AbstractContent.class.getName()).log(Level.SEVERE, "Could not find Parent", ex); //NON-NLS
				return "AbstractContent [\t" + "objId " + String.format("%010d", objId) + "\t" //NON-NLS
						+ "name " + name + "\t" + "parentId " + parentId + "\t" //NON-NLS
						+ "\t" + "checkedHasChildren " + checkedHasChildren //NON-NLS
						+ "\t" + "hasChildren " + hasChildren //NON-NLS
						+ "\t" + "childrenCount " + childrenCount //NON-NLS
						+ "uniquePath " + uniquePath + "]\t";  //NON-NLS
			}
		}
	}
}<|MERGE_RESOLUTION|>--- conflicted
+++ resolved
@@ -18,7 +18,6 @@
  */
 package org.sleuthkit.datamodel;
 
-import com.google.common.base.Optional;
 import java.util.ArrayList;
 import java.util.Collection;
 import java.util.Collections;
@@ -344,7 +343,7 @@
 
 		switch (artifactType.getCategory()) {
 			case DATA_ARTIFACT:
-				return db.getBlackboard().newDataArtifact(artifactType, thisObjId, dsObjId, Collections.emptyList(), getOsAccount());
+				return db.getBlackboard().newDataArtifact(artifactType, thisObjId, dsObjId, Collections.emptyList(), getOsAccountId());
 			case ANALYSIS_RESULT: {
 				try {
 					AnalysisResultAdded addedResult = db.getBlackboard().newAnalysisResult(
@@ -385,14 +384,8 @@
 		// TODO
 		DataArtifact artifact =  db.getBlackboard().newDataArtifact(artifactType, objId, this.getDataSource().getId(), attributesList, osAccountId);
 
-<<<<<<< HEAD
-		DataArtifact artifact = db.getBlackboard().newDataArtifact(artifactType, objId, this.getDataSource().getId(), attributesList, osAccount);
-		if (osAccount != null) {
-			db.getOsAccountManager().newOsAccountInstance(osAccount, (DataSource) getDataSource(), OsAccountInstance.OsAccountInstanceType.LAUNCHED);
-=======
 		if(osAccountId != null) {
 			db.getOsAccountManager().newOsAccountInstance(osAccountId, getDataSource().getId(), OsAccountInstance.OsAccountInstanceType.LAUNCHED);
->>>>>>> 992783dd
 		}
 		return artifact;
 	}
@@ -441,19 +434,17 @@
 	 * Returns the OS Account associated with this content if this is a file.
 	 * Otherwise, returns null.
 	 *
-	 * @return The OS Account associated with this content if this is a file.
+	 * @return The OS Account ID associated with this content if this is a file.
 	 *         Otherwise, returns null.
 	 *
 	 * @throws TskCoreException
 	 */
-	private OsAccount getOsAccount() throws TskCoreException {
+	private Long getOsAccountId() throws TskCoreException {
 		Optional<Long> osAccountId = (this instanceof AbstractFile)
 				? ((AbstractFile) this).getOsAccountObjectId()
 				: Optional.empty();
 
-		return osAccountId.isPresent()
-				? db.getOsAccountManager().getOsAccountByObjectId(osAccountId.get())
-				: null;
+		return osAccountId.orElse(null);
 	}
 
 	@Override
@@ -469,14 +460,13 @@
 			if (create) {
 				long thisObjId = getId();
 				Long dsObjId = getDataSource() != null ? getDataSource().getId() : null;
-				OsAccount osAccount = getOsAccount();
 
 				retArt = db.getBlackboard().newDataArtifact(
 						GEN_INFO_TYPE,
 						thisObjId,
 						dsObjId,
 						Collections.emptyList(),
-						osAccount);
+						getOsAccountId());
 			} else {
 				return null;
 			}
