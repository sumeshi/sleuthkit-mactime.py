/*
 * Sleuth Kit Data Model
 *
 * Copyright 2020-2021 Basis Technology Corp.
 * Contact: carrier <at> sleuthkit <dot> org
 *
 * Licensed under the Apache License, Version 2.0 (the "License");
 * you may not use this file except in compliance with the License.
 * You may obtain a copy of the License at
 *
 *     http://www.apache.org/licenses/LICENSE-2.0
 *
 * Unless required by applicable law or agreed to in writing, software
 * distributed under the License is distributed on an "AS IS" BASIS,
 * WITHOUT WARRANTIES OR CONDITIONS OF ANY KIND, either express or implied.
 * See the License for the specific language governing permissions and
 * limitations under the License.
 */
package org.sleuthkit.datamodel;

import com.google.common.base.Strings;
import org.apache.commons.lang3.StringUtils;
import java.sql.PreparedStatement;
import java.sql.ResultSet;
import java.sql.SQLException;
import java.sql.Statement;
import java.sql.Types;
import java.util.Collections;
import java.util.ArrayList;
import java.util.List;
import java.util.NavigableSet;
import java.util.Objects;
import java.util.Optional;
import java.util.UUID;
import java.util.concurrent.ConcurrentSkipListSet;
import java.util.stream.Collectors;
import org.sleuthkit.datamodel.BlackboardAttribute.TSK_BLACKBOARD_ATTRIBUTE_VALUE_TYPE;
import org.sleuthkit.datamodel.SleuthkitCase.CaseDbConnection;
import org.sleuthkit.datamodel.SleuthkitCase.CaseDbTransaction;

/**
 * Responsible for creating/updating/retrieving the OS accounts for files and
 * artifacts.
 *
 */
public final class OsAccountManager {

	private final SleuthkitCase db;

	private final NavigableSet<OsAccountInstance> osAccountInstanceCache = new ConcurrentSkipListSet<>();

	/**
	 * Construct a OsUserManager for the given SleuthkitCase.
	 *
	 * @param skCase The SleuthkitCase
	 *
	 */
	OsAccountManager(SleuthkitCase skCase) {
		this.db = skCase;
	}

	/**
	 * Creates an OS account with given unique id and given realm id. If an
	 * account already exists with the given id, then the existing OS account is
	 * returned.
	 *
	 * @param uniqueAccountId Account sid/uid.
	 * @param realm           Account realm.
	 *
	 * @return OsAccount.
	 *
	 * @throws TskCoreException If there is an error in creating the OSAccount.
	 *
	 */
	OsAccount createOsAccount(String uniqueAccountId, OsAccountRealm realm) throws TskCoreException {

		// ensure unique id is provided
		if (Strings.isNullOrEmpty(uniqueAccountId)) {
			throw new TskCoreException("Cannot create OS account with null uniqueId.");
		}

		if (realm == null) {
			throw new TskCoreException("Cannot create OS account without a realm.");
		}

		CaseDbTransaction trans = db.beginTransaction();
		try {

			// try to create account
			try {
				OsAccount account = createOsAccount(uniqueAccountId, null, realm, OsAccount.OsAccountStatus.UNKNOWN, trans);
				trans.commit();
				trans = null;
				return account;
			} catch (SQLException ex) {
				// Close the transaction before moving on
				trans.rollback();
				trans = null;

				// Create may fail if an OsAccount already exists. 
				Optional<OsAccount> osAccount = this.getOsAccountByUniqueId(uniqueAccountId, realm);
				if (osAccount.isPresent()) {
					return osAccount.get();
				}

				// create failed for some other reason, throw an exception
				throw new TskCoreException(String.format("Error creating OsAccount with uniqueAccountId = %s in realm id = %d", uniqueAccountId, realm.getId()), ex);
			}
		} finally {
			if (trans != null) {
				trans.rollback();
			}
		}
	}

	/**
	 * Creates an OS account with Windows-specific data. If an account already
	 * exists with the given id or realm/login, then the existing OS account is
	 * returned.
	 *
	 * @param sid           Account sid/uid, can be null if loginName is
	 *                      supplied.
	 * @param loginName     Login name, can be null if sid is supplied.
	 * @param realmName     Realm within which the accountId or login name is
	 *                      unique. Can be null if sid is supplied.
	 * @param referringHost Host referring the account.
	 * @param realmScope    Realm scope.
	 *
	 * @return OsAccount.
	 *
	 * @throws TskCoreException If there is an error in creating the OSAccount.
	 *
	 */
	public OsAccount createWindowsAccount(String sid, String loginName, String realmName, Host referringHost, OsAccountRealm.RealmScope realmScope) throws TskCoreException, NotUserSIDException {

		if (realmScope == null) {
			throw new TskCoreException("RealmScope cannot be null. Use UNKNOWN if scope is not known.");
		}
		if (referringHost == null) {
			throw new TskCoreException("A referring host is required to create an account.");
		}

		// ensure at least one of the two is supplied - unique id or a login name
		if (StringUtils.isBlank(sid) && StringUtils.isBlank(loginName)) {
			throw new TskCoreException("Cannot create OS account with both uniqueId and loginName as null.");
		}
		// Realm name is required if the sid is null. 
		if (StringUtils.isBlank(sid) && StringUtils.isBlank(realmName)) {
			throw new TskCoreException("Realm name or SID is required to create a Windows account.");
		}

		Optional<OsAccountRealm> realm;
		try (CaseDbConnection connection = db.getConnection()) {
			realm = db.getOsAccountRealmManager().getWindowsRealm(sid, realmName, referringHost, connection);
		}
		if (! realm.isPresent()) {
			// realm was not found, create it.
			realm = Optional.of(db.getOsAccountRealmManager().createWindowsRealm(sid, realmName, referringHost, realmScope));
		}
		
		CaseDbTransaction trans = db.beginTransaction();
		try {
			// try to create account
			try {
				OsAccount account = createOsAccount(sid, loginName, realm.get(), OsAccount.OsAccountStatus.UNKNOWN, trans);
				trans.commit();
				trans = null;
				return account;
			} catch (SQLException ex) {
				// Rollback the transaction before proceeding
				trans.rollback();
				trans = null;
				
				// Create may fail if an OsAccount already exists. 
				Optional<OsAccount> osAccount;

				// First search for account by uniqueId
				if (!Strings.isNullOrEmpty(sid)) {
					osAccount = getOsAccountByUniqueId(sid, realm.get());
					if (osAccount.isPresent()) {
						return osAccount.get();
					}
				}

				// search by loginName
				if (!Strings.isNullOrEmpty(loginName)) {
					osAccount = getOsAccountByLoginName(loginName, realm.get());
					if (osAccount.isPresent()) {
						return osAccount.get();
					}
				}

				// create failed for some other reason, throw an exception
				throw new TskCoreException(String.format("Error creating OsAccount with sid = %s, loginName = %s, realm = %s, referring host = %d",
						(sid != null) ? sid : "Null", (loginName != null) ? loginName : "Null",
						(realmName != null) ? realmName : "Null", referringHost), ex);

			}
		} finally {
			if (trans != null) {
				trans.rollback();
			}
		}
	}

	/**
	 * Creates a OS account with the given uid, name, and realm.
	 *
	 * @param uniqueId      Account sid/uid. May be null.
	 * @param loginName     Login name. May be null only if SID is not null.
	 * @param realm	        Realm.
	 * @param accountStatus Account status.
	 * @param trans         Open transaction to use.
	 *
	 * @return OS account.
	 *
	 * @throws TskCoreException If there is an error creating the account.
	 */
	private OsAccount createOsAccount(String uniqueId, String loginName, OsAccountRealm realm, OsAccount.OsAccountStatus accountStatus, CaseDbTransaction trans) throws TskCoreException, SQLException {

		if (Objects.isNull(realm)) {
			throw new TskCoreException("Cannot create an OS Account, realm is NULL.");
		}

		String signature = getAccountSignature(uniqueId, loginName);
		OsAccount account;
		db.acquireSingleUserCaseWriteLock();
		try {
			CaseDbConnection connection = trans.getConnection();

			// first create a tsk_object for the OsAccount.
			// RAMAN TODO: need to get the correct parent obj id.  
			//            Create an Object Directory parent and used its id.
			long parentObjId = 0;

			int objTypeId = TskData.ObjectType.OS_ACCOUNT.getObjectType();
			long osAccountObjId = db.addObject(parentObjId, objTypeId, connection);

			String accountInsertSQL = "INSERT INTO tsk_os_accounts(os_account_obj_id, login_name, realm_id, unique_id, signature, status)"
					+ " VALUES (?, ?, ?, ?, ?, ?)"; // NON-NLS

			PreparedStatement preparedStatement = connection.getPreparedStatement(accountInsertSQL, Statement.NO_GENERATED_KEYS);
			preparedStatement.clearParameters();

			preparedStatement.setLong(1, osAccountObjId);

			preparedStatement.setString(2, loginName);
			if (!Objects.isNull(realm)) {
				preparedStatement.setLong(3, realm.getId());
			} else {
				preparedStatement.setNull(3, java.sql.Types.BIGINT);
			}

			preparedStatement.setString(4, uniqueId);
			preparedStatement.setString(5, signature);
			preparedStatement.setInt(6, accountStatus.getId());

			connection.executeUpdate(preparedStatement);

			account = new OsAccount(db, osAccountObjId, realm, loginName, uniqueId, signature, accountStatus, OsAccount.OsAccountDbStatus.ACTIVE);
		}  finally {
			db.releaseSingleUserCaseWriteLock();
		}
		trans.registerAddedOsAccount(account);
		return account;
	}
	
	/**
	 * Get the OS account with the given unique id.
	 *
	 * @param uniqueId Account sid/uid.
	 * @param host     Host for account realm, may be null.
	 *
	 * @return Optional with OsAccount, Optional.empty if no matching account is
	 *         found.
	 *
	 * @throws TskCoreException If there is an error getting the account.
	 */
	private Optional<OsAccount> getOsAccount(String uniqueId, Host host) throws TskCoreException {

		try (CaseDbConnection connection = db.getConnection()) {
			return getOsAccountByUniqueId(uniqueId, host, connection);
		}
	}

	/**
	 * Gets the OS account for the given unique id.
	 *
	 * @param uniqueId   Account SID/uid.
	 * @param host       Host to match the realm, may be null.
	 * @param connection Database connection to use.
	 *
	 * @return Optional with OsAccount, Optional.empty if no account with
	 *         matching uniqueId is found.
	 *
	 * @throws TskCoreException
	 */
	private Optional<OsAccount> getOsAccountByUniqueId(String uniqueId, Host host, CaseDbConnection connection) throws TskCoreException {

		String whereHostClause = (host == null)
				? " 1 = 1 "
				: " ( realms.scope_host_id = " + host.getId() + " OR realms.scope_host_id IS NULL) ";

		String queryString = "SELECT accounts.os_account_obj_id as os_account_obj_id, accounts.login_name, accounts.full_name, "
				+ " accounts.realm_id, accounts.unique_id, accounts.signature, "
				+ "	accounts.type, accounts.status, accounts.admin, accounts.created_date, accounts.db_status, "
				+ " realms.realm_name as realm_name, realms.realm_addr as realm_addr, realms.realm_signature, realms.scope_host_id, realms.scope_confidence, realms.db_status as realm_db_status "
				+ " FROM tsk_os_accounts as accounts"
				+ "		LEFT JOIN tsk_os_account_realms as realms"
				+ " ON accounts.realm_id = realms.id"
				+ " WHERE " + whereHostClause
				+ "     AND accounts.db_status = " + OsAccount.OsAccountDbStatus.ACTIVE.getId()
				+ "		AND LOWER(accounts.unique_id) = LOWER('" + uniqueId + "')";
		
		db.acquireSingleUserCaseReadLock();
		try (Statement s = connection.createStatement();
				ResultSet rs = connection.executeQuery(s, queryString)) {

			if (!rs.next()) {
				return Optional.empty();	// no match found
			} else {
				OsAccountRealm realm = null;
				long realmId = rs.getLong("realm_id");
				if (!rs.wasNull()) {
					realm = new OsAccountRealm(realmId, rs.getString("realm_name"), rs.getString("realm_addr"), rs.getString("realm_signature"),
									host, OsAccountRealm.ScopeConfidence.fromID(rs.getInt("scope_confidence")),
									OsAccountRealm.RealmDbStatus.fromID(rs.getInt("realm_db_status")));
				}

				return Optional.of(osAccountFromResultSet(rs, realm));
			}
		} catch (SQLException ex) {
			throw new TskCoreException(String.format("Error getting OS account for unique id = %s and host = %s", uniqueId, (host != null ? host.getName() : "null")), ex);
		} finally {
			db.releaseSingleUserCaseReadLock();
		}
	}

	/**
	 * Gets an active OS Account by the realm and unique id.
	 *
	 * @param uniqueId Account unique id.
	 * @param realm    Account realm.
	 *
	 * @return Optional with OsAccount, Optional.empty, if no user is found with
	 *         matching realm and unique id.
	 *
	 * @throws TskCoreException
	 */
	Optional<OsAccount> getOsAccountByUniqueId(String uniqueId, OsAccountRealm realm) throws TskCoreException {

		String queryString = "SELECT * FROM tsk_os_accounts"
				+ " WHERE LOWER(unique_id) = LOWER('" + uniqueId + "')" 
				+ " AND db_status = " + OsAccount.OsAccountDbStatus.ACTIVE.getId()
				+ " AND realm_id = " + realm.getId();

		db.acquireSingleUserCaseReadLock();
		try (CaseDbConnection connection = this.db.getConnection();
				Statement s = connection.createStatement();
				ResultSet rs = connection.executeQuery(s, queryString)) {

			if (!rs.next()) {
				return Optional.empty();	// no match found
			} else {
				return Optional.of(osAccountFromResultSet(rs, realm));
			}
		} catch (SQLException ex) {
			throw new TskCoreException(String.format("Error getting OS account for realm = %s and uniqueId = %s.", (realm != null) ? realm.getSignature() : "NULL", uniqueId), ex);
		} finally {
			db.releaseSingleUserCaseReadLock();
		}
	}

	/**
	 * Gets a OS Account by the realm and login name.
	 *
	 * @param loginName Login name.
	 * @param realm     Account realm.
	 *
	 * @return Optional with OsAccount, Optional.empty, if no user is found with
	 *         matching realm and login name.
	 *
	 * @throws TskCoreException
	 */
	Optional<OsAccount> getOsAccountByLoginName(String loginName, OsAccountRealm realm) throws TskCoreException {

		String queryString = "SELECT * FROM tsk_os_accounts"
				+ " WHERE LOWER(login_name) = LOWER('" + loginName + "')" 
				+ " AND db_status = " + OsAccount.OsAccountDbStatus.ACTIVE.getId()
				+ " AND realm_id = " + realm.getId();

		db.acquireSingleUserCaseReadLock();
		try (CaseDbConnection connection = this.db.getConnection();
				Statement s = connection.createStatement();
				ResultSet rs = connection.executeQuery(s, queryString)) {

			if (!rs.next()) {
				return Optional.empty();	// no match found
			} else {
				return Optional.of(osAccountFromResultSet(rs, realm));
			}
		} catch (SQLException ex) {
			throw new TskCoreException(String.format("Error getting OS account for realm = %s and loginName = %s.", (realm != null) ? realm.getSignature() : "NULL", loginName), ex);
		} finally {
			db.releaseSingleUserCaseReadLock();
		}
	}

	/**
	 * Get the OS Account with the given object id.
	 *
	 * @param osAccountObjId Object id for the account.
	 *
	 * @return OsAccount.
	 *
	 * @throws TskCoreException         If there is an error getting the
	 *                                  account.
	 */
	public OsAccount getOsAccount(long osAccountObjId) throws TskCoreException {

		try (CaseDbConnection connection = this.db.getConnection()) {
			return getOsAccount(osAccountObjId, connection);
		}
	}

	/**
	 * Get the OsAccount with the given object id.
	 *
	 * @param osAccountObjId Object id for the account.
	 * @param connection     Database connection to use.
	 *
	 * @return OsAccount.
	 *
	 * @throws TskCoreException         If there is an error getting the
	 *                                  account.
	 */
	OsAccount getOsAccount(long osAccountObjId, CaseDbConnection connection) throws TskCoreException {

		String queryString = "SELECT * FROM tsk_os_accounts"
				+ " WHERE os_account_obj_id = " + osAccountObjId;

		db.acquireSingleUserCaseReadLock();
		try (Statement s = connection.createStatement();
				ResultSet rs = connection.executeQuery(s, queryString)) {

			if (!rs.next()) {
				throw new TskCoreException(String.format("No account found with obj id = %d ", osAccountObjId));
			} else {

				OsAccountRealm realm = null;
				long realmId = rs.getLong("realm_id");

				if (!rs.wasNull()) {
					realm = db.getOsAccountRealmManager().getRealm(realmId, connection);
				}

				return osAccountFromResultSet(rs, realm);
			}
		} catch (SQLException ex) {
			throw new TskCoreException(String.format("Error getting account with obj id = %d ", osAccountObjId), ex);
		} finally {
			db.releaseSingleUserCaseReadLock();
		}
	}

	/**
	 * Get the account instance for given account, host and data source id.
	 *
	 * @param osAccount       Account to check for.
	 * @param dataSourceObjId Data source object id.
	 * @param connection      Database connection to use.
	 *
	 * @return Optional with id of the account instance. Optional.empty() if no
	 *         matching instance is found.
	 *
	 * @throws TskCoreException
	 */
	private Optional<Long> getOsAccountInstanceId(OsAccount osAccount, DataSource dataSource, CaseDbConnection connection) throws TskCoreException {

		String queryString = "SELECT * FROM tsk_os_account_instances"
				+ " WHERE os_account_obj_id = " + osAccount.getId()
				+ " AND data_source_obj_id = " + dataSource.getId();

		db.acquireSingleUserCaseReadLock();
		try (Statement s = connection.createStatement();
				ResultSet rs = connection.executeQuery(s, queryString)) {

			if (rs.next()) {
				return Optional.ofNullable(rs.getLong("id"));
			}
			return Optional.empty();
		} catch (SQLException ex) {
			throw new TskCoreException(String.format("Error getting account instance with account obj id = %d, data source obj id = %d ", osAccount.getId(), dataSource.getId()), ex);
		} finally {
			db.releaseSingleUserCaseReadLock();
		}
	}

        /**
         * Records that an OsAccount was used or referenced on a given data source. 
         * This data is automatically recorded when a file or DataArtifact is created.
         * 
         * Use this method to explicitly record the association when:
         * - Parsing account information (such as in the registry) because the account
         *   may already exist in the database, but the account did not create any files.
         *   Therefore, no instance for it would be automatically created, even though 
         *   you found data about it. 
         * - You want to associate more than one OsAccount with a DataArtifact.  Call 
         *   this for each OsAccount not specified in 'newDataArtifact()'. 
         * 
         * This method does nothing if the instance is already recorded. 
         *
         * @param osAccount    Account for which an instance needs to be added.
         * @param dataSource   Data source where the instance is found.
         * @param instanceType Instance type.
         *
         * @throws TskCoreException If there is an error creating the account instance.
         */
	public void createOsAccountInstance(OsAccount osAccount, DataSource dataSource, OsAccountInstance.OsAccountInstanceType instanceType) throws TskCoreException {
		if (osAccount == null) {
			throw new TskCoreException("Cannot create account instance with null account.");
		}
		if (dataSource == null) {
			throw new TskCoreException("Cannot create account instance with null data source.");
		}

		// check cache first
		OsAccountInstance accountInstance = new OsAccountInstance(osAccount, dataSource, instanceType);
		if (osAccountInstanceCache.contains(accountInstance)) {
			return;
		}
		
		try(CaseDbConnection connection = this.db.getConnection()) {
			createOsAccountInstance(osAccount, dataSource, instanceType, connection);		
		}
	}

	/**
	 * Adds a row to the tsk_os_account_instances table. Does nothing if the
	 * instance already exists in the table.
	 *
	 * @param osAccount    Account for which an instance needs to be added.
	 * @param dataSource   Data source where the instance is found.
	 * @param instanceType Instance type.
	 * @param connection   The current database connection.
	 *
	 * @throws TskCoreException If there is an error creating the account instance.
	 */
	void createOsAccountInstance(OsAccount osAccount, DataSource dataSource, OsAccountInstance.OsAccountInstanceType instanceType, CaseDbConnection connection) throws TskCoreException {
	
		if (osAccount == null) {
			throw new TskCoreException("Cannot create account instance with null account.");
		}
		if (dataSource == null) {
			throw new TskCoreException("Cannot create account instance with null data source.");
		}

		createOsAccountInstance(osAccount, dataSource.getId(), instanceType, connection);
	}

	/**
	 * Adds a row to the tsk_os_account_instances table. Does nothing if the
	 * instance already exists in the table.
	 *
	 * @param osAccount    Account for which an instance needs to be added.
	 * @param dataSourceObjId   Data source where the instance is found.
	 * @param instanceType Instance type.
	 * @param connection   The current database connection.
	 *
	 * @throws TskCoreException If there is an error creating the account instance.
	 */
	void createOsAccountInstance(OsAccount osAccount, long dataSourceObjId, OsAccountInstance.OsAccountInstanceType instanceType, CaseDbConnection connection) throws TskCoreException {
	
		if (osAccount == null) {
			throw new TskCoreException("Cannot create account instance with null account.");
		}
		
		// check cache first
		OsAccountInstance accountInstance = new OsAccountInstance(osAccount, dataSourceObjId, instanceType);
		if (osAccountInstanceCache.contains(accountInstance)) {
			return;
		}

		// create the instance 
		db.acquireSingleUserCaseWriteLock();
		try {
			String accountInsertSQL = db.getInsertOrIgnoreSQL("INTO tsk_os_account_instances(os_account_obj_id, data_source_obj_id, instance_type)"
					+ " VALUES (?, ?, ?)"); // NON-NLS

			PreparedStatement preparedStatement = connection.getPreparedStatement(accountInsertSQL, Statement.RETURN_GENERATED_KEYS);
			preparedStatement.clearParameters();

			preparedStatement.setLong(1, osAccount.getId());
			preparedStatement.setLong(2, dataSourceObjId);
			preparedStatement.setInt(3, instanceType.getId());

			connection.executeUpdate(preparedStatement);

			// add to the cache.
			osAccountInstanceCache.add(accountInstance);

		} catch (SQLException ex) {
			throw new TskCoreException(String.format("Error adding os account instance for account = %s, data source object id = %d", osAccount.getUniqueIdWithinRealm().orElse(osAccount.getLoginName().orElse("UNKNOWN")), dataSourceObjId), ex);
		} finally {
			db.releaseSingleUserCaseWriteLock();
		}
	}

	/**
	 * Get all accounts that had an instance on the specified host.
	 *
	 * @param host Host for which to look accounts for.
	 *
	 * @return Set of OsAccounts, may be empty.
	 *
	 * @throws org.sleuthkit.datamodel.TskCoreException
	 */
	public List<OsAccount> getAccounts(Host host) throws TskCoreException {

		String queryString = "SELECT * FROM tsk_os_accounts as accounts "
				+ " JOIN tsk_os_account_instances as instances "
				+ "		ON instances.os_account_obj_id = accounts.os_account_obj_id "
				+ " JOIN data_source_info as datasources "
				+ "		ON datasources.obj_id = instances.data_source_obj_id "
				+ " WHERE datasources.host_id = " + host.getId()
				+ " AND accounts.db_status = " + OsAccount.OsAccountDbStatus.ACTIVE.getId();
		
		db.acquireSingleUserCaseReadLock();
		try (CaseDbConnection connection = this.db.getConnection();
				Statement s = connection.createStatement();
				ResultSet rs = connection.executeQuery(s, queryString)) {

			List<OsAccount> accounts = new ArrayList<>();
			while (rs.next()) {
				OsAccountRealm realm = null;
				long realmId = rs.getLong("realm_id");
				if (!rs.wasNull()) {
					realm = db.getOsAccountRealmManager().getRealm(realmId, connection);
				}

				accounts.add(osAccountFromResultSet(rs, realm));
			}
			return accounts;
		} catch (SQLException ex) {
			throw new TskCoreException(String.format("Error getting OS accounts for host id = %d", host.getId()), ex);
		} finally {
			db.releaseSingleUserCaseReadLock();
		}
	}

	/**
	 * Merge all OS accounts from sourceRealm into destRealm. 
	 * After this call:
	 * - sourceRealm's accounts will have been moved or merged
	 * - References to sourceRealm accounts will be updated
	 * - sourceRealm will still exist, but will be empty
	 *
	 * @param sourceRealm The source realm.
	 * @param destRealm   The destination realm.
	 * @param trans  The current transaction.
	 * 
	 * @throws TskCoreException 
	 */
	void mergeAccountsForRealms(OsAccountRealm sourceRealm, OsAccountRealm destRealm, CaseDbTransaction trans) throws TskCoreException {
		List<OsAccount> destinationAccounts = getAccounts(destRealm, trans.getConnection());
		List<OsAccount> sourceAccounts = getAccounts(sourceRealm, trans.getConnection());
		
		for (OsAccount sourceAccount : sourceAccounts) {

			// First a check for the case where the source account has both the login name and unique ID set and
			// we have separate matches in the destination account for both. If we find this case, we need to first merge
			// the two accounts in the destination realm. This will ensure that all source accounts match at most one
			// destination account.
			// Note that we only merge accounts based on login name if the unique ID is empty.
			if (sourceAccount.getUniqueIdWithinRealm().isPresent() && sourceAccount.getLoginName().isPresent()) {
				List<OsAccount> duplicateDestAccounts = destinationAccounts.stream()
						.filter(p -> p.getUniqueIdWithinRealm().equals(sourceAccount.getUniqueIdWithinRealm())
								|| (p.getLoginName().equals(sourceAccount.getLoginName()) && (! p.getUniqueIdWithinRealm().isPresent())))
						.collect(Collectors.toList());
				if (duplicateDestAccounts.size() > 1) {
					OsAccount combinedDestAccount = duplicateDestAccounts.get(0);
					duplicateDestAccounts.remove(combinedDestAccount);
					for (OsAccount dupeDestAccount : duplicateDestAccounts) {
						mergeAccounts(dupeDestAccount, combinedDestAccount, trans);
					}
				}
			}
			
			// Look for matching destination account
			OsAccount matchingDestAccount = null;
			
			// First look for matching unique id
			if (sourceAccount.getUniqueIdWithinRealm().isPresent()) {
				List<OsAccount> matchingDestAccounts = destinationAccounts.stream()
						.filter(p -> p.getUniqueIdWithinRealm().equals(sourceAccount.getUniqueIdWithinRealm()))
						.collect(Collectors.toList());
				if (! matchingDestAccounts.isEmpty()) {
					matchingDestAccount = matchingDestAccounts.get(0);
				}
			}
			
			// If a match wasn't found yet, look for a matching login name.
			// We will merge only if:
			// - We didn't already find a unique ID match
			// - The source account has no unique ID OR the destination account has no unique ID
			if (matchingDestAccount == null && sourceAccount.getLoginName().isPresent()) {
				List<OsAccount> matchingDestAccounts = destinationAccounts.stream()
						.filter(p -> (p.getLoginName().equals(sourceAccount.getLoginName())
							&& ((!sourceAccount.getUniqueIdWithinRealm().isPresent()) || (!p.getUniqueIdWithinRealm().isPresent()))))
						.collect(Collectors.toList());
				if (! matchingDestAccounts.isEmpty()) {
					matchingDestAccount = matchingDestAccounts.get(0);
				}
			}
			
			// If we found a match, merge the accounts. Otherwise simply update the realm id
			if (matchingDestAccount != null) {
				mergeAccounts(sourceAccount, matchingDestAccount, trans);
			} else {
				String query = "UPDATE tsk_os_accounts SET realm_id = " + destRealm.getId() + " WHERE os_account_obj_id = " + sourceAccount.getId();
				try (Statement s = trans.getConnection().createStatement()) {
					s.executeUpdate(query);
				} catch (SQLException ex) {
					throw new TskCoreException("Error executing SQL update: " + query, ex);
				}
				trans.registerChangedOsAccount(sourceAccount);
			}
		}
	}
	
	/**
	 * Merges data between two accounts so that only one is active at the end and all references are to it. 
	 * Data from the destination account will take priority.
	 * Basic operation:
	 * - Update the destination if source has names, etc. not already in the destination
	 * - Update any references to the source (such as in tsk_files) to point to destination
	 * - Mark the source as "MERGED" and it will not come back in future queries. 
	 * 
	 * @param sourceAccount The source account.
	 * @param destAccount   The destination account.
	 * @param trans The current transaction.
	 * 
	 * @throws TskCoreException 
	 */
	private void mergeAccounts(OsAccount sourceAccount, OsAccount destAccount, CaseDbTransaction trans) throws TskCoreException {
		// Merge data from sourceAccount into matchingDestAccount. Does not update the database.
		mergeOsAccountObjects(sourceAccount, destAccount);

		String query = "";
		try (Statement s = trans.getConnection().createStatement()) {
			
			// Update all references
			query = makeOsAccountUpdateQuery("tsk_os_account_attributes", sourceAccount, destAccount);
			s.executeUpdate(query);
			
			// tsk_os_account_instances has a unique constraint on os_account_obj_id, data_source_obj_id, host_id,
			// so delete any rows that would be duplicates.
			query = "DELETE FROM tsk_os_account_instances " +
				"WHERE id IN ( " +
				"SELECT " +
				"  sourceAccountInstance.id " +
				"FROM " +
				"  tsk_os_account_instances destAccountInstance " +
				"INNER JOIN tsk_os_account_instances sourceAccountInstance ON destAccountInstance.data_source_obj_id = sourceAccountInstance.data_source_obj_id " +
				"WHERE destAccountInstance.os_account_obj_id = " +  destAccount.getId() + 
				" AND sourceAccountInstance.os_account_obj_id = " + sourceAccount.getId() + " )";
			s.executeUpdate(query);
			
			query = makeOsAccountUpdateQuery("tsk_os_account_instances", sourceAccount, destAccount);
			s.executeUpdate(query);
			osAccountInstanceCache.clear();
			
			query = makeOsAccountUpdateQuery("tsk_files", sourceAccount, destAccount);
			s.executeUpdate(query);
			
			query = makeOsAccountUpdateQuery("tsk_data_artifacts", sourceAccount, destAccount);
			s.executeUpdate(query);
			
			// Update the source account. Make a dummy signature to prevent problems with the unique constraint.
			String mergedSignature = makeMergedAccountSignature();
			query = "UPDATE tsk_os_accounts SET merged_into = " + destAccount.getId()
					+ ", db_status = " + OsAccount.OsAccountDbStatus.MERGED.getId()
					+ ", signature = '" + mergedSignature + "' " 
					+ " WHERE os_account_obj_id = " + sourceAccount.getId();
			s.executeUpdate(query);	
			trans.registerDeletedOsAccount(sourceAccount);
			
			// Update the destination account. Note that this must be done after updating
			// the source account to prevent conflicts when merging two accounts in the
			// same realm.
			updateAccount(destAccount, trans);
		} catch (SQLException ex) {
			throw new TskCoreException("Error executing SQL update: " + query, ex);
		}
	}
	
	/**
	 * Create a random signature for accounts that have been merged.
	 * 
	 * @return The random signature.
	 */
	private String makeMergedAccountSignature() {
		return "MERGED " +  UUID.randomUUID().toString();
	}
	
	/**
	 * Create the query to update the os account column to the merged account.
	 * 
	 * @param tableName  Name of table to update.
	 * @param sourceAccount  The source account.
	 * @param destAccount    The destination account.
	 * 
	 * @return The query.
	 */
	private String makeOsAccountUpdateQuery(String tableName, OsAccount sourceAccount, OsAccount destAccount) {
		return "UPDATE " + tableName + " SET os_account_obj_id = " + destAccount.getId() + " WHERE os_account_obj_id = " + sourceAccount.getId();
	}
	
	/**
	 * Copy all fields from sourceAccount that are not set in matchingDestAccount.
	 * Does not update the database and does not update associated Person.
	 * 
	 * @param sourceAccount  The source account.
	 * @param destAccount    The destination account.
	 */
	private void mergeOsAccountObjects(OsAccount sourceAccount, OsAccount destAccount) throws TskCoreException {
		// Copy any fields that aren't set in the destination to the value from the source account.
		if (!destAccount.getLoginName().isPresent() && sourceAccount.getLoginName().isPresent()) {
			destAccount.setLoginName(sourceAccount.getLoginName().get());
		}
		
		if (!destAccount.getUniqueIdWithinRealm().isPresent() && sourceAccount.getUniqueIdWithinRealm().isPresent()) {
			destAccount.setUniqueId(sourceAccount.getUniqueIdWithinRealm().get());
		}
		
		if (!destAccount.getFullName().isPresent() && sourceAccount.getFullName().isPresent()) {
			destAccount.setFullName(sourceAccount.getFullName().get());
		}
		
		if (!destAccount.getCreationTime().isPresent() && sourceAccount.getCreationTime().isPresent()) {
			destAccount.setCreationTime(sourceAccount.getCreationTime().get());
		}
	}
	
	/**
	 * Get all active accounts associated with the given realm.
	 * 
	 * @param realm Realm for which to look accounts for.
	 * @param connection Current database connection.
	 * 
	 * @return Set of OsAccounts, may be empty.
	 * @throws org.sleuthkit.datamodel.TskCoreException
	 */
	private List<OsAccount> getAccounts(OsAccountRealm realm, CaseDbConnection connection) throws TskCoreException {
		String queryString = "SELECT * FROM tsk_os_accounts"
				+ " WHERE realm_id = " + realm.getId() 
				+ " AND db_status = " + OsAccount.OsAccountDbStatus.ACTIVE.getId()
				+ " ORDER BY os_account_obj_id";

		try (Statement s = connection.createStatement();
				ResultSet rs = connection.executeQuery(s, queryString)) {

			List<OsAccount> accounts = new ArrayList<>();
			while (rs.next()) {
				accounts.add(osAccountFromResultSet(rs, realm));
			} 
			return accounts;
		} catch (SQLException ex) {
			throw new TskCoreException(String.format("Error getting OS accounts for realm id = %d", realm.getId()), ex);
		}
	}
	
	/**
	 * Get all active accounts.
	 * 
	 * @return Set of OsAccounts, may be empty.
	 *
	 * @throws org.sleuthkit.datamodel.TskCoreException
	 */
	public List<OsAccount> getAccounts() throws TskCoreException{
		String queryString = "SELECT * FROM tsk_os_accounts"
				+ " WHERE db_status = " + OsAccount.OsAccountDbStatus.ACTIVE.getId();

		db.acquireSingleUserCaseReadLock();
		try (CaseDbConnection connection = this.db.getConnection();
				Statement s = connection.createStatement();
				ResultSet rs = connection.executeQuery(s, queryString)) {

			List<OsAccount> accounts = new ArrayList<>();
			while (rs.next()) {
				OsAccountRealm realm = null;
				long realmId = rs.getLong("realm_id");
				if (!rs.wasNull()) {
					realm = db.getOsAccountRealmManager().getRealm(realmId, connection);
				}

				accounts.add(osAccountFromResultSet(rs, realm));
			}
			return accounts;
		} catch (SQLException ex) {
			throw new TskCoreException(String.format("Error getting OS accounts"), ex);
		} finally {
			db.releaseSingleUserCaseReadLock();
		}
	}

	/**
	 * Gets an OS account using Windows-specific data.
	 *
	 * @param sid           Account SID, maybe null if loginName is supplied.
	 * @param loginName     Login name, maybe null if sid is supplied.
	 * @param realmName     Realm within which the accountId or login name is
	 *                      unique. Can be null if sid is supplied.
	 * @param referringHost Host referring the account.
	 *
	 * @return Optional with OsAccount, Optional.empty if no matching OsAccount
	 *         is found.
	 *
	 * @throws TskCoreException    If there is an error getting the account.
	 * @throws NotUserSIDException If the given SID is not a user SID.
	 */
	public Optional<OsAccount> getWindowsAccount(String sid, String loginName, String realmName, Host referringHost) throws TskCoreException, NotUserSIDException {

		if (referringHost == null) {
			throw new TskCoreException("A referring host is required to get an account.");
		}

		// ensure at least one of the two is supplied - sid or a login name
		if (StringUtils.isBlank(sid) && StringUtils.isBlank(loginName)) {
			throw new TskCoreException("Cannot get an OS account with both SID and loginName as null.");
		}

		// first get the realm for the given sid
		Optional<OsAccountRealm> realm = db.getOsAccountRealmManager().getWindowsRealm(sid, realmName, referringHost);
		if (!realm.isPresent()) {
			return Optional.empty();
		}

		// search by SID
		if (!Strings.isNullOrEmpty(sid)) {
			if (!WindowsAccountUtils.isWindowsUserSid(sid)) {
				throw new OsAccountManager.NotUserSIDException(String.format("SID = %s is not a user SID.", sid ));
			}
			
			return this.getOsAccountByUniqueId(sid, realm.get());
		}

		// search by login name
		return this.getOsAccountByLoginName(loginName, realm.get());
	}

	/**
	 * Gets an OS account with the given login name and realm name.
	 *
	 * @param loginName Account SID.
	 * @param realmName Domain name.
	 * @param host      Host for the realm.
	 *
	 * @return Optional with OsAccount, Optional.empty if no matching OS account
	 *         is found.
	 *
	 * @throws TskCoreException
	 */
	private Optional<OsAccount> getOsAccountByLogin(String loginName, String realmName, Host host) throws TskCoreException {

		try (CaseDbConnection connection = db.getConnection()) {

			// first get the realm 
			Optional<OsAccountRealm> realm = db.getOsAccountRealmManager().getRealmByName(realmName, host, connection);
			if (!realm.isPresent()) {
				throw new TskCoreException(String.format("No realm found with name %s", realmName));
			}

			return getOsAccountByLoginName(loginName, realm.get());
		}
	}

	/**
	 * Adds a rows to the tsk_os_account_attributes table for the given set of
	 * attribute.
	 *
	 * @param account	         Account for which the attributes is being added.
	 * @param accountAttribute List of attributes to add.
	 *
	 * @throws TskCoreException,
	 */
	void addOsAccountAttributes(OsAccount account, List<OsAccountAttribute> accountAttributes) throws TskCoreException {

		db.acquireSingleUserCaseWriteLock();

		try (CaseDbConnection connection = db.getConnection()) {
			for (OsAccountAttribute accountAttribute : accountAttributes) {

				String attributeInsertSQL = "INSERT INTO tsk_os_account_attributes(os_account_obj_id, host_id, source_obj_id, attribute_type_id, value_type, value_byte, value_text, value_int32, value_int64, value_double)"
						+ " VALUES (?, ?, ?, ?, ?, ?, ?, ?, ?, ?)"; // NON-NLS

				PreparedStatement preparedStatement = connection.getPreparedStatement(attributeInsertSQL, Statement.RETURN_GENERATED_KEYS);
				preparedStatement.clearParameters();

				preparedStatement.setLong(1, account.getId());
				if (accountAttribute.getHostId().isPresent()) {
					preparedStatement.setLong(2, accountAttribute.getHostId().get());
				} else {
					preparedStatement.setNull(2, java.sql.Types.NULL);
				}
				if (accountAttribute.getSourceObjectId().isPresent()) {
					preparedStatement.setLong(3, accountAttribute.getSourceObjectId().get());
				} else {
					preparedStatement.setNull(3, java.sql.Types.NULL);
				}

				preparedStatement.setLong(4, accountAttribute.getAttributeType().getTypeID());
				preparedStatement.setLong(5, accountAttribute.getAttributeType().getValueType().getType());

				if (accountAttribute.getAttributeType().getValueType() == TSK_BLACKBOARD_ATTRIBUTE_VALUE_TYPE.BYTE) {
					preparedStatement.setBytes(6, accountAttribute.getValueBytes());
				} else {
					preparedStatement.setBytes(6, null);
				}

				if (accountAttribute.getAttributeType().getValueType() == TSK_BLACKBOARD_ATTRIBUTE_VALUE_TYPE.STRING
						|| accountAttribute.getAttributeType().getValueType() == TSK_BLACKBOARD_ATTRIBUTE_VALUE_TYPE.JSON) {
					preparedStatement.setString(7, accountAttribute.getValueString());
				} else {
					preparedStatement.setString(7, null);
				}
				if (accountAttribute.getAttributeType().getValueType() == TSK_BLACKBOARD_ATTRIBUTE_VALUE_TYPE.INTEGER) {
					preparedStatement.setInt(8, accountAttribute.getValueInt());
				} else {
					preparedStatement.setNull(8, java.sql.Types.NULL);
				}

				if (accountAttribute.getAttributeType().getValueType() == TSK_BLACKBOARD_ATTRIBUTE_VALUE_TYPE.DATETIME
						|| accountAttribute.getAttributeType().getValueType() == TSK_BLACKBOARD_ATTRIBUTE_VALUE_TYPE.LONG) {
					preparedStatement.setLong(9, accountAttribute.getValueLong());
				} else {
					preparedStatement.setNull(9, java.sql.Types.NULL);
				}

				if (accountAttribute.getAttributeType().getValueType() == TSK_BLACKBOARD_ATTRIBUTE_VALUE_TYPE.DOUBLE) {
					preparedStatement.setDouble(10, accountAttribute.getValueDouble());
				} else {
					preparedStatement.setNull(10, java.sql.Types.NULL);
				}

				connection.executeUpdate(preparedStatement);

			}
		} catch (SQLException ex) {
			throw new TskCoreException(String.format("Error adding OS Account attribute for account id = %d", account.getId()), ex);
		} finally {
			db.releaseSingleUserCaseWriteLock();
		}

		fireChangeEvent(account);
	}

	/**
	 * Get the OS account attributes for the given account.
	 *
	 * @param account Account to get the attributes for.
	 *
	 * @return List of attributes, may be an empty list.
	 *
	 * @throws TskCoreException
	 */
	List<OsAccountAttribute> getOsAccountAttributes(OsAccount account) throws TskCoreException {

		String queryString = "SELECT attributes.os_account_obj_id as os_account_obj_id, attributes.host_id as host_id, attributes.source_obj_id as source_obj_id, "
				+ " attributes.attribute_type_id as attribute_type_id,  attributes.value_type as value_type, attributes.value_byte as value_byte, "
				+ " attributes.value_text as value_text, attributes.value_int32 as value_int32, attributes.value_int64 as value_int64, attributes.value_double as value_double, "
				+ " hosts.id, hosts.name as host_name, hosts.db_status as host_status "
				+ " FROM tsk_os_account_attributes as attributes"
				+ "		LEFT JOIN tsk_hosts as hosts "
				+ " ON attributes.host_id = hosts.id "
				+ " WHERE os_account_obj_id = " + account.getId();

		db.acquireSingleUserCaseReadLock();
		try (CaseDbConnection connection = this.db.getConnection();
				Statement s = connection.createStatement();
				ResultSet rs = connection.executeQuery(s, queryString)) {

			List<OsAccountAttribute> attributes = new ArrayList<>();
			while (rs.next()) {

				Host host = null;
				long hostId = rs.getLong("host_id");
				if (!rs.wasNull()) {
					host = new Host(hostId, rs.getString("host_name"), Host.HostDbStatus.fromID(rs.getInt("host_status")));
				}

				Content sourceContent = null;
				long sourceObjId = rs.getLong("source_obj_id");
				if (!rs.wasNull()) {
					sourceContent = this.db.getContentById(sourceObjId);
				}
				BlackboardAttribute.Type attributeType = db.getAttributeType(rs.getInt("attribute_type_id"));
				OsAccountAttribute attribute = new OsAccountAttribute(attributeType, rs.getInt("value_int32"), rs.getLong("value_int64"),
						rs.getDouble("value_double"), rs.getString("value_text"), rs.getBytes("value_byte"),
						db, account, host, sourceContent);

				attributes.add(attribute);
			}
			return attributes;
		} catch (SQLException ex) {
			throw new TskCoreException(String.format("Error getting OS account attributes for account obj id = %d", account.getId()), ex);
		} finally {
			db.releaseSingleUserCaseReadLock();
		}
	}

	/**
	 * Get a list of OsAccountInstances for the give OsAccount.
	 *
	 * @param account Account to retrieve instance for.
	 *
	 * @return List of OsAccountInstances, the list maybe empty if none were
	 *         found.
	 *
	 * @throws TskCoreException
	 */
	List<OsAccountInstance> getOsAccountInstances(OsAccount account) throws TskCoreException {
		List<OsAccountInstance> instanceList = new ArrayList<>();
		String queryString = String.format("SELECT * FROM tsk_os_account_instances WHERE os_account_obj_id = %d", account.getId());

		db.acquireSingleUserCaseReadLock();
		try (CaseDbConnection connection = db.getConnection();
				Statement s = connection.createStatement();
				ResultSet rs = connection.executeQuery(s, queryString)) {

			while (rs.next()) {
				long dataSourceId = rs.getLong("data_source_obj_id");
				int instanceType = rs.getInt("instance_type");

				instanceList.add(new OsAccountInstance(db, account, dataSourceId, OsAccountInstance.OsAccountInstanceType.fromID(instanceType)));
			}
		} catch (SQLException ex) {
			throw new TskCoreException(String.format("Failed to get OsAccountInstance for OsAccount (%d)", account.getId()), ex);
		} finally {
			db.releaseSingleUserCaseReadLock();
		}

		return instanceList;
	}

	/**
	 * Updates the database for the given OsAccount.
	 *
	 * @param osAccount OsAccount that needs to be updated in the database.
	 *
	 * @return OsAccount Updated account.
	 *
	 * @throws TskCoreException
	 */
	public OsAccount updateAccount(OsAccount osAccount) throws TskCoreException {

		// do nothing if the account is not dirty.
		if (!osAccount.isDirty()) {
			return osAccount;
		}

		CaseDbTransaction trans = db.beginTransaction();
		try {
			OsAccount account = updateAccount(osAccount, trans);
			trans.commit();
			trans = null;
			return account;
		} finally {
			if (trans != null) {
				trans.rollback();
			}
		}
	}
		
	/**
	 * Updates the database for the given OsAccount.
     * NOTE: Will not merge accounts if the updated information conflicts with an 
     * existing account (such as adding an ID to an account that has only a name
     * and there already being an account with that ID).
	 *
	 * @param osAccount   OsAccount that needs to be updated in the database.
	 * @param trans       The current transaction.
	 *
	 * @return OsAccount Updated account.
	 *
	 * @throws TskCoreException If there is a database error or if the 
     * updated information conflicts with an existing account. 
	 */
	OsAccount updateAccount(OsAccount osAccount, CaseDbTransaction trans) throws TskCoreException {
		
		// do nothing if the account is not dirty.
		if (!osAccount.isDirty()) {
			return osAccount;
		}
		
		try {
			CaseDbConnection connection = trans.getConnection();
			String updateSQL = "UPDATE tsk_os_accounts SET "
										+ "		login_name = ?, "	// 1
										+ "		unique_id = ?, "	// 2
										+ "		signature = "	// 3
										+ "       CASE WHEN db_status = " + OsAccount.OsAccountDbStatus.ACTIVE.getId() + " THEN ? ELSE signature END , "
										+ "		full_name = ?, "	// 4
										+ "		status = ?, "		// 5
										+ "		type = ?, "			// 6
										+ "		created_date = ? "	// 7
								+ " WHERE os_account_obj_id = ?";	// 8
			
			PreparedStatement preparedStatement = connection.getPreparedStatement(updateSQL, Statement.NO_GENERATED_KEYS);
			preparedStatement.clearParameters();

			preparedStatement.setString(1, osAccount.getLoginName().orElse(null));
			preparedStatement.setString(2, osAccount.getUniqueIdWithinRealm().orElse(null));
			
			// If the account is merged or deleted this will not be set.
			preparedStatement.setString(3, osAccount.getSignature());

			preparedStatement.setString(4, osAccount.getFullName().orElse(null));

			preparedStatement.setInt(5, osAccount.getOsAccountStatus().getId());
			preparedStatement.setInt(6, osAccount.getOsAccountType().getId());
			Optional<Long> creationTime = osAccount.getCreationTime();
			if(creationTime.isPresent()) {
				preparedStatement.setLong(7, osAccount.getCreationTime().get());
			} else {
				preparedStatement.setNull(7, Types.NULL);
			}
			preparedStatement.setLong(8, osAccount.getId());
			connection.executeUpdate(preparedStatement);

			osAccount.resetDirty();
		} catch (SQLException ex) {
			throw new TskCoreException(String.format("Error updating account with unique id = %s, account id = %d", osAccount.getUniqueIdWithinRealm().orElse("Unknown"), osAccount.getId()), ex);
		}

		trans.registerChangedOsAccount(osAccount);
		return osAccount;
	}

	/**
	 * Returns a list of hosts where the OsAccount has appeared.
	 *
	 * @param account OsAccount
	 *
	 * @return List of Hosts that reference the given OsAccount.
	 *
	 * @throws TskCoreException
	 */
	public List<Host> getHosts(OsAccount account) throws TskCoreException {
		List<Host> hostList = new ArrayList<>();
		
		String query = "SELECT tsk_hosts.id AS hostId, name, db_status FROM tsk_hosts "
						+ " JOIN data_source_info ON tsk_hosts.id = data_source_info.host_id"
						+ "	JOIN tsk_os_account_instances ON data_source_info.obj_id = tsk_os_account_instances.data_source_obj_id"
						+ " WHERE os_account_obj_id = " + account.getId();

		db.acquireSingleUserCaseReadLock();
		try (CaseDbConnection connection = db.getConnection();
				Statement s = connection.createStatement();
				ResultSet rs = connection.executeQuery(s, query)) {

			while (rs.next()) {
				hostList.add(new Host(rs.getLong("hostId"), rs.getString("name"), Host.HostDbStatus.fromID(rs.getInt("db_status"))));
			}

		} catch (SQLException ex) {
			throw new TskCoreException(String.format("Failed to get host list for os account %d", account.getId()), ex);
		} finally {
			db.releaseSingleUserCaseReadLock();
		}
		return hostList;
	}

	/**
	 * Takes in a result with a row from tsk_os_accounts table and creates an
	 * OsAccount.
	 *
	 * @param rs    ResultSet.
	 * @param realm Realm.
	 *
	 * @return OsAccount OS Account.
	 *
	 * @throws SQLException
	 */
	private OsAccount osAccountFromResultSet(ResultSet rs, OsAccountRealm realm) throws SQLException {
		OsAccount osAccount = new OsAccount(db, rs.getLong("os_account_obj_id"), realm, rs.getString("login_name"), rs.getString("unique_id"), 
				rs.getString("signature"), OsAccount.OsAccountStatus.fromID(rs.getInt("status")),
				OsAccount.OsAccountDbStatus.fromID(rs.getInt("db_status")));
		
		// set other optional fields
		String fullName = rs.getString("full_name");
		if (!rs.wasNull()) {
			osAccount.setFullName(fullName);
		}

		int type = rs.getInt("type");
		if (!rs.wasNull()) {
			osAccount.setOsAccountType(OsAccount.OsAccountType.fromID(type));
		}

		long creationTime = rs.getLong("created_date");
		if (!rs.wasNull()) {
			osAccount.setCreationTime(creationTime);
		}

		return osAccount;
	}

	/**
	 * Fires an OsAccountAddedEvent for the given OsAccount.
	 * Do not call this with an open transaction.
	 *
	 * @param account Newly created account.
	 */
	private void fireCreationEvent(OsAccount account) {
		db.fireTSKEvent(new OsAccountsCreationEvent(Collections.singletonList(account)));
	}

	/**
	 * Fires an OsAccountChangeEvent for the given OsAccount.
	 * Do not call this with an open transaction.
	 *
	 * @param account Updated account.
	 */
	private void fireChangeEvent(OsAccount account) {
		db.fireTSKEvent(new OsAccountsUpdateEvent(Collections.singletonList(account)));
	}
	
	/**
	 * Fires an OsAccountDeleteEvent for the given OsAccount.
	 * Do not call this with an open transaction.
	 *
	 * @param account Deleted account.
	 */
	private void fireDeleteEvent(OsAccount account) {
		db.fireTSKEvent(new OsAccountsDeleteEvent(Collections.singletonList(account)));
	}	

	/**
	 * Created an account signature for an OS Account. This signature is simply
	 * to prevent duplicate accounts from being created. Signature is set to:
	 * uniqueId: if the account has a uniqueId, otherwise loginName: if the
	 * account has a login name.
	 *
	 * @param uniqueId  Unique id.
	 * @param loginName Login name.
	 *
	 * @return Account signature.
	 * 
	 * @throws TskCoreException If there is an error creating the account signature.
	 */
	static String getAccountSignature(String uniqueId, String loginName) throws TskCoreException {
		// Create a signature. 
		String signature;
		if (Strings.isNullOrEmpty(uniqueId) == false) {
			signature = uniqueId;
		} else if (Strings.isNullOrEmpty(loginName) == false) {
			signature = loginName;
		} else {
			throw new TskCoreException("OS Account must have either a uniqueID or a login name.");
		}
		return signature;
	}

	/**
	 * Event fired by OsAccountManager to indicate that a new OsAccount was
	 * created.
	 */
	public static final class OsAccountsCreationEvent {

		private final List<OsAccount> accountList;

		/**
		 * Constructs a new AddedEvent
		 *
		 * @param accountList List newly created accounts.
		 */
		OsAccountsCreationEvent(List<OsAccount> accountList) {
			this.accountList = accountList;
		}

		/**
		 * Returns a list of the added OsAccounts.
		 *
		 * @return List of OsAccounts.
		 */
		public List<OsAccount> getOsAcounts() {
			return Collections.unmodifiableList(accountList);
		}
	}

	/**
	 * Event fired by OsAccount Manager to indicate that an OsAccount was
	 * updated.
	 */
	public static final class OsAccountsUpdateEvent {

		private final List<OsAccount> accountList;

		/**
		 * Constructs a new ChangeEvent
		 *
		 * @param accountList List newly created accounts.
		 */
		OsAccountsUpdateEvent(List<OsAccount> accountList) {
			this.accountList = accountList;
		}

		/**
		 * Returns a list of the updated OsAccounts.
		 *
		 * @return List of OsAccounts.
		 */
		public List<OsAccount> getOsAcounts() {
			return Collections.unmodifiableList(accountList);
		}
	}
<<<<<<< HEAD
	
	/**
	 * Event fired by OsAccount Manager to indicate that an OsAccount was
	 * deleted.
	 */
	public static final class OsAccountsDeleteEvent {

		private final List<OsAccount> accountList;

		/**
		 * Constructs a new DeleteEvent
		 *
		 * @param accountList List newly deleted accounts.
		 */
		OsAccountsDeleteEvent(List<OsAccount> accountList) {
			this.accountList = accountList;
		}

		/**
		 * Returns a list of the deleted OsAccounts.
		 *
		 * @return List of OsAccounts.
		 */
		public List<OsAccount> getOsAcounts() {
			return Collections.unmodifiableList(accountList);
		}
	}	
=======

	/**
	 * Exception thrown if a given SID is a valid SID but is a group SID, 
	 * and not an individual user SID.
	 */
	public static class NotUserSIDException extends TskException {

		private static final long serialVersionUID = 1L;

		/**
		 * Default constructor when error message is not available
		 */
		public NotUserSIDException() {
			super("No error message available.");
		}

		/**
		 * Create exception containing the error message
		 *
		 * @param msg the message
		 */
		public NotUserSIDException(String msg) {
			super(msg);
		}

		/**
		 * Create exception containing the error message and cause exception
		 *
		 * @param msg the message
		 * @param ex  cause exception
		 */
		public NotUserSIDException(String msg, Exception ex) {
			super(msg, ex);
		}
	}
>>>>>>> b11fc9ee
}<|MERGE_RESOLUTION|>--- conflicted
+++ resolved
@@ -1415,7 +1415,6 @@
 			return Collections.unmodifiableList(accountList);
 		}
 	}
-<<<<<<< HEAD
 	
 	/**
 	 * Event fired by OsAccount Manager to indicate that an OsAccount was
@@ -1442,8 +1441,7 @@
 		public List<OsAccount> getOsAcounts() {
 			return Collections.unmodifiableList(accountList);
 		}
-	}	
-=======
+	}
 
 	/**
 	 * Exception thrown if a given SID is a valid SID but is a group SID, 
@@ -1479,5 +1477,4 @@
 			super(msg, ex);
 		}
 	}
->>>>>>> b11fc9ee
 }