/*
 * Sleuth Kit Data Model
 *
<<<<<<< HEAD
 * Copyright 2011-2018 Basis Technology Corp.
=======
 * Copyright 2011-2019 Basis Technology Corp.
>>>>>>> f77145f1
 * Contact: carrier <at> sleuthkit <dot> org
 *
 * Licensed under the Apache License, Version 2.0 (the "License");
 * you may not use this file except in compliance with the License.
 * You may obtain a copy of the License at
 *
 *	 http://www.apache.org/licenses/LICENSE-2.0
 *
 * Unless required by applicable law or agreed to in writing, software
 * distributed under the License is distributed on an "AS IS" BASIS,
 * WITHOUT WARRANTIES OR CONDITIONS OF ANY KIND, either express or implied.
 * See the License for the specific language governing permissions and
 * limitations under the License.
 */
package org.sleuthkit.datamodel;

import java.io.Serializable;
import java.io.UnsupportedEncodingException;
import java.text.MessageFormat;
import java.util.ArrayList;
import java.util.Collection;
import java.util.HashMap;
import java.util.HashSet;
import java.util.List;
import java.util.Map;
import java.util.Objects;
import java.util.ResourceBundle;
import java.util.Set;
import org.sleuthkit.datamodel.BlackboardArtifact.ARTIFACT_TYPE;
import org.sleuthkit.datamodel.BlackboardAttribute.ATTRIBUTE_TYPE;
import org.sleuthkit.datamodel.SleuthkitCase.ObjectInfo;

/**
 * An artifact that has been posted to the blackboard. An artifact is a typed
 * collection of name value pairs (attributes) that is associated with its
 * source content (either a data source, or file within a data source). Both
 * standard artifact types and custom artifact types are supported.
 *
 * IMPORTANT NOTE: No more than one attribute of a given type should be added to
 * an artifact.
 */
public class BlackboardArtifact implements Content {

	private static final ResourceBundle bundle = ResourceBundle.getBundle("org.sleuthkit.datamodel.Bundle");
	private final long artifactId;
	private final long sourceObjId;				// refers to objID of parent/source object
	private final long artifactObjId;			// objId of the artifact in tsk_objects. TBD: replace artifactID with this
	private final long dataSourceObjId;			// objId of the data source in tsk_objects.
	private final int artifactTypeId;
	private final String artifactTypeName;
	private final String displayName;
	private ReviewStatus reviewStatus;
	private final SleuthkitCase sleuthkitCase;
	private final List<BlackboardAttribute> attrsCache = new ArrayList<BlackboardAttribute>();
	private boolean loadedCacheFromDb = false;
	private Content parent;
	private String uniquePath;

	private byte[] contentBytes = null;

	private volatile boolean checkedHasChildren;
	private volatile boolean hasChildren;
	private volatile int childrenCount;

	/**
	 * Constructs an artifact that has been posted to the blackboard. An
	 * artifact is a typed collection of name value pairs (attributes) that is
	 * associated with its source content (either a data source, or file within
	 * a data source). Both standard artifact types and custom artifact types
	 * are supported.
	 *
	 * @param sleuthkitCase    The SleuthKit case (case database) that contains
	 *                         the artifact data.
	 * @param artifactID       The unique id for this artifact
	 * @param sourceObjId      The unique id of the content with which this
	 *                         artifact is associated.
	 * @param artifactObjId    The unique id this artifact, in tsk_objects
	 * @param dataSourceObjId  Object ID of the datasource where the artifact
	 *                         was found.
	 * @param artifactTypeID   The type id of this artifact.
	 * @param artifactTypeName The type name of this artifact.
	 * @param displayName      The display name of this artifact.
	 * @param reviewStatus     The review status of this artifact.
	 */
	BlackboardArtifact(SleuthkitCase sleuthkitCase, long artifactID, long sourceObjId, long artifactObjId, long dataSourceObjId, int artifactTypeID, String artifactTypeName, String displayName, ReviewStatus reviewStatus) {

		this.sleuthkitCase = sleuthkitCase;
		this.artifactId = artifactID;
		this.sourceObjId = sourceObjId;
		this.artifactObjId = artifactObjId;
		this.artifactTypeId = artifactTypeID;
		this.dataSourceObjId = dataSourceObjId;
		this.artifactTypeName = artifactTypeName;
		this.displayName = displayName;
		this.reviewStatus = reviewStatus;

		this.checkedHasChildren = false;
		this.hasChildren = false;
		this.childrenCount = -1;

	}

	/**
	 * Constructs an artifact that has been posted to the blackboard. An
	 * artifact is a typed collection of name value pairs (attributes) that is
	 * associated with its source content (either a data source, or file within
	 * a data source). Both standard artifact types and custom artifact types
	 * are supported.
	 *
	 * @param sleuthkitCase    The SleuthKit case (case database) that contains
	 *                         the artifact data.
	 * @param artifactID       The unique id for this artifact.
	 * @param sourceObjId      The unique id of the content with which this
	 *                         artifact is associated.
	 * @param artifactObjID    The unique id this artifact. in tsk_objects
	 * @param dataSourceObjID  Unique id of the data source.
	 * @param artifactTypeID   The type id of this artifact.
	 * @param artifactTypeName The type name of this artifact.
	 * @param displayName      The display name of this artifact.
	 * @param reviewStatus     The review status of this artifact.
	 */
	BlackboardArtifact(SleuthkitCase sleuthkitCase, long artifactID, long sourceObjId, long artifactObjID, long dataSourceObjID, int artifactTypeID, String artifactTypeName, String displayName, ReviewStatus reviewStatus, boolean isNew) {
		this(sleuthkitCase, artifactID, sourceObjId, artifactObjID, dataSourceObjID, artifactTypeID, artifactTypeName, displayName, reviewStatus);
		if (isNew) {
			/*
			 * If this object represents a newly created artifact, then its
			 * collection of attributes has already been populated and there is
			 * no need to fetch them form the case database.
			 */
			this.loadedCacheFromDb = true;
		}
	}

	/**
	 * Gets the SleuthKit case (case database) that contains the data for this
	 * artifact.
	 *
	 * @return The SleuthKit case (case database) object.
	 */
	public SleuthkitCase getSleuthkitCase() {
		return sleuthkitCase;
	}

	/**
	 * Gets the unique id for this artifact.
	 *
	 * @return The artifact id.
	 */
	public long getArtifactID() {
		return this.artifactId;
	}

	/**
	 * Gets the object id of the source content (data source or file within a
	 * data source) of this artifact
	 *
	 * @return The object id.
	 */
	public long getObjectID() {
		return this.sourceObjId;
	}

	/**
	 * Gets the object id of the data source for this artifact.
	 *
	 * @return The data source object id.
	 */
	long getDataSourceObjectID() {
		return this.dataSourceObjId;
	}

	/**
	 * Gets the artifact type id for this artifact.
	 *
	 * @return The artifact type id.
	 */
	public int getArtifactTypeID() {
		return this.artifactTypeId;
	}

	/**
	 * Gets the artifact type name for this artifact.
	 *
	 * @return The artifact type name.
	 */
	public String getArtifactTypeName() {
		return this.artifactTypeName;
	}

	/**
	 * Gets the artifact type display name for this artifact.
	 *
	 * @return The artifact type display name.
	 */
	public String getDisplayName() {
		return this.displayName;
	}

	/**
	 * Gets a short description for this artifact.
	 *
	 * @return The description, may be the empty string.
	 *
	 * @throws TskCoreException if there is a problem creating the description.
	 */
	public String getShortDescription() throws TskCoreException {
		BlackboardAttribute attr = null;
		StringBuilder shortDescription = new StringBuilder("");
		switch (ARTIFACT_TYPE.fromID(artifactTypeId)) {
			case TSK_WEB_BOOKMARK:  //web_bookmark, web_cookie, web_download, and web_history are the same attribute for now
			case TSK_WEB_COOKIE:
			case TSK_WEB_DOWNLOAD:
			case TSK_WEB_HISTORY:
				attr = getAttribute(new BlackboardAttribute.Type(ATTRIBUTE_TYPE.TSK_DOMAIN));
				break;
			case TSK_KEYWORD_HIT:
				attr = getAttribute(new BlackboardAttribute.Type(ATTRIBUTE_TYPE.TSK_KEYWORD_PREVIEW));
				break;
			case TSK_DEVICE_ATTACHED:
				attr = getAttribute(new BlackboardAttribute.Type(ATTRIBUTE_TYPE.TSK_DEVICE_ID));
				break;
			case TSK_CONTACT: //contact, message, and calllog are the same attributes for now
			case TSK_MESSAGE:
			case TSK_CALLLOG:
				//get the first of these attributes which exists and is non null
				final ATTRIBUTE_TYPE[] typesThatCanHaveName = {ATTRIBUTE_TYPE.TSK_NAME,
					ATTRIBUTE_TYPE.TSK_PHONE_NUMBER,
					ATTRIBUTE_TYPE.TSK_PHONE_NUMBER_FROM,
					ATTRIBUTE_TYPE.TSK_PHONE_NUMBER_TO,
					ATTRIBUTE_TYPE.TSK_PHONE_NUMBER_HOME,
					ATTRIBUTE_TYPE.TSK_PHONE_NUMBER_MOBILE,
					ATTRIBUTE_TYPE.TSK_PHONE_NUMBER_OFFICE,
					ATTRIBUTE_TYPE.TSK_EMAIL,
					ATTRIBUTE_TYPE.TSK_EMAIL_FROM,
					ATTRIBUTE_TYPE.TSK_EMAIL_TO,
					ATTRIBUTE_TYPE.TSK_EMAIL_HOME,
					ATTRIBUTE_TYPE.TSK_EMAIL_OFFICE}; //in the order we want to use them 
				for (ATTRIBUTE_TYPE t : typesThatCanHaveName) {
					attr = getAttribute(new BlackboardAttribute.Type(t));
					if (attr != null && !attr.getDisplayString().isEmpty()) {
						break;
					}
				}
				break;
			default:
				break;
		}
		if (attr != null) {
			shortDescription.append(attr.getAttributeType().getDisplayName()).append(": ").append(attr.getDisplayString());
		} else {
			shortDescription.append(getDisplayName());
		}
		//get the first of these date attributes which exists and is non null
		final ATTRIBUTE_TYPE[] typesThatCanHaveDate = {ATTRIBUTE_TYPE.TSK_DATETIME,
			ATTRIBUTE_TYPE.TSK_DATETIME_SENT,
			ATTRIBUTE_TYPE.TSK_DATETIME_RCVD,
			ATTRIBUTE_TYPE.TSK_DATETIME_CREATED,
			ATTRIBUTE_TYPE.TSK_DATETIME_MODIFIED,
			ATTRIBUTE_TYPE.TSK_DATETIME_ACCESSED,
			ATTRIBUTE_TYPE.TSK_DATETIME_START,
			ATTRIBUTE_TYPE.TSK_DATETIME_END};  //in the order we want to use them 
		BlackboardAttribute date;
		for (ATTRIBUTE_TYPE t : typesThatCanHaveDate) {
			date = getAttribute(new BlackboardAttribute.Type(t));
			if (date != null && !date.getDisplayString().isEmpty()) {
				shortDescription.append(" ");
				shortDescription.append(MessageFormat.format(bundle.getString("BlackboardArtifact.shortDescriptionDate.text"), date.getDisplayString()));  //NON-NLS
				break;
			}
		}
		return shortDescription.toString();
	}

	/**
	 * Gets the review status of this artifact, i.e., whether it has been
	 * approved, rejected, or is still waiting for a decision from the user.
	 *
	 * @return The review status.
	 */
	public ReviewStatus getReviewStatus() {
		return reviewStatus;
	}

	/**
	 * Sets the review status of this artifact, i.e., whether it has been
	 * approved, rejected, or is still waiting for a decision from the user.
	 *
	 * @param newStatus new status of the artifact
	 *
	 * @throws TskCoreException If an error occurs
	 */
	public void setReviewStatus(ReviewStatus newStatus) throws TskCoreException {
		getSleuthkitCase().setReviewStatus(this, newStatus);
		reviewStatus = newStatus;
	}

	/**
	 * Adds an attribute to this artifact.
	 *
	 * IMPORTANT NOTE: No more than one attribute of a given type should be
	 * added to an artifact.
	 *
	 * @param attribute The attribute to add
	 *
	 * @throws TskCoreException If an error occurs and the attribute was not
	 *                          added to the artifact.
	 */
	public void addAttribute(BlackboardAttribute attribute) throws TskCoreException {
		attribute.setArtifactId(artifactId);
		attribute.setCaseDatabase(getSleuthkitCase());
		getSleuthkitCase().addBlackboardAttribute(attribute, this.artifactTypeId);
		attrsCache.add(attribute);
	}

	/**
	 * Gets the attributes of this artifact.
	 *
	 * @return The attributes.
	 *
	 * @throws TskCoreException If an error occurs and the attributes cannot be
	 *                          fetched.
	 */
	public List<BlackboardAttribute> getAttributes() throws TskCoreException {
		ArrayList<BlackboardAttribute> attributes;
		if (false == loadedCacheFromDb) {
			attributes = getSleuthkitCase().getBlackboardAttributes(this);
			attrsCache.clear();
			attrsCache.addAll(attributes);
			loadedCacheFromDb = true;
		} else {
			attributes = new ArrayList<BlackboardAttribute>(attrsCache);
		}
		return attributes;
	}

	/**
	 * Gets the attribute of this artifact that matches a given type.
	 *
	 * IMPORTANT NOTE: No more than one attribute of a given type should be
	 * added to an artifact.
	 *
	 * @param attributeType The attribute type.
	 *
	 * @return The first attribute of the given type, or null if there are no
	 *         attributes of that type.
	 *
	 * @throws TskCoreException If an error occurs and the attribute is not
	 *                          fetched.
	 */
	public BlackboardAttribute getAttribute(BlackboardAttribute.Type attributeType) throws TskCoreException {
		List<BlackboardAttribute> attributes = this.getAttributes();
		for (BlackboardAttribute attribute : attributes) {
			if (attribute.getAttributeType().equals(attributeType)) {
				return attribute;
			}
		}
		return null;
	}

	/**
	 * Adds a collection of attributes to this artifact in a single operation
	 * (faster than adding each attribute individually).
	 *
	 * @param attributes The collection of attributes.
	 *
	 * @throws TskCoreException If an error occurs and the attributes were not
	 *                          added to the artifact.
	 */
	public void addAttributes(Collection<BlackboardAttribute> attributes) throws TskCoreException {
		if (attributes.isEmpty()) {
			return;
		}
		for (BlackboardAttribute attribute : attributes) {
			attribute.setArtifactId(artifactId);
			attribute.setCaseDatabase(getSleuthkitCase());
		}
		getSleuthkitCase().addBlackboardAttributes(attributes, artifactTypeId);
		attrsCache.addAll(attributes);
	}

	/**
	 * This overiding implementation returns the unique path of the parent. It
	 * does not include the Artifact name in the unique path.
	 *
	 * @throws org.sleuthkit.datamodel.TskCoreException
	 */
	@Override
	public synchronized String getUniquePath() throws TskCoreException {

		// Return the path of the parrent file
		if (uniquePath == null) {
			uniquePath = "";
			Content myParent = getParent();
			if (myParent != null) {
				uniquePath = myParent.getUniquePath();
			}
		}
		return uniquePath;
	}

	@Override
	public synchronized Content getParent() throws TskCoreException {
		if (parent == null) {
			ObjectInfo parentInfo;
			parentInfo = getSleuthkitCase().getParentInfo(this);
			if (parentInfo == null) {
				parent = null;
			} else {
				parent = getSleuthkitCase().getContentById(parentInfo.getId());
			}
		}
		return parent;
	}

	/**
	 * Get all artifacts associated with this content
	 *
	 * @return a list of blackboard artifacts
	 *
	 * @throws TskCoreException if critical error occurred within tsk core
	 */
	@Override
	public ArrayList<BlackboardArtifact> getAllArtifacts() throws TskCoreException {
		// Currently we don't have any artifacts derived from an artifact.
		return new ArrayList<BlackboardArtifact>();
	}

	/**
	 * Get all artifacts associated with this content that have the given type
	 * name
	 *
	 * @param artifactTypeName name of the type to look up
	 *
	 * @return a list of blackboard artifacts matching the type
	 *
	 * @throws TskCoreException if critical error occurred within tsk core
	 */
	@Override
	public ArrayList<BlackboardArtifact> getArtifacts(String artifactTypeName) throws TskCoreException {
		// Currently we don't have any artifacts derived from an artifact.
		return new ArrayList<BlackboardArtifact>();
	}

	/**
	 * Get all artifacts associated with this content that have the given type
	 * id
	 *
	 * @param artifactTypeID type id to look up
	 *
	 * @return a list of blackboard artifacts matching the type
	 *
	 * @throws TskCoreException if critical error occurred within tsk core
	 */
	@Override
	public ArrayList<BlackboardArtifact> getArtifacts(int artifactTypeID) throws TskCoreException {
		// Currently we don't have any artifacts derived from an artifact.
		return new ArrayList<BlackboardArtifact>();
	}

	/**
	 * Get all artifacts associated with this content that have the given type
	 *
	 * @param type type to look up
	 *
	 * @return a list of blackboard artifacts matching the type
	 *
	 * @throws TskCoreException if critical error occurred within tsk core
	 */
	@Override
	public ArrayList<BlackboardArtifact> getArtifacts(BlackboardArtifact.ARTIFACT_TYPE type) throws TskCoreException {
		// Currently we don't have any artifacts derived from an artifact.
		return new ArrayList<BlackboardArtifact>();
	}

	/**
	 * Get count of all artifacts associated with this content
	 *
	 * @return count of all blackboard artifacts for this content
	 *
	 * @throws TskCoreException if critical error occurred within tsk core
	 */
	@Override
	public long getAllArtifactsCount() throws TskCoreException {
		// Currently we don't have any artifacts derived from an artifact.
		return 0;
	}

	/**
	 * Get count of all artifacts associated with this content that have the
	 * given type name
	 *
	 * @param artifactTypeName name of the type to look up
	 *
	 * @return count of blackboard artifacts matching the type
	 *
	 * @throws TskCoreException if critical error occurred within tsk core
	 */
	@Override
	public long getArtifactsCount(String artifactTypeName) throws TskCoreException {
		// Currently we don't have any artifacts derived from an artifact.
		return 0;
	}

	/**
	 * Get count of all artifacts associated with this content that have the
	 * given type id
	 *
	 * @param artifactTypeID type id to look up
	 *
	 * @return count of blackboard artifacts matching the type
	 *
	 * @throws TskCoreException if critical error occurred within tsk core
	 */
	@Override
	public long getArtifactsCount(int artifactTypeID) throws TskCoreException {
		// Currently we don't have any artifacts derived from an artifact.
		return 0;
	}

	/**
	 * Get count of all artifacts associated with this content that have the
	 * given type
	 *
	 * @param type type to look up
	 *
	 * @return count of blackboard artifacts matching the type
	 *
	 * @throws TskCoreException if critical error occurred within tsk core
	 */
	@Override
	public long getArtifactsCount(BlackboardArtifact.ARTIFACT_TYPE type) throws TskCoreException {
		// Currently we don't have any artifacts derived from an artifact.
		return 0;
	}

	/**
	 * Return the TSK_GEN_INFO artifact for the file so that individual
	 * attributes can be added to it. Creates one if it does not already exist.
	 *
	 * @return Instance of the TSK_GEN_INFO artifact
	 *
	 * @throws TskCoreException
	 */
	@Override
	public BlackboardArtifact getGenInfoArtifact() throws TskCoreException {
		// Currently we don't have any artifacts derived from an artifact.
		return null;
	}

	/**
	 * Return the TSK_GEN_INFO artifact for the file so that individual
	 * attributes can be added to it. If one does not create, behavior depends
	 * on the create argument.
	 *
	 * @param create If true, an artifact will be created if it does not already
	 *               exist.
	 *
	 * @return Instance of the TSK_GEN_INFO artifact or null if artifact does
	 *         not already exist and create was set to false
	 *
	 * @throws TskCoreException
	 */
	@Override
	public BlackboardArtifact getGenInfoArtifact(boolean create) throws TskCoreException {
		// Currently we don't have any artifacts derived from an artifact.
		if (create) {
			throw new TskCoreException("Artifacts of artifacts are not supported.");
		}

		return null;
	}

	/**
	 * Return attributes of a given type from TSK_GEN_INFO.
	 *
	 * @param attr_type Attribute type to find inside of the TSK_GEN_INFO
	 *                  artifact.
	 *
	 * @return Attributes
	 *
	 * @throws org.sleuthkit.datamodel.TskCoreException
	 */
	@Override
	public ArrayList<BlackboardAttribute> getGenInfoAttributes(BlackboardAttribute.ATTRIBUTE_TYPE attr_type) throws TskCoreException {
		// Currently we don't have any artifacts derived from an artifact.
		return new ArrayList<>();
	}

	/**
	 * Get the names of all the hashsets that this content is in.
	 *
	 * @return the names of the hashsets that this content is in
	 *
	 * @throws TskCoreException if critical error occurred within tsk core
	 */
	@Override
	public Set<String> getHashSetNames() throws TskCoreException {
		// Currently we don't have any artifacts derived from an artifact.
		return new HashSet<String>();
	}

	/**
	 * Create and add an artifact associated with this content to the blackboard
	 *
	 * @param artifactTypeID id of the artifact type (if the id doesn't already
	 *                       exist an exception will be thrown)
	 *
	 * @return the blackboard artifact created (the artifact type id can be
	 *         looked up from this)
	 *
	 * @throws TskCoreException if critical error occurred within tsk core
	 */
	@Override
	public BlackboardArtifact newArtifact(int artifactTypeID) throws TskCoreException {
		throw new TskCoreException("Cannot create artifact of an artifact. Not supported.");
	}

	/**
	 * Create and add an artifact associated with this content to the blackboard
	 *
	 * @param type artifact enum type
	 *
	 * @return the blackboard artifact created (the artifact type id can be
	 *         looked up from this)
	 *
	 * @throws TskCoreException if critical error occurred within tsk core
	 */
	@Override
	public BlackboardArtifact newArtifact(BlackboardArtifact.ARTIFACT_TYPE type) throws TskCoreException {
		throw new TskCoreException("Cannot create artifact of an artifact. Not supported.");
	}

	/**
	 * Accepts a Sleuthkit item visitor (Visitor design pattern).
	 *
	 * @param visitor A SleuthkitItemVisitor supplying an algorithm to run using
	 *                this derived file as input.
	 *
	 * @return The output of the algorithm.
	 */
	@Override
	public <T> T accept(ContentVisitor<T> visitor) {
		return visitor.visit(this);
	}

	/**
	 * Tests this artifact for equality with another object.
	 *
	 * @param object The other object.
	 *
	 * @return True or false.
	 */
	@Override
	public boolean equals(Object object) {
		if (object == null) {
			return false;
		}
		if (getClass() != object.getClass()) {
			return false;
		}
		final BlackboardArtifact other = (BlackboardArtifact) object;
		return artifactId == other.getArtifactID();
	}

	/**
	 * Gets the hash code for this artifact.
	 *
	 * @return The hash code.
	 */
	@Override
	public int hashCode() {
		int hash = 7;
		hash = 41 * hash + (int) (this.artifactId ^ (this.artifactId >>> 32));
		return hash;
	}

	/**
	 * Gets a string representation of this artifact.
	 *
	 * @return The string.
	 */
	@Override
	public String toString() {
		return "BlackboardArtifact{" + "artifactID=" + artifactId + ", objID=" + getObjectID() + ", artifactObjID=" + artifactObjId + ", artifactTypeID=" + artifactTypeId + ", artifactTypeName=" + artifactTypeName + ", displayName=" + displayName + ", Case=" + getSleuthkitCase() + '}'; //NON-NLS
	}

	/**
	 * Accepts a visitor SleuthkitItemVisitor that will perform an operation on
	 * this artifact type and return some object as the result of the operation.
	 *
	 * @param visitor The visitor, where the type parameter of the visitor is
	 *                the type of the object that will be returned as the result
	 *                of the visit operation.
	 *
	 * @return An object of type T.
	 */
	@Override
	public <T> T accept(SleuthkitItemVisitor<T> visitor) {
		return visitor.visit(this);
	}

	/**
	 * Get the (reported) size of the content object. Artifact content is a
	 * string dump of all its attributes.
	 *
	 * @return size of the content in bytes
	 */
	@Override
	public long getSize() {

		if (contentBytes == null) {
			try {
				loadArtifactContent();
			} catch (TskCoreException ex) {
				return 0;
			}
		}

		return contentBytes.length;
	}

	/**
	 * Close the Content object.
	 */
	@Override
	public void close() {
		contentBytes = null;
	}

	/**
	 * Reads content data for this artifact Artifact content is a string dump of
	 * all its attributes.
	 *
	 * @param buf    a character array of data (in bytes) to copy read data to
	 * @param offset byte offset in the content to start reading from
	 * @param len    number of bytes to read into buf.
	 *
	 * @return num of bytes read, or -1 on error
	 *
	 * @throws TskCoreException if critical error occurred during read in the
	 *                          tsk core
	 */
	@Override
	public final int read(byte[] buf, long offset, long len) throws TskCoreException {

		if (contentBytes == null) {
			loadArtifactContent();
		}

		if (0 == contentBytes.length) {
			return 0;
		}

		// Copy bytes
		long readLen = Math.min(contentBytes.length - offset, len);
		System.arraycopy(contentBytes, 0, buf, 0, (int) readLen);

		return (int) readLen;
	}

	@Override
	public String getName() {
		return this.displayName + getArtifactID();
	}

	@Override
	public Content getDataSource() throws TskCoreException {
		Content myParent = getParent();
		if (myParent == null) {
			return null;
		}

		return myParent.getDataSource();
	}

	/**
	 * Load and save the content for the artifact. Artifact content is a string
	 * dump of all its attributes.
	 *
	 * @throws TskCoreException if critical error occurred during read
	 */
	private void loadArtifactContent() throws TskCoreException {
		StringBuilder artifactContents = new StringBuilder();

		Content dataSource = null;
		try {
			dataSource = getDataSource();
		} catch (TskCoreException ex) {
			throw new TskCoreException("Unable to get datasource for artifact: " + this.toString(), ex);
		}
		if (dataSource == null) {
			throw new TskCoreException("Datasource was null for artifact: " + this.toString());
		}

		try {
			for (BlackboardAttribute attribute : getAttributes()) {
				artifactContents.append(attribute.getAttributeType().getDisplayName());
				artifactContents.append(" : ");
				artifactContents.append(attribute.getDisplayString());
				artifactContents.append(System.lineSeparator());
			}
		} catch (TskCoreException ex) {
			throw new TskCoreException("Unable to get attributes for artifact: " + this.toString(), ex);
		}

		try {
			contentBytes = artifactContents.toString().getBytes("UTF-8");
		} catch (UnsupportedEncodingException ex) {
			throw new TskCoreException("Failed to convert artifact string to bytes for artifact: " + this.toString(), ex);
		}

	}

	/**
	 * An artifact type.
	 */
	public static final class Type implements Serializable {

		private static final long serialVersionUID = 1L;
		private final String typeName;
		private final int typeID;
		private final String displayName;

		/**
		 * Constructs a custom artifact type.
		 *
		 * @param typeName    The name of the type.
		 * @param typeID      The id of the type.
		 * @param displayName The display name of the type.
		 */
		public Type(int typeID, String typeName, String displayName) {
			this.typeID = typeID;
			this.typeName = typeName;
			this.displayName = displayName;
		}

		/**
		 * Constructs a standard artifact type.
		 *
		 * @param type An element of the ARTIFACT_TYPE enum.
		 */
		public Type(ARTIFACT_TYPE type) {
			this(type.getTypeID(), type.getLabel(), type.getDisplayName());
		}

		/**
		 * Gets the type for this artifact type.
		 *
		 * @return The type name.
		 */
		public String getTypeName() {
			return this.typeName;
		}

		/**
		 * Gets the type id for this artifact type.
		 *
		 * @return The type id.
		 */
		public int getTypeID() {
			return this.typeID;
		}

		/**
		 * Gets display name of this artifact type.
		 *
		 * @return The display name.
		 */
		public String getDisplayName() {
			return this.displayName;
		}

		/**
		 * Tests this artifact type for equality with another object.
		 *
		 * @param that The other object.
		 *
		 * @return True or false.
		 */
		@Override
		public boolean equals(Object that) {
			if (this == that) {
				return true;
			} else if (!(that instanceof Type)) {
				return false;
			} else {
				return ((Type) that).sameType(this);
			}
		}

		/**
		 * Compares two artifact types to see if they are the same type.
		 *
		 * @param that The other type.
		 *
		 * @return True or false.
		 */
		private boolean sameType(Type that) {
			return this.typeName.equals(that.getTypeName())
					&& this.displayName.equals(that.getDisplayName())
					&& this.typeID == that.getTypeID();
		}

		/**
		 * Gets the hash code for this artifact type.
		 *
		 * @return The hash code.
		 */
		@Override
		public int hashCode() {
			int hash = 11;
			hash = 83 * hash + Objects.hashCode(this.typeID);
			hash = 83 * hash + Objects.hashCode(this.displayName);
			hash = 83 * hash + Objects.hashCode(this.typeName);
			return hash;
		}
	}

	/**
	 * Enum for the standard artifact types. Refer to
	 * http://wiki.sleuthkit.org/index.php?title=Artifact_Examples for details
	 * on the standard attributes for each standard artifact type.
	 */
	public enum ARTIFACT_TYPE implements SleuthkitVisitableItem {

		/**
		 * A generic information artifact, the default type.
		 */
		TSK_GEN_INFO(1, "TSK_GEN_INFO", //NON-NLS
				bundle.getString("BlackboardArtifact.tskGenInfo.text")),
		/**
		 * A Web bookmark.
		 */
		TSK_WEB_BOOKMARK(2, "TSK_WEB_BOOKMARK", //NON-NLS
				bundle.getString("BlackboardArtifact.tskWebBookmark.text")),
		/**
		 * A Web cookie
		 */
		TSK_WEB_COOKIE(3, "TSK_WEB_COOKIE",
				bundle.getString("BlackboardArtifact.tskWebCookie.text")), //NON-NLS				
		/**
		 * A Web history.
		 */
		TSK_WEB_HISTORY(4, "TSK_WEB_HISTORY", //NON-NLS
				bundle.getString("BlackboardArtifact.tskWebHistory.text")),
		/**
		 * A Web download.
		 */
		TSK_WEB_DOWNLOAD(5, "TSK_WEB_DOWNLOAD", //NON-NLS
				bundle.getString("BlackboardArtifact.tskWebDownload.text")),
		/**
		 * A recent object.
		 */
		TSK_RECENT_OBJECT(6, "TSK_RECENT_OBJ", //NON-NLS
				bundle.getString("BlackboardArtifact.tsk.recentObject.text")),
		/**
		 * A GPS track point (geolocation data).
		 */
		TSK_GPS_TRACKPOINT(7, "TSK_GPS_TRACKPOINT", //NON-NLS
				bundle.getString("BlackboardArtifact.tskGpsTrackpoint.text")),
		/**
		 * An installed program.
		 */
		TSK_INSTALLED_PROG(8, "TSK_INSTALLED_PROG", //NON-NLS
				bundle.getString("BlackboardArtifact.tskInstalledProg.text")),
		/**
		 * A search hit for a keyword.
		 */
		TSK_KEYWORD_HIT(9, "TSK_KEYWORD_HIT",
				bundle.getString("BlackboardArtifact.tskKeywordHits.text")),
		/**
		 * A hit for a hash set (hash database).
		 */
		TSK_HASHSET_HIT(10, "TSK_HASHSET_HIT", //NON-NLS
				bundle.getString("BlackboardArtifact.tskHashsetHit.text")),
		/**
		 * An attached device.
		 */
		TSK_DEVICE_ATTACHED(11, "TSK_DEVICE_ATTACHED", //NON-NLS
				bundle.getString("BlackboardArtifact.tskDeviceAttached.text")),
		/**
		 * An meta-artifact to call attention to a file deemed to be
		 * interesting.
		 */
		TSK_INTERESTING_FILE_HIT(12, "TSK_INTERESTING_FILE_HIT", //NON-NLS
				bundle.getString("BlackboardArtifact.tskInterestingFileHit.text")), ///< an interesting/notable file hit
		/**
		 * An email message.
		 */
		TSK_EMAIL_MSG(13, "TSK_EMAIL_MSG", //NON-NLS
				bundle.getString("BlackboardArtifact.tskEmailMsg.text")),
		/**
		 * Text extracted from the source content.
		 */
		TSK_EXTRACTED_TEXT(14, "TSK_EXTRACTED_TEXT", //NON-NLS
				bundle.getString("BlackboardArtifact.tskExtractedText.text")),
		/**
		 * A Web search engine query extracted from Web history.
		 */
		TSK_WEB_SEARCH_QUERY(15, "TSK_WEB_SEARCH_QUERY", //NON-NLS
				bundle.getString("BlackboardArtifact.tskWebSearchQuery.text")),
		/**
		 * EXIF metadata.
		 */
		TSK_METADATA_EXIF(16, "TSK_METADATA_EXIF", //NON-NLS
				bundle.getString("BlackboardArtifact.tskMetadataExif.text")),
		/**
		 * A tag applied to a file.
		 *
		 * @deprecated Tags are no longer treated as artifacts.
		 */
		@Deprecated
		TSK_TAG_FILE(17, "TSK_TAG_FILE", //NON-NLS
				bundle.getString("BlackboardArtifact.tagFile.text")),
		/**
		 * A tag applied to an artifact.
		 *
		 * @deprecated Tags are no longer treated as artifacts.
		 */
		@Deprecated
		TSK_TAG_ARTIFACT(18, "TSK_TAG_ARTIFACT", //NON-NLS
				bundle.getString("BlackboardArtifact.tskTagArtifact.text")),
		/**
		 * Information pertaining to an operating system.
		 */
		TSK_OS_INFO(19, "TSK_OS_INFO", //NON-NLS
				bundle.getString("BlackboardArtifact.tskOsInfo.text")),
		/**
		 * An operating system user account.
		 */
		TSK_OS_ACCOUNT(20, "TSK_OS_ACCOUNT", //NON-NLS
				bundle.getString("BlackboardArtifact.tskOsAccount.text")),
		/**
		 * An application or Web service account.
		 */
		TSK_SERVICE_ACCOUNT(21, "TSK_SERVICE_ACCOUNT", //NON-NLS
				bundle.getString("BlackboardArtifact.tskServiceAccount.text")),
		/**
		 * Output from an external tool or module (raw text).
		 *
		 * @deprecated Tool output should be saved as a report.
		 */
		@Deprecated
		TSK_TOOL_OUTPUT(22, "TSK_TOOL_OUTPUT", //NON-NLS
				bundle.getString("BlackboardArtifact.tskToolOutput.text")),
		/**
		 * A contact extracted from a phone, or from an address
		 * book/email/messaging application.
		 */
		TSK_CONTACT(23, "TSK_CONTACT", //NON-NLS
				bundle.getString("BlackboardArtifact.tskContact.text")),
		/**
		 * An SMS/MMS message extracted from phone, or from another messaging
		 * application, like IM.
		 */
		TSK_MESSAGE(24, "TSK_MESSAGE", //NON-NLS
				bundle.getString("BlackboardArtifact.tskMessage.text")),
		/**
		 * A phone call log extracted from a phone or softphone application.
		 */
		TSK_CALLLOG(25, "TSK_CALLLOG", //NON-NLS
				bundle.getString("BlackboardArtifact.tskCalllog.text")),
		/**
		 * A calendar entry from a phone, PIM, or a calendar application.
		 */
		TSK_CALENDAR_ENTRY(26, "TSK_CALENDAR_ENTRY", //NON-NLS
				bundle.getString("BlackboardArtifact.tskCalendarEntry.text")),
		/**
		 * A speed dial entry from a phone.
		 */
		TSK_SPEED_DIAL_ENTRY(27, "TSK_SPEED_DIAL_ENTRY", //NON-NLS
				bundle.getString("BlackboardArtifact.tskSpeedDialEntry.text")),
		/**
		 * A bluetooth pairing entry.
		 */
		TSK_BLUETOOTH_PAIRING(28, "TSK_BLUETOOTH_PAIRING", //NON-NLS
				bundle.getString("BlackboardArtifact.tskBluetoothPairing.text")),
		/**
		 * A GPS bookmark.
		 */
		TSK_GPS_BOOKMARK(29, "TSK_GPS_BOOKMARK", //NON-NLS
				bundle.getString("BlackboardArtifact.tskGpsBookmark.text")),
		/**
		 * A GPS last known location record.
		 */
		TSK_GPS_LAST_KNOWN_LOCATION(30, "TSK_GPS_LAST_KNOWN_LOCATION", //NON-NLS
				bundle.getString("BlackboardArtifact.tskGpsLastKnownLocation.text")),
		/**
		 * A GPS search record.
		 */
		TSK_GPS_SEARCH(31, "TSK_GPS_SEARCH", //NON-NLS
				bundle.getString("BlackboardArtifact.tskGpsSearch.text")),
		/**
		 * Application run information.
		 */
		TSK_PROG_RUN(32, "TSK_PROG_RUN", //NON-NLS
				bundle.getString("BlackboardArtifact.tskProgRun.text")),
		/**
		 * An encrypted file.
		 */
		TSK_ENCRYPTION_DETECTED(33, "TSK_ENCRYPTION_DETECTED", //NON-NLS
				bundle.getString("BlackboardArtifact.tskEncryptionDetected.text")),
		/**
		 * A file with an extension that does not match its MIME type.
		 */
		TSK_EXT_MISMATCH_DETECTED(34, "TSK_EXT_MISMATCH_DETECTED", //NON-NLS
				bundle.getString("BlackboardArtifact.tskExtMismatchDetected.text")),
		/**
		 * An meta-artifact to call attention to an artifact deemed to be
		 * interesting.
		 */
		TSK_INTERESTING_ARTIFACT_HIT(35, "TSK_INTERESTING_ARTIFACT_HIT", //NON-NLS
				bundle.getString("BlackboardArtifact.tskInterestingArtifactHit.text")),
		/**
		 * A route based on GPS coordinates.
		 */
		TSK_GPS_ROUTE(36, "TSK_GPS_ROUTE", //NON-NLS
				bundle.getString("BlackboardArtifact.tskGpsRoute.text")),
		/**
		 * A remote drive.
		 */
		TSK_REMOTE_DRIVE(37, "TSK_REMOTE_DRIVE", //NON-NLS
				bundle.getString("BlackboardArtifact.tskRemoteDrive.text")),
		/**
		 * A human face was detected in a media file.
		 */
		TSK_FACE_DETECTED(38, "TSK_FACE_DETECTED", //NON-NLS
				bundle.getString("BlackboardArtifact.tskFaceDetected.text")),
		/**
		 * An account.
		 */
		TSK_ACCOUNT(39, "TSK_ACCOUNT", //NON-NLS
				bundle.getString("BlackboardArtifact.tskAccount.text")),
		/**
		 * An encrypted file.
		 */
		TSK_ENCRYPTION_SUSPECTED(40, "TSK_ENCRYPTION_SUSPECTED", //NON-NLS
				bundle.getString("BlackboardArtifact.tskEncryptionSuspected.text")),
		/*
		 * A classifier detected an object in a media file.
		 */
		TSK_OBJECT_DETECTED(41, "TSK_OBJECT_DETECTED", //NON-NLS
				bundle.getString("BlackboardArtifact.tskObjectDetected.text")),
		/**
	         * A wireless network.
		 */
 	
	
 
		TSK_WIFI_NETWORK(42, "TSK_WIFI_NETWORK",  //NON-NLS
				bundle.getString("BlackboardArtifact.tskWIFINetwork.text")),
		/**
		 * Information related to a device.
		 */
		TSK_DEVICE_INFO(43, "TSK_DEVICE_INFO",  //NON-NLS
				bundle.getString("BlackboardArtifact.tskDeviceInfo.text")),
		/**
		 * A SIM card.
		 */
		TSK_SIM_ATTACHED(44, "TSK_SIM_ATTACHED",  //NON-NLS
				bundle.getString("BlackboardArtifact.tskSimAttached.text")),
		/**
		 * A bluetooth adapter.
		 */
		TSK_BLUETOOTH_ADAPTER(45, "TSK_BLUETOOTH_ADAPTER",  //NON-NLS
				bundle.getString("BlackboardArtifact.tskBluetoothAdapter.text")),
		/**
		 * A wireless network adapter.
		 */
		TSK_WIFI_NETWORK_ADAPTER(46, "TSK_WIFI_NETWORK_ADAPTER",  //NON-NLS
				bundle.getString("BlackboardArtifact.tskWIFINetworkAdapter.text")),

		/**
		 * Indicates a verification failure
		 */
		TSK_VERIFICATION_FAILED(47, "TSK_VERIFICATION_FAILED",  //NON-NLS
				bundle.getString("BlackboardArtifact.tskVerificationFailed.text")),
<<<<<<< HEAD
=======
		/**
		 * Categorization information for a data source.
		 */
		TSK_DATA_SOURCE_USAGE(48, "TSK_DATA_SOURCE_USAGE", //NON-NLS
				bundle.getString("BlackboardArtifact.tskDataSourceUsage.text")),
		/**
		 * Indicates auto fill data from a Web form
		 */
		TSK_WEB_FORM_AUTOFILL(49, "TSK_WEB_FORM_AUTOFILL",  //NON-NLS
				bundle.getString("BlackboardArtifact.tskWebFormAutofill.text")),
		/**
		 * Indicates an person's address filled in a web form
		 */
		TSK_WEB_FORM_ADDRESS (50, "TSK_WEB_FORM_ADDRESSES ",  //NON-NLS
				bundle.getString("BlackboardArtifact.tskWebFormAddresses.text"));
>>>>>>> f77145f1
		
/**
		 * A generic (timeline) event.
		 */
		TSK_TL_EVENT(48, "TSK_TL_EVENT", //NON-NLS
				bundle.getString("BlackboardArtifact.tskTLEvent.text"));
		private final String label;
		private final int typeId;
		private final String displayName;

		/**
		 * Constructs a value for the standard artifact types enum.
		 *
		 * @param typeId      The type id.
		 * @param label       The type name.
		 * @param displayName The type display name.
		 */
		private ARTIFACT_TYPE(int typeId, String label, String displayName) {
			this.typeId = typeId;
			this.label = label;
			this.displayName = displayName;
		}

		/**
		 * Gets the type id for this standard artifact type.
		 *
		 * @return type id
		 */
		public int getTypeID() {
			return this.typeId;
		}

		/**
		 * Gets the type name (label) for this standard artifact type.
		 *
		 * @return The type name.
		 */
		public String getLabel() {
			return this.label;
		}

		/**
		 * Gets the standard artifact type enum value that corresponds to a
		 * given type name (label).
		 *
		 * @param label The type name
		 *
		 * @return The enum element.
		 */
		static public ARTIFACT_TYPE fromLabel(String label) {
			for (ARTIFACT_TYPE value : ARTIFACT_TYPE.values()) {
				if (value.getLabel().equals(label)) {
					return value;
				}
			}
			throw new IllegalArgumentException("No ARTIFACT_TYPE matching type: " + label);
		}

		/**
		 * Gets the artifact type enum value that corresponds to a given type
		 * id.
		 * This method should only be used when the id is known to be one of the
		 * built-in types - otherwise use getArtifactType() in SleuthkitCase.
		 *
		 * @param id The type id.
		 *
		 * @return the corresponding enum
		 */
		static public ARTIFACT_TYPE fromID(int id) {
			for (ARTIFACT_TYPE value : ARTIFACT_TYPE.values()) {
				if (value.getTypeID() == id) {
					return value;
				}
			}
			throw new IllegalArgumentException("No ARTIFACT_TYPE matching type: " + id);
		}

		/**
		 * Gets the display name of this standard artifact type.
		 *
		 * @return The display name.
		 */
		public String getDisplayName() {
			return displayName;
		}

		/**
		 * Accepts a visitor SleuthkitItemVisitor that will perform an operation
		 * on this artifact type and return some object as the result of the
		 * operation.
		 *
		 * @param visitor The visitor, where the type parameter of the visitor
		 *                is the type of the object that will be returned as the
		 *                result of the visit operation.
		 *
		 * @return An object of type T.
		 */
		@Override
		public <T> T accept(SleuthkitItemVisitor<T> visitor) {
			return visitor.visit(this);
		}

	}

	/**
	 * Enum to represent the review status of an artifact.
	 */
	public enum ReviewStatus {

		APPROVED(1, "APPROVED", "ReviewStatus.Approved"), //approved by human user
		REJECTED(2, "REJECTED", "ReviewStatus.Rejected"), //rejected by humna user
		UNDECIDED(3, "UNDECIDED", "ReviewStatus.Undecided"); // not yet reviewed by human user

		private final Integer id;
		private final String name;
		private final String displayName;
		private final static Map<Integer, ReviewStatus> idToStatus = new HashMap<Integer, ReviewStatus>();

		static {
			for (ReviewStatus status : values()) {
				idToStatus.put(status.getID(), status);
			}
		}

		/**
		 * Constructs a value for the review status enum.
		 *
		 * @param id             The status id.
		 * @param name           The status name
		 * @param displayNameKey The bundle.properties key for the status
		 *                       display name.
		 */
		private ReviewStatus(Integer id, String name, String displayNameKey) {
			this.id = id;
			this.name = name;
			this.displayName = ResourceBundle.getBundle("org.sleuthkit.datamodel.Bundle").getString(displayNameKey);
		}

		/**
		 * Gets the review status value with the given id, if one exists.
		 *
		 * @param id A review status id.
		 *
		 * @return The review status with the given id, or null if none exists.
		 */
		public static ReviewStatus withID(int id) {
			return idToStatus.get(id);
		}

		/**
		 * Gets the id of this review status.
		 *
		 * @return The id of this review status.
		 */
		public Integer getID() {
			return id;
		}

		/**
		 * Gets the name of this review status.
		 *
		 * @return The name of this review status.
		 */
		String getName() {
			return name;
		}

		/**
		 * Gets the display name of this review status.
		 *
		 * @return The display name of this review status.
		 */
		public String getDisplayName() {
			return displayName;
		}
	}

	/**
	 * Constructs an artifact that has been posted to the blackboard. An
	 * artifact is a typed collection of name value pairs (attributes) that is
	 * associated with its source content (either a data source, or file within
	 * a data source). Both standard artifact types and custom artifact types
	 * are supported.
	 *
	 * @param sleuthkitCase    The SleuthKit case (case database) that contains
	 *                         the artifact data.
	 * @param artifactID       The unique id for this artifact.
	 * @param objID            The unique id of the content with which this
	 *                         artifact is associated.
	 * @param artifactObjID	   The unique id of the artifact, in tsk_objects
	 * @param dataSourceObjId  The id of the data source
	 * @param artifactTypeID   The type id of this artifact.
	 * @param artifactTypeName The type name of this artifact.
	 * @param displayName      The display name of this artifact.
	 *
	 * @deprecated Use new BlackboardArtifact(SleuthkitCase, long, long, int,
	 * String, String, ReviewStatus) instead.
	 */
	@Deprecated
	protected BlackboardArtifact(SleuthkitCase sleuthkitCase, long artifactID, long objID, long artifactObjID, long dataSourceObjId, int artifactTypeID, String artifactTypeName, String displayName) {
		this(sleuthkitCase, artifactID, objID, artifactObjID, dataSourceObjId, artifactTypeID, artifactTypeName, displayName, ReviewStatus.UNDECIDED);
	}

	/**
	 * Gets all attributes associated with this artifact that are of the given
	 * attribute type.
	 *
	 * @param attributeType the type of attributes to get
	 *
	 * @return a list of attributes of the given type
	 *
	 * @throws TskCoreException if a critical error occurs and the attributes
	 *                          are not fetched
	 *
	 * @deprecated An artifact should not have multiple attributes of the same
	 * type. Use getAttribute(BlackboardAttribute.Type) instead.
	 */
	@Deprecated
	public List<BlackboardAttribute> getAttributes(final BlackboardAttribute.ATTRIBUTE_TYPE attributeType) throws TskCoreException {
		if (loadedCacheFromDb == false) {
			List<BlackboardAttribute> attrs = getSleuthkitCase().getBlackboardAttributes(this);
			attrsCache.clear();
			attrsCache.addAll(attrs);
			loadedCacheFromDb = true;
		}
		ArrayList<BlackboardAttribute> filteredAttributes = new ArrayList<BlackboardAttribute>();
		for (BlackboardAttribute attr : attrsCache) {
			if (attr.getAttributeType().getTypeID() == attributeType.getTypeID()) {
				filteredAttributes.add(attr);
			}
		}
		return filteredAttributes;
	}

	@Override
	public long getId() {
		return this.artifactObjId;
	}

	/**
	 * Gets the object ids of children of this artifact, if any
	 *
	 * @return A list of the object ids of children.
	 *
	 * @throws TskCoreException if there was an error querying the case
	 *                          database.
	 */
	@Override
	public List<Long> getChildrenIds() throws TskCoreException {
		List<Long> childrenIDs = new ArrayList<Long>();
		childrenIDs.addAll(getSleuthkitCase().getAbstractFileChildrenIds(this));
		childrenIDs.addAll(getSleuthkitCase().getBlackboardArtifactChildrenIds(this));

		return childrenIDs;
	}

	@Override
	public int getChildrenCount() throws TskCoreException {
		if (childrenCount != -1) {
			return childrenCount;
		}

		childrenCount = this.getSleuthkitCase().getContentChildrenCount(this);

		hasChildren = childrenCount > 0;
		checkedHasChildren = true;

		return childrenCount;
	}

	@Override
	public boolean hasChildren() throws TskCoreException {
		if (checkedHasChildren == true) {
			return hasChildren;
		}

		childrenCount = this.getSleuthkitCase().getContentChildrenCount(this);

		hasChildren = childrenCount > 0;
		checkedHasChildren = true;

		return hasChildren;
	}

	/**
	 * Get all children of this artifact, if any.
	 *
	 * @return A list of the children.
	 *
	 * @throws TskCoreException if there was an error querying the case
	 *                          database.
	 */
	@Override
	public List<Content> getChildren() throws TskCoreException {
		List<Content> children = new ArrayList<>();
		children.addAll(getSleuthkitCase().getAbstractFileChildren(this));
		children.addAll(getSleuthkitCase().getBlackboardArtifactChildren(this));

		return children;
	}
}<|MERGE_RESOLUTION|>--- conflicted
+++ resolved
@@ -1,11 +1,7 @@
 /*
  * Sleuth Kit Data Model
  *
-<<<<<<< HEAD
- * Copyright 2011-2018 Basis Technology Corp.
-=======
  * Copyright 2011-2019 Basis Technology Corp.
->>>>>>> f77145f1
  * Contact: carrier <at> sleuthkit <dot> org
  *
  * Licensed under the Apache License, Version 2.0 (the "License");
@@ -1150,41 +1146,35 @@
 		TSK_OBJECT_DETECTED(41, "TSK_OBJECT_DETECTED", //NON-NLS
 				bundle.getString("BlackboardArtifact.tskObjectDetected.text")),
 		/**
-	         * A wireless network.
-		 */
- 	
-	
- 
-		TSK_WIFI_NETWORK(42, "TSK_WIFI_NETWORK",  //NON-NLS
+		 * A wireless network.
+		 */
+		TSK_WIFI_NETWORK(42, "TSK_WIFI_NETWORK", //NON-NLS
 				bundle.getString("BlackboardArtifact.tskWIFINetwork.text")),
 		/**
 		 * Information related to a device.
 		 */
-		TSK_DEVICE_INFO(43, "TSK_DEVICE_INFO",  //NON-NLS
+		TSK_DEVICE_INFO(43, "TSK_DEVICE_INFO", //NON-NLS
 				bundle.getString("BlackboardArtifact.tskDeviceInfo.text")),
 		/**
 		 * A SIM card.
 		 */
-		TSK_SIM_ATTACHED(44, "TSK_SIM_ATTACHED",  //NON-NLS
+		TSK_SIM_ATTACHED(44, "TSK_SIM_ATTACHED", //NON-NLS
 				bundle.getString("BlackboardArtifact.tskSimAttached.text")),
 		/**
 		 * A bluetooth adapter.
 		 */
-		TSK_BLUETOOTH_ADAPTER(45, "TSK_BLUETOOTH_ADAPTER",  //NON-NLS
+		TSK_BLUETOOTH_ADAPTER(45, "TSK_BLUETOOTH_ADAPTER", //NON-NLS
 				bundle.getString("BlackboardArtifact.tskBluetoothAdapter.text")),
 		/**
 		 * A wireless network adapter.
 		 */
-		TSK_WIFI_NETWORK_ADAPTER(46, "TSK_WIFI_NETWORK_ADAPTER",  //NON-NLS
+		TSK_WIFI_NETWORK_ADAPTER(46, "TSK_WIFI_NETWORK_ADAPTER", //NON-NLS
 				bundle.getString("BlackboardArtifact.tskWIFINetworkAdapter.text")),
-
 		/**
 		 * Indicates a verification failure
 		 */
-		TSK_VERIFICATION_FAILED(47, "TSK_VERIFICATION_FAILED",  //NON-NLS
+		TSK_VERIFICATION_FAILED(47, "TSK_VERIFICATION_FAILED", //NON-NLS
 				bundle.getString("BlackboardArtifact.tskVerificationFailed.text")),
-<<<<<<< HEAD
-=======
 		/**
 		 * Categorization information for a data source.
 		 */
@@ -1193,19 +1183,17 @@
 		/**
 		 * Indicates auto fill data from a Web form
 		 */
-		TSK_WEB_FORM_AUTOFILL(49, "TSK_WEB_FORM_AUTOFILL",  //NON-NLS
+		TSK_WEB_FORM_AUTOFILL(49, "TSK_WEB_FORM_AUTOFILL", //NON-NLS
 				bundle.getString("BlackboardArtifact.tskWebFormAutofill.text")),
 		/**
 		 * Indicates an person's address filled in a web form
 		 */
-		TSK_WEB_FORM_ADDRESS (50, "TSK_WEB_FORM_ADDRESSES ",  //NON-NLS
-				bundle.getString("BlackboardArtifact.tskWebFormAddresses.text"));
->>>>>>> f77145f1
-		
-/**
+		TSK_WEB_FORM_ADDRESS(50, "TSK_WEB_FORM_ADDRESSES ", //NON-NLS
+				bundle.getString("BlackboardArtifact.tskWebFormAddresses.text")),
+		/**
 		 * A generic (timeline) event.
 		 */
-		TSK_TL_EVENT(48, "TSK_TL_EVENT", //NON-NLS
+		TSK_TL_EVENT(51, "TSK_TL_EVENT", //NON-NLS
 				bundle.getString("BlackboardArtifact.tskTLEvent.text"));
 		private final String label;
 		private final int typeId;
@@ -1261,9 +1249,9 @@
 
 		/**
 		 * Gets the artifact type enum value that corresponds to a given type
-		 * id.
-		 * This method should only be used when the id is known to be one of the
-		 * built-in types - otherwise use getArtifactType() in SleuthkitCase.
+		 * id. This method should only be used when the id is known to be one of
+		 * the built-in types - otherwise use getArtifactType() in
+		 * SleuthkitCase.
 		 *
 		 * @param id The type id.
 		 *
