/*
 * Sleuth Kit Data Model
 *
 * Copyright 2012-2014 Basis Technology Corp.
 * Contact: carrier <at> sleuthkit <dot> org
 *
 * Licensed under the Apache License, Version 2.0 (the "License");
 * you may not use this file except in compliance with the License.
 * You may obtain a copy of the License at
 *
 *	 http://www.apache.org/licenses/LICENSE-2.0
 *
 * Unless required by applicable law or agreed to in writing, software
 * distributed under the License is distributed on an "AS IS" BASIS,
 * WITHOUT WARRANTIES OR CONDITIONS OF ANY KIND, either express or implied.
 * See the License for the specific language governing permissions and
 * limitations under the License.
 */
package org.sleuthkit.datamodel;

import java.io.Serializable;
import java.util.Objects;
import java.util.ResourceBundle;

/**
 * Represents an attribute as stored in the Blackboard. Attributes are a name
 * value pair. The name represents the type of data being stored. Attributes are
 * grouped together into an Artifact as represented by a BlackboardArtifact
 * object. This class is used to create attribute on the blackboard and is used
 * to represent attribute queried from the blackboard.
 */
public class BlackboardAttribute {

	private long artifactID;
	private int attributeTypeID;
	private String moduleName;
	private String context;
	private TSK_BLACKBOARD_ATTRIBUTE_VALUE_TYPE valueType;
	private int valueInt;
	private long valueLong;
	private double valueDouble;
	private String valueString;
	private byte[] valueBytes;
	private SleuthkitCase sleuthkitCase;
	private static ResourceBundle bundle = ResourceBundle.getBundle("org.sleuthkit.datamodel.Bundle");

	/**
	 * Class to represent the type of a blackboard attribute
	 */
	public static final class Type implements Serializable {

		private static final long serialVersionUID = 1L;
		private final String typeName;
		private final int typeID;
		private final String displayName;
		private final TSK_BLACKBOARD_ATTRIBUTE_VALUE_TYPE valueType;

		/**
		 * Constructs a type
		 * 
		 * @param typeID the type id
		 * @param typeName the type name
		 * @param displayName the display name
		 * @param valueType the value type
		 */
		public Type(int typeID, String typeName, String displayName, TSK_BLACKBOARD_ATTRIBUTE_VALUE_TYPE valueType) {
			this.typeID = typeID;
			this.typeName = typeName;
			this.displayName = displayName;
			this.valueType = valueType;
		}

		/**
		 * Get value type of this attribute
		 *
		 * @return value type
		 */
		public TSK_BLACKBOARD_ATTRIBUTE_VALUE_TYPE getValueType() {
			return this.valueType;
		}

		/**
		 * Get type name of this attribute
		 *
		 * @return label string
		 */
		public String getTypeName() {
			return this.typeName;
		}

		/**
		 * Get type id of this attribute
		 *
		 * @return type id
		 */
		public int getTypeID() {
			return this.typeID;
		}

		/**
		 * Get display name of this attribute
		 *
		 * @return The display name of the type
		 */
		public String getDisplayName() {
			return this.displayName;
		}

		@Override
		public boolean equals(Object that) {
			if (this == that) {
				return true;
			} else if (!(that instanceof BlackboardAttribute.Type)) {
				return false;
			} else {
				return ((BlackboardAttribute.Type) that).sameType(this);
			}
		}

		/**
		 * Compares two Types to see if they are the same
		 *
		 * @param that the other type
		 * @return true if it is the same type
		 */
		private boolean sameType(BlackboardAttribute.Type that) {
			return this.typeName.equals(that.getTypeName())
					&& this.displayName.equals(that.getDisplayName())
					&& this.typeID == that.getTypeID()
					&& this.valueType == that.getValueType();
		}

		@Override
		public int hashCode() {
			int hash = 7;
			hash = 63 * hash + Objects.hashCode(this.typeID);
			hash = 63 * hash + Objects.hashCode(this.displayName);
			hash = 63 * hash + Objects.hashCode(this.typeName);
			return hash;
		}
	}

	/**
	 * Enum for the data type (int, double, etc.) of this attribute's value.
	 */
	public enum TSK_BLACKBOARD_ATTRIBUTE_VALUE_TYPE {

		STRING(0, "String"), ///< string NON-NLS
		INTEGER(1, "Integer"), ///< int NON-NLS
		LONG(2, "Long"), ///< long NON-NLS
		DOUBLE(3, "Double"), ///< double NON-NLS
		BYTE(4, "Byte"), ///< byte NON-NLS
		DATETIME(5, "DateTime");
		private long type;
		private String label;

		private TSK_BLACKBOARD_ATTRIBUTE_VALUE_TYPE(long type, String label) {
			this.type = type;
			this.label = label;
		}

		/**
		 * Get the type id for this attribute type enum
		 */
		public long getType() {
			return type;
		}

		/**
		 * Get the label string for this attribute type enum
		 */
		public String getLabel() {
			return this.label;
		}

		/**
		 * Get the enum type for the given type id
		 *
		 * @param type type id
		 * @return enum type
		 */
		static public TSK_BLACKBOARD_ATTRIBUTE_VALUE_TYPE fromType(long type) {
			for (TSK_BLACKBOARD_ATTRIBUTE_VALUE_TYPE v : TSK_BLACKBOARD_ATTRIBUTE_VALUE_TYPE.values()) {
				if (v.type == type) {
					return v;
				}
			}
			throw new IllegalArgumentException("No TSK_BLACKBOARD_ATTRIBUTE_VALUE_TYPE matching type: " + type);
		}
	}

	/**
	 * Standard attribute types. Refer to the C++ code for the full description
	 * of their intended use. See
	 * http://wiki.sleuthkit.org/index.php?title=Artifact_Examples for more
	 * information.
	 */
	public enum ATTRIBUTE_TYPE {
		/* It is very important that this list be kept up to
		 * date and in sync with the C++ code.  Do not add
		 * anything here unless you also add it there.
		 * See framework/Services/TskBlackboard.* */

		TSK_URL(1, "TSK_URL", //NON-NLS
				bundle.getString("BlackboardAttribute.tskUrl.text"),
				TSK_BLACKBOARD_ATTRIBUTE_VALUE_TYPE.STRING),
		TSK_DATETIME(2, "TSK_DATETIME", //NON-NLS
				bundle.getString("BlackboardAttribute.tskDatetime.text"),
				TSK_BLACKBOARD_ATTRIBUTE_VALUE_TYPE.DATETIME),
		TSK_NAME(3, "TSK_NAME", //NON-NLS
				bundle.getString("BlackboardAttribute.tskName.text"),
				TSK_BLACKBOARD_ATTRIBUTE_VALUE_TYPE.STRING),
		TSK_PROG_NAME(4, "TSK_PROG_NAME", //NON-NLS
				bundle.getString("BlackboardAttribute.tskProgName.text"),
				TSK_BLACKBOARD_ATTRIBUTE_VALUE_TYPE.STRING),
		TSK_VALUE(6, "TSK_VALUE", //NON-NLS
				bundle.getString("BlackboardAttribute.tskValue.text"),
				TSK_BLACKBOARD_ATTRIBUTE_VALUE_TYPE.STRING),
		TSK_FLAG(7, "TSK_FLAG", //NON-NLS
				bundle.getString("BlackboardAttribute.tskFlag.text"),
				TSK_BLACKBOARD_ATTRIBUTE_VALUE_TYPE.STRING),
		TSK_PATH(8, "TSK_PATH", //NON-NLS
				bundle.getString("BlackboardAttribute.tskPath.text"),
				TSK_BLACKBOARD_ATTRIBUTE_VALUE_TYPE.STRING),
		TSK_KEYWORD(10, "TSK_KEYWORD", //NON-NLS
				bundle.getString("BlackboardAttribute.tskKeyword.text"),
				TSK_BLACKBOARD_ATTRIBUTE_VALUE_TYPE.STRING),
		TSK_KEYWORD_REGEXP(11, "TSK_KEYWORD_REGEXP", //NON-NLS
				bundle.getString("BlackboardAttribute.tskKeywordRegexp.text"),
				TSK_BLACKBOARD_ATTRIBUTE_VALUE_TYPE.STRING),
		TSK_KEYWORD_PREVIEW(12, "TSK_KEYWORD_PREVIEW", //NON-NLS
				bundle.getString("BlackboardAttribute.tskKeywordPreview.text"),
				TSK_BLACKBOARD_ATTRIBUTE_VALUE_TYPE.STRING),
		@Deprecated
		// use TSK_SET_NAME instead
		TSK_KEYWORD_SET(13, "TSK_KEYWORD_SET", //NON-NLS
				bundle.getString("BlackboardAttribute.tskKeywordSet.text"),
				TSK_BLACKBOARD_ATTRIBUTE_VALUE_TYPE.STRING),
		TSK_USER_NAME(14, "TSK_USER_NAME", //NON-NLS
				bundle.getString("BlackboardAttribute.tskUserName.text"),
				TSK_BLACKBOARD_ATTRIBUTE_VALUE_TYPE.STRING),
		TSK_DOMAIN(15, "TSK_DOMAIN", //NON-NLS
				bundle.getString("BlackboardAttribute.tskDomain.text"),
				TSK_BLACKBOARD_ATTRIBUTE_VALUE_TYPE.STRING),
		TSK_PASSWORD(16, "TSK_PASSWORD", //NON-NLS
				bundle.getString("BlackboardAttribute.tskPassword.text"),
				TSK_BLACKBOARD_ATTRIBUTE_VALUE_TYPE.STRING),
		TSK_NAME_PERSON(17, "TSK_NAME_PERSON", //NON-NLS
				bundle.getString("BlackboardAttribute.tskNamePerson.text"),
				TSK_BLACKBOARD_ATTRIBUTE_VALUE_TYPE.STRING),
		TSK_DEVICE_MODEL(18, "TSK_DEVICE_MODEL", //NON-NLS
				bundle.getString("BlackboardAttribute.tskDeviceModel.text"),
				TSK_BLACKBOARD_ATTRIBUTE_VALUE_TYPE.STRING),
		TSK_DEVICE_MAKE(19, "TSK_DEVICE_MAKE", //NON-NLS
				bundle.getString("BlackboardAttribute.tskDeviceMake.text"),
				TSK_BLACKBOARD_ATTRIBUTE_VALUE_TYPE.STRING),
		TSK_DEVICE_ID(20, "TSK_DEVICE_ID", //NON-NLS
				bundle.getString("BlackboardAttribute.tskDeviceId.text"),
				TSK_BLACKBOARD_ATTRIBUTE_VALUE_TYPE.STRING),
		TSK_EMAIL(21, "TSK_EMAIL", //NON-NLS
				bundle.getString("BlackboardAttribute.tskEmail.text"),
				TSK_BLACKBOARD_ATTRIBUTE_VALUE_TYPE.STRING),
		TSK_HASH_MD5(22, "TSK_HASH_MD5", //NON-NLS
				bundle.getString("BlackboardAttribute.tskHashMd5.text"),
				TSK_BLACKBOARD_ATTRIBUTE_VALUE_TYPE.STRING),
		TSK_HASH_SHA1(23, "TSK_HASH_SHA1", //NON-NLS
				bundle.getString("BlackboardAttribute.tskHashSha1.text"),
				TSK_BLACKBOARD_ATTRIBUTE_VALUE_TYPE.STRING),
		TSK_HASH_SHA2_256(24, "TSK_HASH_SHA2_256", //NON-NLS
				bundle.getString("BlackboardAttribute.tskHashSha225.text"),
				TSK_BLACKBOARD_ATTRIBUTE_VALUE_TYPE.STRING),
		TSK_HASH_SHA2_512(25, "TSK_HASH_SHA2_512", //NON-NLS
				bundle.getString("BlackboardAttribute.tskHashSha2512.text"),
				TSK_BLACKBOARD_ATTRIBUTE_VALUE_TYPE.STRING),
		TSK_TEXT(26, "TSK_TEXT", //NON-NLS
				bundle.getString("BlackboardAttribute.tskText.text"),
				TSK_BLACKBOARD_ATTRIBUTE_VALUE_TYPE.STRING),
		TSK_TEXT_FILE(27, "TSK_TEXT_FILE", //NON-NLS
				bundle.getString("BlackboardAttribute.tskTextFile.text"),
				TSK_BLACKBOARD_ATTRIBUTE_VALUE_TYPE.STRING),
		TSK_TEXT_LANGUAGE(28, "TSK_TEXT_LANGUAGE", //NON-NLS
				bundle.getString("BlackboardAttribute.tskTextLanguage.text"),
				TSK_BLACKBOARD_ATTRIBUTE_VALUE_TYPE.STRING),
		TSK_ENTROPY(29, "TSK_ENTROPY", //NON-NLS
				bundle.getString("BlackboardAttribute.tskEntropy.text"),
				TSK_BLACKBOARD_ATTRIBUTE_VALUE_TYPE.DOUBLE),
		@Deprecated
		// use TSK_SET_NAME instead
		TSK_HASHSET_NAME(30, "TSK_HASHSET_NAME", //NON-NLS
				bundle.getString("BlackboardAttribute.tskHashsetName.text"),
				TSK_BLACKBOARD_ATTRIBUTE_VALUE_TYPE.STRING),
		@Deprecated
		// use TSK_INTERSTING_FILE_HIT instead
		TSK_INTERESTING_FILE(31, "TSK_INTERESTING_FILE", //NON-NLS
				bundle.getString("BlackboardAttribute.tskInterestingFile.text"),
				TSK_BLACKBOARD_ATTRIBUTE_VALUE_TYPE.LONG),
		TSK_REFERRER(32, "TSK_REFERRER", //NON-NLS
				bundle.getString("BlackboardAttribute.tskReferrer.text"),
				TSK_BLACKBOARD_ATTRIBUTE_VALUE_TYPE.STRING),
		TSK_DATETIME_ACCESSED(33, "TSK_DATETIME_ACCESSED", //NON-NLS
				bundle.getString("BlackboardAttribute.tskDateTimeAccessed.text"),
				TSK_BLACKBOARD_ATTRIBUTE_VALUE_TYPE.DATETIME),
		TSK_IP_ADDRESS(34, "TSK_IP_ADDRESS", //NON-NLS
				bundle.getString("BlackboardAttribute.tskIpAddress.text"),
				TSK_BLACKBOARD_ATTRIBUTE_VALUE_TYPE.STRING),
		TSK_PHONE_NUMBER(35, "TSK_PHONE_NUMBER", //NON-NLS
				bundle.getString("BlackboardAttribute.tskPhoneNumber.text"),
				TSK_BLACKBOARD_ATTRIBUTE_VALUE_TYPE.STRING),
		TSK_PATH_ID(36, "TSK_PATH_ID", //NON-NLS
				bundle.getString("BlackboardAttribute.tskPathId.text"),
				TSK_BLACKBOARD_ATTRIBUTE_VALUE_TYPE.LONG),
		TSK_SET_NAME(37, "TSK_SET_NAME", //NON-NLS
				bundle.getString("BlackboardAttribute.tskSetName.text"),
				TSK_BLACKBOARD_ATTRIBUTE_VALUE_TYPE.STRING),
		@Deprecated
		// use artifact instead
		TSK_ENCRYPTION_DETECTED(38, "TSK_ENCRYPTION_DETECTED", //NON-NLS
				bundle.getString("BlackboardAttribute.tskEncryptionDetected.text"),
				TSK_BLACKBOARD_ATTRIBUTE_VALUE_TYPE.INTEGER),
		TSK_MALWARE_DETECTED(39, "TSK_MALWARE_DETECTED", //NON-NLS
				bundle.getString("BlackboardAttribute.tskMalwareDetected.text"),
				TSK_BLACKBOARD_ATTRIBUTE_VALUE_TYPE.INTEGER),
		TSK_STEG_DETECTED(40, "TSK_STEG_DETECTED", //NON-NLS
				bundle.getString("BlackboardAttribute.tskStegDetected.text"),
				TSK_BLACKBOARD_ATTRIBUTE_VALUE_TYPE.INTEGER),
		TSK_EMAIL_TO(41, "TSK_EMAIL_TO", //NON-NLS
				bundle.getString("BlackboardAttribute.tskEmailTo.text"),
				TSK_BLACKBOARD_ATTRIBUTE_VALUE_TYPE.STRING),
		TSK_EMAIL_CC(42, "TSK_EMAIL_CC", //NON-NLS
				bundle.getString("BlackboardAttribute.tskEmailCc.text"),
				TSK_BLACKBOARD_ATTRIBUTE_VALUE_TYPE.STRING),
		TSK_EMAIL_BCC(43, "TSK_EMAIL_BCC", //NON-NLS
				bundle.getString("BlackboardAttribute.tskEmailBcc.text"),
				TSK_BLACKBOARD_ATTRIBUTE_VALUE_TYPE.STRING),
		TSK_EMAIL_FROM(44, "TSK_EMAIL_FROM", //NON-NLS
				bundle.getString("BlackboardAttribute.tskEmailFrom.text"),
				TSK_BLACKBOARD_ATTRIBUTE_VALUE_TYPE.STRING),
		TSK_EMAIL_CONTENT_PLAIN(45, "TSK_EMAIL_CONTENT_PLAIN", //NON-NLS
				bundle.getString("BlackboardAttribute.tskEmailContentPlain.text"),
				TSK_BLACKBOARD_ATTRIBUTE_VALUE_TYPE.STRING),
		TSK_EMAIL_CONTENT_HTML(46, "TSK_EMAIL_CONTENT_HTML", //NON-NLS
				bundle.getString("BlackboardAttribute.tskEmailContentHtml.text"),
				TSK_BLACKBOARD_ATTRIBUTE_VALUE_TYPE.STRING),
		TSK_EMAIL_CONTENT_RTF(47, "TSK_EMAIL_CONTENT_RTF", //NON-NLS
				bundle.getString("BlackboardAttribute.tskEmailContentRtf.text"),
				TSK_BLACKBOARD_ATTRIBUTE_VALUE_TYPE.STRING),
		TSK_MSG_ID(48, "TSK_MSG_ID", //NON-NLS
				bundle.getString("BlackboardAttribute.tskMsgId.text"),
				TSK_BLACKBOARD_ATTRIBUTE_VALUE_TYPE.STRING),
		TSK_MSG_REPLY_ID(49, "TSK_MSG_REPLY_ID", //NON-NLS
				bundle.getString("BlackboardAttribute.tskMsgReplyId.text"),
				TSK_BLACKBOARD_ATTRIBUTE_VALUE_TYPE.STRING),
		TSK_DATETIME_RCVD(50, "TSK_DATETIME_RCVD", //NON-NLS
				bundle.getString("BlackboardAttribute.tskDateTimeRcvd.text"),
				TSK_BLACKBOARD_ATTRIBUTE_VALUE_TYPE.DATETIME),
		TSK_DATETIME_SENT(51, "TSK_DATETIME_SENT", //NON-NLS
				bundle.getString("BlackboardAttribute.tskDateTimeSent.text"),
				TSK_BLACKBOARD_ATTRIBUTE_VALUE_TYPE.DATETIME),
		TSK_SUBJECT(52, "TSK_SUBJECT", //NON-NLS
				bundle.getString("BlackboardAttribute.tskSubject.text"),
				TSK_BLACKBOARD_ATTRIBUTE_VALUE_TYPE.STRING),
		TSK_TITLE(53, "TSK_TITLE", //NON-NLS
				bundle.getString("BlackboardAttribute.tskTitle.text"),
				TSK_BLACKBOARD_ATTRIBUTE_VALUE_TYPE.STRING),
		TSK_GEO_LATITUDE(54, "TSK_GEO_LATITUDE", //NON-NLS
				bundle.getString("BlackboardAttribute.tskGeoLatitude.text"),
				TSK_BLACKBOARD_ATTRIBUTE_VALUE_TYPE.DOUBLE),
		TSK_GEO_LONGITUDE(55, "TSK_GEO_LONGITUDE", //NON-NLS
				bundle.getString("BlackboardAttribute.tskGeoLongitude.text"),
				TSK_BLACKBOARD_ATTRIBUTE_VALUE_TYPE.DOUBLE),
		TSK_GEO_VELOCITY(56, "TSK_GEO_VELOCITY", //NON-NLS
				bundle.getString("BlackboardAttribute.tskGeoVelocity.text"),
				TSK_BLACKBOARD_ATTRIBUTE_VALUE_TYPE.DOUBLE),
		TSK_GEO_ALTITUDE(57, "TSK_GEO_ALTITUDE", //NON-NLS
				bundle.getString("BlackboardAttribute.tskGeoAltitude.text"),
				TSK_BLACKBOARD_ATTRIBUTE_VALUE_TYPE.DOUBLE),
		TSK_GEO_BEARING(58, "TSK_GEO_BEARING", //NON-NLS
				bundle.getString("BlackboardAttribute.tskGeoBearing.text"),
				TSK_BLACKBOARD_ATTRIBUTE_VALUE_TYPE.STRING),
		TSK_GEO_HPRECISION(59, "TSK_GEO_HPRECISION", //NON-NLS
				bundle.getString("BlackboardAttribute.tskGeoHPrecision.text"),
				TSK_BLACKBOARD_ATTRIBUTE_VALUE_TYPE.DOUBLE),
		TSK_GEO_VPRECISION(60, "TSK_GEO_VPRECISION", //NON-NLS
				bundle.getString("BlackboardAttribute.tskGeoVPrecision.text"),
				TSK_BLACKBOARD_ATTRIBUTE_VALUE_TYPE.DOUBLE),
		TSK_GEO_MAPDATUM(61, "TSK_GEO_MAPDATUM", //NON-NLS
				bundle.getString("BlackboardAttribute.tskGeoMapDatum.text"),
				TSK_BLACKBOARD_ATTRIBUTE_VALUE_TYPE.STRING),
		TSK_FILE_TYPE_SIG(62, "TSK_FILE_TYPE_SIG", //NON-NLS
				bundle.getString("BlackboardAttribute.tskFileTypeSig.text"),
				TSK_BLACKBOARD_ATTRIBUTE_VALUE_TYPE.STRING),
		TSK_FILE_TYPE_EXT(63, "TSK_FILE_TYPE_EXT", //NON-NLS
				bundle.getString("BlackboardAttribute.tskFileTypeExt.text"),
				TSK_BLACKBOARD_ATTRIBUTE_VALUE_TYPE.STRING),
		@Deprecated
		// tag tables exist not, do not tag with blackboard
		TSK_TAGGED_ARTIFACT(64, "TSK_TAGGED_ARTIFACT", //NON-NLS
				bundle.getString("BlackboardAttribute.tskTaggedArtifact.text"),
				TSK_BLACKBOARD_ATTRIBUTE_VALUE_TYPE.LONG),
		@Deprecated
		// tag tables exist not, do not tag with blackboard
		TSK_TAG_NAME(65, "TSK_TAG_NAME", //NON-NLS
				bundle.getString("BlackboardAttribute.tskTagName.text"),
				TSK_BLACKBOARD_ATTRIBUTE_VALUE_TYPE.STRING),
		TSK_COMMENT(66, "TSK_COMMENT", //NON-NLS
				bundle.getString("BlackboardAttribute.tskComment.text"),
				TSK_BLACKBOARD_ATTRIBUTE_VALUE_TYPE.STRING),
		TSK_URL_DECODED(67, "TSK_URL_DECODED", //NON-NLS
				bundle.getString("BlackboardAttribute.tskUrlDecoded.text"),
				TSK_BLACKBOARD_ATTRIBUTE_VALUE_TYPE.STRING),
		TSK_DATETIME_CREATED(68, "TSK_DATETIME_CREATED", //NON-NLS
				bundle.getString("BlackboardAttribute.tskDateTimeCreated.text"),
				TSK_BLACKBOARD_ATTRIBUTE_VALUE_TYPE.DATETIME),
		TSK_DATETIME_MODIFIED(69, "TSK_DATETIME_MODIFIED", //NON-NLS
				bundle.getString("BlackboardAttribute.tskDateTimeModified.text"),
				TSK_BLACKBOARD_ATTRIBUTE_VALUE_TYPE.DATETIME),
		TSK_PROCESSOR_ARCHITECTURE(70, "TSK_PROCESSOR_ARCHITECTURE", //NON-NLS
				bundle.getString("BlackboardAttribute.tskProcessorArchitecture.text"),
				TSK_BLACKBOARD_ATTRIBUTE_VALUE_TYPE.STRING),
		TSK_VERSION(71, "TSK_VERSION", //NON-NLS
				bundle.getString("BlackboardAttribute.tskVersion.text"),
				TSK_BLACKBOARD_ATTRIBUTE_VALUE_TYPE.STRING),
		TSK_USER_ID(72, "TSK_USER_ID", //NON-NLS
				bundle.getString("BlackboardAttribute.tskUserId.text"),
				TSK_BLACKBOARD_ATTRIBUTE_VALUE_TYPE.STRING),
		TSK_DESCRIPTION(73, "TSK_DESCRIPTION", //NON-NLS
				bundle.getString("BlackboardAttribute.tskDescription.text"),
				TSK_BLACKBOARD_ATTRIBUTE_VALUE_TYPE.STRING),
		TSK_MESSAGE_TYPE(74, "TSK_MESSAGE_TYPE", //NON-NLS
				bundle.getString("BlackboardAttribute.tskMessageType.text"),
				TSK_BLACKBOARD_ATTRIBUTE_VALUE_TYPE.STRING), // SMS or MMS or IM ...
		TSK_PHONE_NUMBER_HOME(75, "TSK_PHONE_NUMBER_HOME", //NON-NLS
				bundle.getString("BlackboardAttribute.tskPhoneNumberHome.text"),
				TSK_BLACKBOARD_ATTRIBUTE_VALUE_TYPE.STRING),
		TSK_PHONE_NUMBER_OFFICE(76, "TSK_PHONE_NUMBER_OFFICE", //NON-NLS
				bundle.getString("BlackboardAttribute.tskPhoneNumberOffice.text"),
				TSK_BLACKBOARD_ATTRIBUTE_VALUE_TYPE.STRING),
		TSK_PHONE_NUMBER_MOBILE(77, "TSK_PHONE_NUMBER_MOBILE", //NON-NLS
				bundle.getString("BlackboardAttribute.tskPhoneNumberMobile.text"),
				TSK_BLACKBOARD_ATTRIBUTE_VALUE_TYPE.STRING),
		TSK_PHONE_NUMBER_FROM(78, "TSK_PHONE_NUMBER_FROM", //NON-NLS
				bundle.getString("BlackboardAttribute.tskPhoneNumberFrom.text"),
				TSK_BLACKBOARD_ATTRIBUTE_VALUE_TYPE.STRING),
		TSK_PHONE_NUMBER_TO(79, "TSK_PHONE_NUMBER_TO", //NON-NLS
				bundle.getString("BlackboardAttribute.tskPhoneNumberTo.text"),
				TSK_BLACKBOARD_ATTRIBUTE_VALUE_TYPE.STRING),
		TSK_DIRECTION(80, "TSK_DIRECTION", //NON-NLS
				bundle.getString("BlackboardAttribute.tskDirection.text"),
				TSK_BLACKBOARD_ATTRIBUTE_VALUE_TYPE.STRING), // Msg/Call direction: incoming, outgoing
		TSK_EMAIL_HOME(81, "TSK_EMAIL_HOME", //NON-NLS
				bundle.getString("BlackboardAttribute.tskEmailHome.text"),
				TSK_BLACKBOARD_ATTRIBUTE_VALUE_TYPE.STRING),
		TSK_EMAIL_OFFICE(82, "TSK_EMAIL_OFFICE", //NON-NLS
				bundle.getString("BlackboardAttribute.tskEmailOffice.text"),
				TSK_BLACKBOARD_ATTRIBUTE_VALUE_TYPE.STRING),
		TSK_DATETIME_START(83, "TSK_DATETIME_START", //NON-NLS
				bundle.getString("BlackboardAttribute.tskDateTimeStart.text"),
				TSK_BLACKBOARD_ATTRIBUTE_VALUE_TYPE.DATETIME), // start time of an event - call log, Calendar entry
		TSK_DATETIME_END(84, "TSK_DATETIME_END", //NON-NLS
				bundle.getString("BlackboardAttribute.tskDateTimeEnd.text"),
				TSK_BLACKBOARD_ATTRIBUTE_VALUE_TYPE.DATETIME), // end time of an event - call log, Calendar entry
		TSK_CALENDAR_ENTRY_TYPE(85, "TSK_CALENDAR_ENTRY_TYPE", //NON-NLS
				bundle.getString("BlackboardAttribute.tskCalendarEntryType.text"),
				TSK_BLACKBOARD_ATTRIBUTE_VALUE_TYPE.STRING), // meeting, task,
		TSK_LOCATION(86, "TSK_LOCATION", //NON-NLS
				bundle.getString("BlackboardAttribute.tskLocation.text"),
				TSK_BLACKBOARD_ATTRIBUTE_VALUE_TYPE.STRING), // Location string associated with an event - Conf Room Name, Address ....
		TSK_SHORTCUT(87, "TSK_SHORTCUT", //NON-NLS
				bundle.getString("BlackboardAttribute.tskShortcut.text"),
				TSK_BLACKBOARD_ATTRIBUTE_VALUE_TYPE.STRING), // Short Cut string - short code or dial string for Speed dial, a URL short cut - e.g. bitly string, Windows Desktop Short cut name etc.
		TSK_DEVICE_NAME(88, "TSK_DEVICE_NAME", //NON-NLS
				bundle.getString("BlackboardAttribute.tskDeviceName.text"),
				TSK_BLACKBOARD_ATTRIBUTE_VALUE_TYPE.STRING), // device name - a user assigned (usually) device name - such as "Joe's computer", "bob_win8", "BT Headset"
		TSK_CATEGORY(89, "TSK_CATEGORY", //NON-NLS
				bundle.getString("BlackboardAttribute.tskCategory.text"),
				TSK_BLACKBOARD_ATTRIBUTE_VALUE_TYPE.STRING), // category/type, possible value set varies by the artifact
		TSK_EMAIL_REPLYTO(90, "TSK_EMAIL_REPLYTO", //NON-NLS
				bundle.getString("BlackboardAttribute.tskEmailReplyTo.text"),
				TSK_BLACKBOARD_ATTRIBUTE_VALUE_TYPE.STRING), // ReplyTo address
		TSK_SERVER_NAME(91, "TSK_SERVER_NAME", //NON-NLS
				bundle.getString("BlackboardAttribute.tskServerName.text"),
				TSK_BLACKBOARD_ATTRIBUTE_VALUE_TYPE.STRING), // server name, e.g. a mail server name - "smtp.google.com", a DNS server name...
		TSK_COUNT(92, "TSK_COUNT", //NON-NLS
				bundle.getString("BlackboardAttribute.tskCount.text"),
				TSK_BLACKBOARD_ATTRIBUTE_VALUE_TYPE.INTEGER), // Count related to the artifact
		TSK_MIN_COUNT(93, "TSK_MIN_COUNT", //NON-NLS
				bundle.getString("BlackboardAttribute.tskMinCount.text"),
				TSK_BLACKBOARD_ATTRIBUTE_VALUE_TYPE.INTEGER), // Minimum number/count
		TSK_PATH_SOURCE(94, "TSK_PATH_SOURCE", //NON-NLS
				bundle.getString("BlackboardAttribute.tskPathSource.text"),
				TSK_BLACKBOARD_ATTRIBUTE_VALUE_TYPE.STRING), // Path to a source file related to the artifact
		TSK_PERMISSIONS(95, "TSK_PERMISSIONS", //NON-NLS
				bundle.getString("BlackboardAttribute.tskPermissions.text"),
				TSK_BLACKBOARD_ATTRIBUTE_VALUE_TYPE.STRING), // Permissions
		TSK_ASSOCIATED_ARTIFACT(96, "TSK_ASSOCIATED_ARTIFACT", //NON-NLS
				bundle.getString("BlackboardAttribute.tskAssociatedArtifact.text"),
				TSK_BLACKBOARD_ATTRIBUTE_VALUE_TYPE.LONG), // Artifact ID of a related artifact
		TSK_ISDELETED(97, "TSK_ISDELETED", //NON-NLS
				bundle.getString("BlackboardAttribute.tskIsDeleted.text"),
				TSK_BLACKBOARD_ATTRIBUTE_VALUE_TYPE.STRING), // boolean to indicate that the artifact is recovered fom deleted content
		TSK_GEO_LATITUDE_START(98, "TSK_GEO_LATITUDE_START", //NON-NLS
				bundle.getString("BlackboardAttribute.tskGeoLatitudeStart.text"),
				TSK_BLACKBOARD_ATTRIBUTE_VALUE_TYPE.DOUBLE), // Starting location lattitude
		TSK_GEO_LATITUDE_END(99, "TSK_GEO_LATITUDE_END", //NON-NLS
				bundle.getString("BlackboardAttribute.tskGeoLatitudeEnd.text"),
				TSK_BLACKBOARD_ATTRIBUTE_VALUE_TYPE.DOUBLE), // Ending location lattitude
		TSK_GEO_LONGITUDE_START(100, "TSK_GEO_LONGITUDE_START", //NON-NLS
				bundle.getString("BlackboardAttribute.tskGeoLongitudeStart.text"),
				TSK_BLACKBOARD_ATTRIBUTE_VALUE_TYPE.DOUBLE), // Starting location longitude
		TSK_GEO_LONGITUDE_END(101, "TSK_GEO_LONGITUDE_END", //NON-NLS
				bundle.getString("BlackboardAttribute.tskGeoLongitudeEnd.text"),
				TSK_BLACKBOARD_ATTRIBUTE_VALUE_TYPE.DOUBLE), //Ending Location longitude
		TSK_READ_STATUS(102, "TSK_READ_STATUS", //NON-NLS
				bundle.getString("BlackboardAttribute.tskReadStatus.text"),
				TSK_BLACKBOARD_ATTRIBUTE_VALUE_TYPE.INTEGER), // Message read status: 1 if read, 0 if unread
		TSK_LOCAL_PATH(103, "TSK_LOCAL_PATH", //NON-NLS
				bundle.getString("BlackboardAttribute.tskLocalPath.text"),
				TSK_BLACKBOARD_ATTRIBUTE_VALUE_TYPE.STRING), // Local path to a network drive
		TSK_REMOTE_PATH(104, "TSK_REMOTE_PATH", //NON-NLS
				bundle.getString("BlackboardAttribute.tskRemotePath.text"),
				TSK_BLACKBOARD_ATTRIBUTE_VALUE_TYPE.STRING), // Remote path of a network drive
		TSK_TEMP_DIR(105, "TSK_TEMP_DIR", //NON-NLS
				bundle.getString("BlackboardAttribute.tskTempDir.text"),
				TSK_BLACKBOARD_ATTRIBUTE_VALUE_TYPE.STRING), // Default temporary files directory
		TSK_PRODUCT_ID(106, "TSK_PRODUCT_ID", //NON-NLS
				bundle.getString("BlackboardAttribute.tskProductId.text"),
				TSK_BLACKBOARD_ATTRIBUTE_VALUE_TYPE.STRING), // Product ID
		TSK_OWNER(107, "TSK_OWNER", //NON-NLS
				bundle.getString("BlackboardAttribute.tskOwner.text"),
				TSK_BLACKBOARD_ATTRIBUTE_VALUE_TYPE.STRING), // Registered owner of a piece of software
		TSK_ORGANIZATION(108, "TSK_ORGANIZATION", //NON-NLS
				bundle.getString("BlackboardAttribute.tskOrganization.text"),
				TSK_BLACKBOARD_ATTRIBUTE_VALUE_TYPE.STRING), // Registered Organization for a piece of software
		;
		/* SEE ABOVE -- ALSO ADD TO C++ CODE */
		private String label;
		private int typeID;
		private String displayName;
		private TSK_BLACKBOARD_ATTRIBUTE_VALUE_TYPE valueType;

		private ATTRIBUTE_TYPE(int typeID, String label, String displayName, TSK_BLACKBOARD_ATTRIBUTE_VALUE_TYPE valueType) {
			this.typeID = typeID;
			this.label = label;
			this.displayName = displayName;
			this.valueType = valueType;
		}

		/**
		 * Get label string of this attribute
		 *
		 * @return Label string
		 */
		public String getLabel() {
			return this.label;
		}

		/**
		 * Get type id of this attribute
		 *
		 * @return Type id
		 */
		public int getTypeID() {
			return this.typeID;
		}

		/**
		 * Gets the value type of this attribute type
		 *
		 * @return the value type
		 */
		public TSK_BLACKBOARD_ATTRIBUTE_VALUE_TYPE getValueType() {
			return this.valueType;
		}

		/**
		 * Get the attribute enum for the given label
		 *
		 * @param label Label string
		 * @return The enum value
		 */
		static public ATTRIBUTE_TYPE fromLabel(String label) {
			for (ATTRIBUTE_TYPE v : ATTRIBUTE_TYPE.values()) {
				if (v.label.equals(label)) {
					return v;
				}
			}
			throw new IllegalArgumentException("No ATTRIBUTE_TYPE matching type: " + label);
		}

		public String getDisplayName() {
			return this.displayName;
		}
	}

	/**
	 * Constructor for a blackboard attribute.
	 *
	 * Should only be used by SleuthkitCase
	 *
	 * @param artifactID artifact id for this attribute
	 * @param attributeTypeID type id
	 * @param moduleName module that created this attribute
	 * @param context extra information about this name value pair
	 * @param valueType type of value to be stored
	 * @param valueInt value if it is an int
	 * @param valueLong value if it is a long
	 * @param valueDouble value if it is a double
	 * @param valueString value if it is a string
	 * @param valueBytes value if it is a byte array
	 * @param sleuthkitCase the case that can be used to make calls into the
	 * blackboard db
	 */
	BlackboardAttribute(long artifactID, int attributeTypeID, String moduleName, String context,
			TSK_BLACKBOARD_ATTRIBUTE_VALUE_TYPE valueType, int valueInt, long valueLong, double valueDouble,
			String valueString, byte[] valueBytes, SleuthkitCase sleuthkitCase) {

		this.artifactID = artifactID;
		this.attributeTypeID = attributeTypeID;
		this.moduleName = replaceNulls(moduleName);
		this.context = replaceNulls(context);
		this.valueType = valueType;
		this.valueInt = valueInt;
		this.valueLong = valueLong;
		this.valueDouble = valueDouble;
		if (valueString == null) {
			this.valueString = "";
		} else {
			this.valueString = replaceNulls(valueString);
		}
		if (valueBytes == null) {
			this.valueBytes = new byte[0];
		} else {
			this.valueBytes = valueBytes;
		}
		this.sleuthkitCase = sleuthkitCase;
	}

	/**
	 * Create a blackboard attribute that stores an int (creates an attribute
	 * that can be added to an artifact).
	 *
	 * WARNING: THERE IS NO GUARANTEE THIS CONSTRUCTOR WILL MATCH THE VALUE TYPE
	 * WITH THE ATTRIBUTE TYPE'S VALUE TYPE.
	 *
	 * @param attributeType type of the attribute
	 * @param moduleName name of the module that is creating the attribute
	 * @param valueInt the value
	 */
	public BlackboardAttribute(ATTRIBUTE_TYPE attributeType, String moduleName, int valueInt) {
		this(attributeType.getTypeID(), moduleName, valueInt);
	}

	/**
	 * Create a blackboard attribute that stores an int (creates an attribute
	 * that can be added to an artifact)
	 *
	 * WARNING: THERE IS NO GUARANTEE THIS CONSTRUCTOR WILL MATCH THE VALUE TYPE
	 * WITH THE ATTRIBUTE TYPE'S VALUE TYPE.
	 *
	 * @param attributeTypeID type of the attribute
	 * @param moduleName name of the module that is creating the attribute
	 * @param valueInt the value
	 */
	public BlackboardAttribute(int attributeTypeID, String moduleName, int valueInt) {
		this.artifactID = 0;
		this.attributeTypeID = attributeTypeID;
		this.moduleName = replaceNulls(moduleName);
		this.valueType = TSK_BLACKBOARD_ATTRIBUTE_VALUE_TYPE.INTEGER;
		this.valueInt = valueInt;
		this.valueLong = 0;
		this.valueDouble = 0;
		this.valueString = "";
		this.valueBytes = new byte[0];
		this.context = "";
	}

	/**
	 * Create a blackboard attribute that stores an int (creates an attribute
	 * that can be added to an artifact)
	 *
	 * @param attributeType type of the attribute
	 * @param moduleName name of the module that is creating the attribute
	 * @param valueInt the value
	 */
	public BlackboardAttribute(Type attributeType, String moduleName, int valueInt) throws TskDataException {
		if (attributeType.getValueType() != TSK_BLACKBOARD_ATTRIBUTE_VALUE_TYPE.INTEGER) {
			throw new TskDataException("Type mismatched with value type");
		}
		this.artifactID = 0;
		this.attributeTypeID = attributeTypeID;
		this.moduleName = replaceNulls(moduleName);
		this.valueType = TSK_BLACKBOARD_ATTRIBUTE_VALUE_TYPE.INTEGER;
		this.valueInt = valueInt;
		this.valueLong = 0;
		this.valueDouble = 0;
		this.valueString = "";
		this.valueBytes = new byte[0];
		this.context = "";
	}

	/**
	 * Create a blackboard attribute that stores an int (creates an attribute
	 * that can be added to an artifact)
	 *
	 * @param attributeTypeID type of the attribute
	 * @param moduleName name of the module that is creating the attribute
	 * @param context extra information about the attribute
	 * @param valueInt the value
	 * @deprecated context parameter will be deprecated - in lieu of specific
	 * blackboard attributes use the alternative constructor without context
	 */
	@Deprecated
	public BlackboardAttribute(int attributeTypeID, String moduleName, String context,
			int valueInt) {
		this(attributeTypeID, moduleName, valueInt);
		this.context = replaceNulls(context);
	}

	/**
	 * Create a blackboard attribute that stores a long
	 *
	 * WARNING: THERE IS NO GUARANTEE THIS CONSTRUCTOR WILL MATCH THE VALUE TYPE
	 * WITH THE ATTRIBUTE TYPE'S VALUE TYPE.
	 *
	 * @param attributeType type of the attribute
	 * @param moduleName name of the module that is creating the attribute
	 * @param valueLong the value
	 */
	public BlackboardAttribute(ATTRIBUTE_TYPE attributeType, String moduleName,
			long valueLong) {
		this(attributeType.getTypeID(), moduleName, valueLong);
	}

	/**
	 * Create a blackboard attribute that stores a long (creates an attribute
	 * that can be added to an artifact)
	 *
	 * WARNING: THERE IS NO GUARANTEE THIS CONSTRUCTOR WILL MATCH THE VALUE TYPE
	 * WITH THE ATTRIBUTE TYPE'S VALUE TYPE.
	 *
	 * @param attributeTypeID type of the attribute
	 * @param moduleName name of the module that is creating the attribute
	 * @param valueLong the value
	 */
	public BlackboardAttribute(int attributeTypeID, String moduleName,
			long valueLong) {
		this.artifactID = 0;
		this.attributeTypeID = attributeTypeID;
		this.moduleName = replaceNulls(moduleName);
		this.valueType = TSK_BLACKBOARD_ATTRIBUTE_VALUE_TYPE.LONG;
		this.valueInt = 0;
		this.valueLong = valueLong;
		this.valueDouble = 0;
		this.valueString = "";
		this.valueBytes = new byte[0];
		this.context = "";

	}

	/**
	 * Create a blackboard attribute that stores a long (creates an attribute
	 * that can be added to an artifact)
	 *
	 * @param attributeType type of the attribute
	 * @param moduleName name of the module that is creating the attribute
	 * @param valueInt the value
	 */
	public BlackboardAttribute(Type attributeType, String moduleName, long valueLong) throws TskDataException {
		if (attributeType.getValueType() != TSK_BLACKBOARD_ATTRIBUTE_VALUE_TYPE.LONG) {
			throw new TskDataException("Type mismatched with value type");
		}
		this.artifactID = 0;
		this.attributeTypeID = attributeTypeID;
		this.moduleName = replaceNulls(moduleName);
		this.valueType = TSK_BLACKBOARD_ATTRIBUTE_VALUE_TYPE.LONG;
		this.valueInt = 0;
		this.valueLong = valueLong;
		this.valueDouble = 0;
		this.valueString = "";
		this.valueBytes = new byte[0];
		this.context = "";
	}

	/**
	 * Create a blackboard attribute that stores a long (creates an attribute
	 * that can be added to an artifact)
	 *
	 * @param attributeTypeID type of the attribute
	 * @param moduleName name of the module that is creating the attribute
	 * @param context extra information about the attribute
	 * @param valueLong the value
	 * @deprecated context parameter will be deprecated - in lieu of specific
	 * blackboard attributes use the alternative constructor without context
	 */
	@Deprecated
	public BlackboardAttribute(int attributeTypeID, String moduleName, String context,
			long valueLong) {
		this(attributeTypeID, moduleName, valueLong);
		this.context = replaceNulls(context);
	}

	/**
	 * Create a blackboard attribute that stores a double
<<<<<<< HEAD
	 *
	 * WARNING: THERE IS NO GUARANTEE THIS CONSTRUCTOR WILL MATCH THE VALUE TYPE
	 * WITH THE ATTRIBUTE TYPE'S VALUE TYPE.
=======
>>>>>>> 4cda6d94
	 *
	 * @param attributeType type of the attribute
	 * @param moduleName name of the module that is creating the attribute
	 * @param valueDouble the value
	 */
	public BlackboardAttribute(ATTRIBUTE_TYPE attributeType, String moduleName,
			double valueDouble) {
		this(attributeType.getTypeID(), moduleName, valueDouble);
	}

	/**
	 * Create a blackboard attribute that stores a double (creates an attribute
	 * that can be added to an artifact)
	 *
	 * WARNING: THERE IS NO GUARANTEE THIS CONSTRUCTOR WILL MATCH THE VALUE TYPE
	 * WITH THE ATTRIBUTE TYPE'S VALUE TYPE.
	 *
	 * @param attributeTypeID type of the attribute
	 * @param moduleName name of the module that is creating the attribute
	 * @param valueDouble the value
	 */
	public BlackboardAttribute(int attributeTypeID, String moduleName,
			double valueDouble) {
		this.artifactID = 0;
		this.attributeTypeID = attributeTypeID;
		this.moduleName = replaceNulls(moduleName);
		this.valueType = TSK_BLACKBOARD_ATTRIBUTE_VALUE_TYPE.DOUBLE;
		this.valueInt = 0;
		this.valueLong = 0;
		this.valueDouble = valueDouble;
		this.valueString = "";
		this.valueBytes = new byte[0];
		this.context = "";
	}

	/**
	 * Create a blackboard attribute that stores a double (creates an attribute
	 * that can be added to an artifact)
	 *
	 * @param attributeType type of the attribute
	 * @param moduleName name of the module that is creating the attribute
	 * @param valueInt the value
	 */
	public BlackboardAttribute(Type attributeType, String moduleName, double valueDouble) throws TskDataException {
		if (attributeType.getValueType() != TSK_BLACKBOARD_ATTRIBUTE_VALUE_TYPE.DOUBLE) {
			throw new TskDataException("Type mismatched with value type");
		}
		this.artifactID = 0;
		this.attributeTypeID = attributeTypeID;
		this.moduleName = replaceNulls(moduleName);
		this.valueType = TSK_BLACKBOARD_ATTRIBUTE_VALUE_TYPE.DOUBLE;
		this.valueInt = 0;
		this.valueLong = 0;
		this.valueDouble = valueDouble;
		this.valueString = "";
		this.valueBytes = new byte[0];
		this.context = "";
	}

	/**
	 * Create a blackboard attribute that stores a double (creates an attribute
	 * that can be added to an artifact)
	 *
	 * @param attributeTypeID type of the attribute
	 * @param moduleName name of the module that is creating the attribute
	 * @param context extra information about the attribute
	 * @param valueDouble the value
	 * @deprecated context parameter will be deprecated - in lieu of specific
	 * blackboard attributes use the alternative constructor without context
	 */
	@Deprecated
	public BlackboardAttribute(int attributeTypeID, String moduleName, String context,
			double valueDouble) {
		this(attributeTypeID, moduleName, valueDouble);
		this.context = replaceNulls(context);
	}

	/**
	 * Create a blackboard attribute that stores a string
	 *
	 * WARNING: THERE IS NO GUARANTEE THIS CONSTRUCTOR WILL MATCH THE VALUE TYPE
	 * WITH THE ATTRIBUTE TYPE'S VALUE TYPE.
	 *
	 * @param attributeType type of the attribute
	 * @param moduleName name of the module that is creating the attribute
	 * @param valueString the value
	 */
	public BlackboardAttribute(ATTRIBUTE_TYPE attributeType, String moduleName,
			String valueString) {
		this(attributeType.getTypeID(), moduleName, valueString);
	}

	/**
	 * Create a blackboard attribute that stores a string (creates an attribute
	 * that can be added to an artifact)
	 *
	 * WARNING: THERE IS NO GUARANTEE THIS CONSTRUCTOR WILL MATCH THE VALUE TYPE
	 * WITH THE ATTRIBUTE TYPE'S VALUE TYPE.
	 *
	 * @param attributeTypeID type of the attribute
	 * @param moduleName name of the module that is creating the attribute
	 * @param valueString the value
	 */
	public BlackboardAttribute(int attributeTypeID, String moduleName, String valueString) {
		this.artifactID = 0;
		this.attributeTypeID = attributeTypeID;
		this.moduleName = replaceNulls(moduleName);
		this.valueType = TSK_BLACKBOARD_ATTRIBUTE_VALUE_TYPE.STRING;
		this.valueInt = 0;
		this.valueLong = 0;
		this.valueDouble = 0;
		if (valueString == null) {
			this.valueString = "";
		} else {
			this.valueString = replaceNulls(valueString);
		}
		this.valueBytes = new byte[0];
		this.context = "";
	}
	
	/**
	 * Create a blackboard attribute that stores a string (creates an attribute
	 * that can be added to an artifact)
	 *
	 *
	 * @param attributeType type of the attribute
	 * @param moduleName name of the module that is creating the attribute
	 * @param valueString the value
	 */
	public BlackboardAttribute(Type attributeType, String moduleName, String valueString) throws TskDataException {
		if (attributeType.getValueType() != TSK_BLACKBOARD_ATTRIBUTE_VALUE_TYPE.STRING) {
			throw new TskDataException("Type mismatched with value type");
		}
		this.artifactID = 0;
		this.attributeTypeID = attributeTypeID;
		this.moduleName = replaceNulls(moduleName);
		this.valueType = TSK_BLACKBOARD_ATTRIBUTE_VALUE_TYPE.STRING;
		this.valueInt = 0;
		this.valueLong = 0;
		this.valueDouble = 0;
		if (valueString == null) {
			this.valueString = "";
		} else {
			this.valueString = replaceNulls(valueString);
		}
		this.valueBytes = new byte[0];
		this.context = "";
	}

	/**
	 * Create a blackboard attribute that stores a string (creates an attribute
	 * that can be added to an artifact)
	 *
	 * @param attributeTypeID type of the attribute
	 * @param moduleName name of the module that is creating the attribute
	 * @param context extra information about the attribute
	 * @param valueString the value
	 * @deprecated context parameter will be deprecated - in lieu of specific
	 * blackboard attributes use the alternative constructor without context
	 */
	@Deprecated
	public BlackboardAttribute(int attributeTypeID, String moduleName, String context,
			String valueString) {
		this(attributeTypeID, moduleName, valueString);
		this.context = replaceNulls(context);
	}

	/**
	 * Create a blackboard attribute that stores a byte array
	 *
	 * WARNING: THERE IS NO GUARANTEE THIS CONSTRUCTOR WILL MATCH THE VALUE TYPE
	 * WITH THE ATTRIBUTE TYPE'S VALUE TYPE.
	 *
	 * @param attributeType type of the attribute
	 * @param moduleName name of the module that is creating the attribute
	 * @param valueBytes the value
	 */
	public BlackboardAttribute(ATTRIBUTE_TYPE attributeType, String moduleName,
			byte[] valueBytes) {
		this(attributeType.getTypeID(), moduleName, valueBytes);
	}

	/**
	 * Create a blackboard attribute that stores a byte array (creates an
	 * attribute that can be added to an artifact)
	 *
	 * WARNING: THERE IS NO GUARANTEE THIS CONSTRUCTOR WILL MATCH THE VALUE TYPE
	 * WITH THE ATTRIBUTE TYPE'S VALUE TYPE.
	 *
	 * @param attributeTypeID type of the attribute
	 * @param moduleName name of the module that is creating the attribute
	 * @param valueBytes the value
	 */
	public BlackboardAttribute(int attributeTypeID, String moduleName, byte[] valueBytes) {
		this.artifactID = 0;
		this.attributeTypeID = attributeTypeID;
		this.moduleName = replaceNulls(moduleName);
		this.context = "";
		this.valueType = TSK_BLACKBOARD_ATTRIBUTE_VALUE_TYPE.BYTE;
		this.valueInt = 0;
		this.valueLong = 0;
		this.valueDouble = 0;
		this.valueString = "";
		if (valueBytes == null) {
			this.valueBytes = new byte[0];
		} else {
			this.valueBytes = valueBytes;
		}
	}

	/**
	 * Create a blackboard attribute that stores a byte array (creates an
	 * attribute that can be added to an artifact)
	 *
	 * @param attributeType type of the attribute
	 * @param moduleName name of the module that is creating the attribute
	 * @param valueBytes the value
	 */
	public BlackboardAttribute(Type attributeType, String moduleName, byte[] valueBytes) throws TskDataException {
		if (attributeType.getValueType() != TSK_BLACKBOARD_ATTRIBUTE_VALUE_TYPE.BYTE) {
			throw new TskDataException("Type mismatched with value type");
		}
		this.artifactID = 0;
		this.attributeTypeID = attributeTypeID;
		this.moduleName = replaceNulls(moduleName);
		this.context = "";
		this.valueType = TSK_BLACKBOARD_ATTRIBUTE_VALUE_TYPE.BYTE;
		this.valueInt = 0;
		this.valueLong = 0;
		this.valueDouble = 0;
		this.valueString = "";
		if (valueBytes == null) {
			this.valueBytes = new byte[0];
		} else {
			this.valueBytes = valueBytes;
		}
	}

	/**
	 * Create a blackboard attribute that stores a byte array (creates an
	 * attribute that can be added to an artifact)
	 *
	 * @param attributeTypeID type of the attribute
	 * @param moduleName name of the module that is creating the attribute
	 * @param context extra information about the attribute
	 * @param valueBytes the value
	 */
	@Deprecated
	public BlackboardAttribute(int attributeTypeID, String moduleName, String context,
			byte[] valueBytes) {
		this(attributeTypeID, moduleName, valueBytes);
		this.context = replaceNulls(context);
	}

	@Override
	public int hashCode() {
		int hash = 5;
		hash = 97 * hash + (int) (this.artifactID ^ (this.artifactID >>> 32));
		return hash;
	}

	@Override
	public boolean equals(Object obj) {
		if (obj == null) {
			return false;
		}
		if (getClass() != obj.getClass()) {
			return false;
		}
		final BlackboardAttribute other = (BlackboardAttribute) obj;
		if (this.artifactID != other.artifactID) {
			return false;
		}
		return true;
	}

	@Override
	public String toString() {
		return "BlackboardAttribute{" + "artifactID=" + artifactID + ", attributeTypeID=" + attributeTypeID + ", moduleName=" + moduleName + ", context=" + context + ", valueType=" + valueType + ", valueInt=" + valueInt + ", valueLong=" + valueLong + ", valueDouble=" + valueDouble + ", valueString=" + valueString + ", valueBytes=" + valueBytes + ", Case=" + sleuthkitCase + '}'; //NON-NLS
	}

	/**
	 * Get the artifact id
	 *
	 * @return artifact id
	 */
	public long getArtifactID() {
		return artifactID;
	}

	/**
	 * Get the attribute type id
	 *
	 * @return type id
	 */
	public int getAttributeTypeID() {
		return attributeTypeID;
	}

	/**
	 * Get the attribute type name string
	 *
	 * @return type name string
	 */
	public String getAttributeTypeName() throws TskCoreException {
		return sleuthkitCase.getAttrTypeString(attributeTypeID);
	}

	/**
	 * Get the attribute type display name
	 *
	 * @return type display name
	 */
	public String getAttributeTypeDisplayName() throws TskCoreException {
		return sleuthkitCase.getAttrTypeDisplayName(attributeTypeID);
	}

	/**
	 * Get the value type.
	 *
	 * This should be used to identify the type of value and call the right
	 * value get method.
	 *
	 * @return value type
	 */
	public TSK_BLACKBOARD_ATTRIBUTE_VALUE_TYPE getValueType() {
		return valueType;
	}

	/**
	 * Get the value if it is an int
	 *
	 * @return value
	 */
	public int getValueInt() {
		return valueInt;
	}

	/**
	 * Get value if it is a long
	 *
	 * @return value
	 */
	public long getValueLong() {
		return valueLong;
	}

	/**
	 * Get value if it is a double
	 *
	 * @return value
	 */
	public double getValueDouble() {
		return valueDouble;
	}

	/**
	 * Get value if it is a string
	 *
	 * @return value
	 */
	public String getValueString() {
		return valueString;
	}

	/**
	 * Get value if it is a byte array
	 *
	 * @return value
	 */
	public byte[] getValueBytes() {
		return valueBytes;
	}

	/**
	 * Get module name of the module that created the attribute
	 *
	 * @return name
	 */
	public String getModuleName() {
		return moduleName;
	}

	/**
	 * Get context of the data stored in the attribute, if set
	 *
	 * @return context
	 */
	public String getContext() {
		return context;
	}

	/**
	 * Get the artifact that this attribute is associated with.
	 *
	 * The artifact can be used to find the associated file and other attributes
	 * associated with this artifact.
	 *
	 * @return artifact
	 * @throws TskException exception thrown when critical error occurred within
	 * tsk core
	 */
	public BlackboardArtifact getParentArtifact() throws TskCoreException {
		return sleuthkitCase.getBlackboardArtifact(artifactID);
	}

	/**
	 * Set the artifactID, this should only be used by sleuthkitCase
	 *
	 * @param artifactID artifactID to set on a newly created attribute
	 */
	protected void setArtifactID(long artifactID) {
		this.artifactID = artifactID;
	}

	/**
	 * Set the SleuthkitCase handle, this should only be used by SleuthkitCase
	 * on a newly created attribute
	 *
	 * @param sleuthkitCase case handle to associated with this attribute
	 */
	protected void setCase(SleuthkitCase sleuthkitCase) {
		this.sleuthkitCase = sleuthkitCase;
	}

	// from http://stackoverflow.com/questions/9655181/convert-from-byte-array-to-hex-string-in-java
	final protected static char[] hexArray = "0123456789ABCDEF".toCharArray();

	private static String bytesToHexString(byte[] bytes) {
		char[] hexChars = new char[bytes.length * 2];
		for (int j = 0; j < bytes.length; j++) {
			int v = bytes[j] & 0xFF;
			hexChars[j * 2] = hexArray[v >>> 4];
			hexChars[j * 2 + 1] = hexArray[v & 0x0F];
		}
		return new String(hexChars);
	}

	/**
	 *
	 * NOTE: Dates are not yet formatted.
	 *
	 * @return return a string form of the stored value. Formatted if needed.
	 */
	public String getDisplayString() {
		switch (valueType) {
			case STRING:
				return getValueString();
			case INTEGER:
				if (attributeTypeID == ATTRIBUTE_TYPE.TSK_READ_STATUS.getTypeID()) {
					if (getValueInt() == 0) {
						return "Unread";
					} else {
						return "Read";
					}
				}
				return Integer.toString(getValueInt());
			case LONG:
				// SHOULD at some point figure out how to convert times in here based on preferred formats
				// and such.  Perhaps pass in a time formatter. 
				return Long.toString(getValueLong());
			case DOUBLE:
				return Double.toString(getValueDouble());
			case BYTE:
				return bytesToHexString(getValueBytes());
			case DATETIME:
				return FsContent.epochToTime(getValueLong());
		}
		return "";
	}

	/**
	 * Replace all NUL characters in the string with the SUB character
	 *
	 * @param text
	 * @return A string with all the NUL characters replaced.
	 */
	private String replaceNulls(String text) {
		return text.replace((char) 0x00, (char) 0x1A); // translate NUL to SUB character
	}

}<|MERGE_RESOLUTION|>--- conflicted
+++ resolved
@@ -801,12 +801,9 @@
 
 	/**
 	 * Create a blackboard attribute that stores a double
-<<<<<<< HEAD
 	 *
 	 * WARNING: THERE IS NO GUARANTEE THIS CONSTRUCTOR WILL MATCH THE VALUE TYPE
 	 * WITH THE ATTRIBUTE TYPE'S VALUE TYPE.
-=======
->>>>>>> 4cda6d94
 	 *
 	 * @param attributeType type of the attribute
 	 * @param moduleName name of the module that is creating the attribute
