--- conflicted
+++ resolved
@@ -1033,14 +1033,8 @@
  * @param timeZone the timezone the image is from
  */
 JNIEXPORT void JNICALL
-<<<<<<< HEAD
-    Java_org_sleuthkit_datamodel_SleuthkitJNI_runAddImgNat(JNIEnv * env,
-    jclass obj, jlong process, jstring deviceId, jobjectArray paths, jint numImgs, 
-	jstring timeZone, jstring imageWriterPathJ) {
-=======
     Java_org_sleuthkit_datamodel_SleuthkitJNI_runOpenAndAddImgNat(JNIEnv * env,
     jclass obj, jlong process, jstring deviceId, jobjectArray paths, jint numImgs, jstring timeZone) {
->>>>>>> c7ef3b38
 
     TskAutoDb *tskAuto = ((TskAutoDb *) process);
     if (!tskAuto || tskAuto->m_tag != TSK_AUTO_TAG) {
@@ -1085,6 +1079,97 @@
         tskAuto->setTz(string(time_zone));
         env->ReleaseStringUTFChars(timeZone, time_zone);
     }
+
+    // Add the data source.
+    uint8_t ret = 0;
+    if ( (ret = tskAuto->startAddImage((int) numImgs, imagepaths8,
+        TSK_IMG_TYPE_DETECT, 0, device_id)) != 0) {
+        stringstream msgss;
+        msgss << "Errors occured while ingesting image " << std::endl;
+        vector<TskAuto::error_record> errors = tskAuto->getErrorList();
+        for (size_t i = 0; i < errors.size(); i++) {
+            msgss << (i+1) << ". ";
+            msgss << (TskAuto::errorRecordToString(errors[i]));
+            msgss << " " << std::endl;
+        }
+
+        if (ret == 1) {
+            //fatal error
+            setThrowTskCoreError(env, msgss.str().c_str());
+        }
+        else if (ret == 2) {
+			if(tskAuto->isDbOpen()) {
+				// if we can still talk to the database, it's a non-fatal error
+				setThrowTskDataError(env, msgss.str().c_str());
+			}
+			else {
+				// we cannot talk to the database, fatal error
+				setThrowTskCoreError(env, msgss.str().c_str());
+			}
+        }
+    }
+
+    // @@@ SHOULD WE CLOSE HERE before we commit / revert etc.
+    //close image first before freeing the image paths
+    tskAuto->closeImage();
+
+    // Cleanup
+    for (int i = 0; i < numImgs; i++) {
+        jstring jsPath = (jstring)
+            env->GetObjectArrayElement(paths, i);
+        env->
+            ReleaseStringUTFChars(jsPath, imagepaths8[i]);
+        env->DeleteLocalRef(jsPath);
+    }
+    free(imagepaths8);
+    env->ReleaseStringUTFChars(deviceId, (const char *) device_id);
+
+    // if process completes successfully, must call revertAddImgNat or commitAddImgNat to free the TskAutoDb
+}
+
+/*
+* Add an image to a database using a pre-created process, which can be cancelled.
+* MUST call commitAddImg or revertAddImg afterwards once runAddImg returns.  If there is an
+* error, you do not need to call revert or commit and the 'process' handle will be deleted.
+*
+* @param env pointer to java environment this was called from
+* @param obj the java object this was called from
+* @param process the add-image process created by initAddImgNat
+* @param deviceId An ASCII-printable identifier for the device associated with the data source that is intended to be unique across multiple cases (e.g., a UUID)
+* @param a_img_info image info object
+* @param timeZone the timezone the image is from
+*/
+JNIEXPORT void JNICALL
+Java_org_sleuthkit_datamodel_SleuthkitJNI_runAddImgNat(JNIEnv * env,
+	jclass obj, jlong process, jstring deviceId, jlong a_img_info, jstring timeZone, jstring imageWriterPathJ) {
+	
+	TskAutoDb *tskAuto = ((TskAutoDb *)process);
+	if (!tskAuto || tskAuto->m_tag != TSK_AUTO_TAG) {
+		setThrowTskCoreError(env,
+			"runAddImgNat: Invalid TskAutoDb object passed in");
+		return;
+	}
+
+	jboolean isCopy;
+	const char *device_id = NULL;
+	if (NULL != deviceId) {
+		device_id = (const char *)env->GetStringUTFChars(deviceId, &isCopy);
+		if (NULL == device_id) {
+			setThrowTskCoreError(env, "runAddImgNat: Can't convert data source id string");
+			return;
+		}
+	}
+
+	// Set the time zone.
+	if (env->GetStringLength(timeZone) > 0) {
+		const char *time_zone = env->GetStringUTFChars(timeZone, &isCopy);
+		tskAuto->setTz(string(time_zone));
+		env->ReleaseStringUTFChars(timeZone, time_zone);
+	}
+
+	// Save the image handle to the TskAutoDb object
+	TSK_IMG_INFO *img_info = castImgInfo(env, a_img_info);
+	tskAuto->openImageHandle(img_info);
 
 	// Set up image writer, if the output path is present
 	if (env->GetStringLength(imageWriterPathJ) > 0) {
@@ -1104,97 +1189,6 @@
 		return;
 	}
 
-    // Add the data source.
-    uint8_t ret = 0;
-    if ( (ret = tskAuto->startAddImage((int) numImgs, imagepaths8,
-        TSK_IMG_TYPE_DETECT, 0, device_id)) != 0) {
-        stringstream msgss;
-        msgss << "Errors occured while ingesting image " << std::endl;
-        vector<TskAuto::error_record> errors = tskAuto->getErrorList();
-        for (size_t i = 0; i < errors.size(); i++) {
-            msgss << (i+1) << ". ";
-            msgss << (TskAuto::errorRecordToString(errors[i]));
-            msgss << " " << std::endl;
-        }
-
-        if (ret == 1) {
-            //fatal error
-            setThrowTskCoreError(env, msgss.str().c_str());
-        }
-        else if (ret == 2) {
-			if(tskAuto->isDbOpen()) {
-				// if we can still talk to the database, it's a non-fatal error
-				setThrowTskDataError(env, msgss.str().c_str());
-			}
-			else {
-				// we cannot talk to the database, fatal error
-				setThrowTskCoreError(env, msgss.str().c_str());
-			}
-        }
-    }
-
-    // @@@ SHOULD WE CLOSE HERE before we commit / revert etc.
-    //close image first before freeing the image paths
-    tskAuto->closeImage();
-
-    // Cleanup
-    for (int i = 0; i < numImgs; i++) {
-        jstring jsPath = (jstring)
-            env->GetObjectArrayElement(paths, i);
-        env->
-            ReleaseStringUTFChars(jsPath, imagepaths8[i]);
-        env->DeleteLocalRef(jsPath);
-    }
-    free(imagepaths8);
-    env->ReleaseStringUTFChars(deviceId, (const char *) device_id);
-
-    // if process completes successfully, must call revertAddImgNat or commitAddImgNat to free the TskAutoDb
-}
-
-/*
-* Add an image to a database using a pre-created process, which can be cancelled.
-* MUST call commitAddImg or revertAddImg afterwards once runAddImg returns.  If there is an
-* error, you do not need to call revert or commit and the 'process' handle will be deleted.
-*
-* @param env pointer to java environment this was called from
-* @param obj the java object this was called from
-* @param process the add-image process created by initAddImgNat
-* @param deviceId An ASCII-printable identifier for the device associated with the data source that is intended to be unique across multiple cases (e.g., a UUID)
-* @param a_img_info image info object
-* @param timeZone the timezone the image is from
-*/
-JNIEXPORT void JNICALL
-Java_org_sleuthkit_datamodel_SleuthkitJNI_runAddImgNat(JNIEnv * env,
-	jclass obj, jlong process, jstring deviceId, jlong a_img_info, jstring timeZone) {
-	
-	TskAutoDb *tskAuto = ((TskAutoDb *)process);
-	if (!tskAuto || tskAuto->m_tag != TSK_AUTO_TAG) {
-		setThrowTskCoreError(env,
-			"runAddImgNat: Invalid TskAutoDb object passed in");
-		return;
-	}
-
-	jboolean isCopy;
-	const char *device_id = NULL;
-	if (NULL != deviceId) {
-		device_id = (const char *)env->GetStringUTFChars(deviceId, &isCopy);
-		if (NULL == device_id) {
-			setThrowTskCoreError(env, "runAddImgNat: Can't convert data source id string");
-			return;
-		}
-	}
-
-	// Set the time zone.
-	if (env->GetStringLength(timeZone) > 0) {
-		const char *time_zone = env->GetStringUTFChars(timeZone, &isCopy);
-		tskAuto->setTz(string(time_zone));
-		env->ReleaseStringUTFChars(timeZone, time_zone);
-	}
-
-	// Save the image handle to the TskAutoDb object
-	TSK_IMG_INFO *img_info = castImgInfo(env, a_img_info);
-	tskAuto->openImageHandle(img_info);
-
 	// Add the data source.
 	uint8_t ret = 0;
 	if ((ret = tskAuto->startAddImage(device_id)) != 0) {
